{
  "tools": {
    "dotnet": "5.0.100-rc.1.20452.10",
    "runtimes": {
      "dotnet": [
        "3.1.7"
      ]
    },
    "vs": {
      "version": "16.8"
    },
    "xcopy-msbuild": "16.8.0-preview2.1"
  },
  "sdk": {
    "version": "5.0.100-rc.1.20452.10",
    "allowPrerelease": true,
    "rollForward": "patch"
  },
  "msbuild-sdks": {
<<<<<<< HEAD
    "Microsoft.DotNet.Arcade.Sdk": "5.0.0-beta.20506.7"
=======
    "Microsoft.DotNet.Arcade.Sdk": "5.0.0-beta.20474.4"
>>>>>>> 3916933c
  }
}<|MERGE_RESOLUTION|>--- conflicted
+++ resolved
@@ -17,10 +17,6 @@
     "rollForward": "patch"
   },
   "msbuild-sdks": {
-<<<<<<< HEAD
     "Microsoft.DotNet.Arcade.Sdk": "5.0.0-beta.20506.7"
-=======
-    "Microsoft.DotNet.Arcade.Sdk": "5.0.0-beta.20474.4"
->>>>>>> 3916933c
   }
 }
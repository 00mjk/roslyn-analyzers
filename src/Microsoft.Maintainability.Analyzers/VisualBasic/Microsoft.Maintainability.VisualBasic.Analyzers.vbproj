--- conflicted
+++ resolved
@@ -106,11 +106,6 @@
     <Compile Include="BasicRemoveUnusedLocals.Fixer.vb" />
     <Compile Include="BasicAvoidUninstantiatedInternalClasses.vb" />
     <Compile Include="BasicAvoidUninstantiatedInternalClasses.Fixer.vb" />
-<<<<<<< HEAD
-=======
-    <Compile Include="BasicAvoidUnusedPrivateFields.vb" />
-    <Compile Include="BasicAvoidUnusedPrivateFields.Fixer.vb" />
->>>>>>> 57fa0965
   </ItemGroup>
   <ImportGroup Label="Targets">
     <Import Project="..\..\..\build\Targets\Analyzers.Imports.targets" />

--- conflicted
+++ resolved
@@ -62,8 +62,6 @@
         <target state="translated">已将 ServerCertificateValidationCallback 设置为通过始终返回 true 来接受任何服务器证书的一个函数。请确保服务器证书已经过验证，从而验证要接收请求的服务器的标识。</target>
         <note />
       </trans-unit>
-<<<<<<< HEAD
-=======
       <trans-unit id="DoNotDisableHTTPHeaderChecking">
         <source>Do Not Disable HTTP Header Checking</source>
         <target state="new">Do Not Disable HTTP Header Checking</target>
@@ -139,7 +137,6 @@
         <target state="new">Pointer field {0} on serializable type.</target>
         <note />
       </trans-unit>
->>>>>>> daf067f2
       <trans-unit id="DoNotUseBrokenCryptographicAlgorithms">
         <source>Do Not Use Broken Cryptographic Algorithms</source>
         <target state="translated">不要使用损坏的加密算法</target>

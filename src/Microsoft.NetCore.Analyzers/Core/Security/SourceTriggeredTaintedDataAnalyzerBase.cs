--- conflicted
+++ resolved
@@ -7,6 +7,7 @@
 using Analyzer.Utilities.PooledObjects;
 using Microsoft.CodeAnalysis;
 using Microsoft.CodeAnalysis.Diagnostics;
+using Microsoft.CodeAnalysis.FlowAnalysis;
 using Microsoft.CodeAnalysis.FlowAnalysis.DataFlow;
 using Microsoft.CodeAnalysis.FlowAnalysis.DataFlow.PointsToAnalysis;
 using Microsoft.CodeAnalysis.FlowAnalysis.DataFlow.ValueContentAnalysis;
@@ -96,11 +97,13 @@
                                     PooledDictionary<IsInvocationTaintedWithValueContentAnalysis, ImmutableHashSet<string>> evaluateWithValueContentAnalysis = null;
                                     PointsToAnalysisResult pointsToAnalysisResult = null;
                                     ValueContentAnalysisResult valueContentAnalysisResult = null;
-                                    if (sourceInfoSymbolMap.RequiresPointsToAnalysis)
+                                    if (sourceInfoSymbolMap.RequiresPointsToAnalysis
+                                        && rootOperation.TryGetEnclosingControlFlowGraph(out ControlFlowGraph cfg))
                                     {
                                         pointsToAnalysisResult = PointsToAnalysis.TryGetOrComputeResult(
-                                            rootOperation.GetEnclosingControlFlowGraph(),
+                                            cfg,
                                             owningSymbol,
+                                            operationAnalysisContext.Options,
                                             WellKnownTypeProvider.GetOrCreate(operationAnalysisContext.Compilation),
                                             InterproceduralAnalysisConfiguration.Create(
                                                 operationAnalysisContext.Options,
@@ -108,13 +111,19 @@
                                                 defaultInterproceduralAnalysisKind: InterproceduralAnalysisKind.ContextSensitive,
                                                 cancellationToken: operationAnalysisContext.CancellationToken),
                                             interproceduralAnalysisPredicateOpt: null);
-                                    }
-
-                                    if (sourceInfoSymbolMap.RequiresValueContentAnalysis)
+                                        if (pointsToAnalysisResult == null)
+                                        {
+                                            return;
+                                        }
+                                    }
+
+                                    if (sourceInfoSymbolMap.RequiresValueContentAnalysis
+                                        && rootOperation.TryGetEnclosingControlFlowGraph(out cfg))
                                     {
                                         valueContentAnalysisResult = ValueContentAnalysis.TryGetOrComputeResult(
-                                            rootOperation.GetEnclosingControlFlowGraph(),
+                                            cfg,
                                             owningSymbol,
+                                            operationAnalysisContext.Options,
                                             WellKnownTypeProvider.GetOrCreate(operationAnalysisContext.Compilation),
                                             InterproceduralAnalysisConfiguration.Create(
                                                 operationAnalysisContext.Options,
@@ -123,7 +132,12 @@
                                                 cancellationToken: operationAnalysisContext.CancellationToken),
                                             out var copyAnalysisResult,
                                             out pointsToAnalysisResult);
-                                    }
+                                        if (valueContentAnalysisResult == null)
+                                        {
+                                            return;
+                                        }
+                                    }
+
                                     try
                                     {
                                         if (sourceInfoSymbolMap.IsSourceMethod(
@@ -133,80 +147,9 @@
                                             invocationOperation.Arguments.Select(o => valueContentAnalysisResult[o.Kind, o.Syntax]),
                                             out _))
                                         {
-<<<<<<< HEAD
                                             lock (rootOperationsNeedingAnalysis)
                                             {
                                                 rootOperationsNeedingAnalysis.Add(rootOperation);
-=======
-                                            IOperation rootOperation = operationAnalysisContext.Operation.GetRoot();
-                                            if (!rootOperation.TryGetEnclosingControlFlowGraph(out var cfg))
-                                            {
-                                                return;
-                                            }
-
-                                            PointsToAnalysisResult pointsToAnalysisResult;
-                                            ValueContentAnalysisResult valueContentAnalysisResultOpt;
-                                            if (evaluateWithPointsToAnalysis != null)
-                                            {
-                                                pointsToAnalysisResult = PointsToAnalysis.TryGetOrComputeResult(
-                                                    cfg,
-                                                    owningSymbol,
-                                                    operationAnalysisContext.Options,
-                                                    WellKnownTypeProvider.GetOrCreate(operationAnalysisContext.Compilation),
-                                                    InterproceduralAnalysisConfiguration.Create(
-                                                        operationAnalysisContext.Options,
-                                                        SupportedDiagnostics,
-                                                        defaultInterproceduralAnalysisKind: InterproceduralAnalysisKind.ContextSensitive,
-                                                        cancellationToken: operationAnalysisContext.CancellationToken),
-                                                    interproceduralAnalysisPredicateOpt: null);
-                                                if (pointsToAnalysisResult == null)
-                                                {
-                                                    return;
-                                                }
-
-                                                if (evaluateWithPointsToAnalysis.Any(s => s(
-                                                    invocationOperation.Arguments.Select(o => pointsToAnalysisResult[o.Kind, o.Syntax]))))
-                                                {
-                                                    lock (rootOperationsNeedingAnalysis)
-                                                    {
-                                                        rootOperationsNeedingAnalysis.Add(rootOperation);
-
-                                                        return;
-                                                    }
-                                                }
-                                            }
-
-                                            if (evaluateWithValueContentAnalysis != null)
-                                            {
-                                                valueContentAnalysisResultOpt = ValueContentAnalysis.TryGetOrComputeResult(
-                                                    cfg,
-                                                    owningSymbol,
-                                                    operationAnalysisContext.Options,
-                                                    WellKnownTypeProvider.GetOrCreate(operationAnalysisContext.Compilation),
-                                                    InterproceduralAnalysisConfiguration.Create(
-                                                        operationAnalysisContext.Options,
-                                                        SupportedDiagnostics,
-                                                        defaultInterproceduralAnalysisKind: InterproceduralAnalysisKind.ContextSensitive,
-                                                        cancellationToken: operationAnalysisContext.CancellationToken),
-                                                    out var copyAnalysisResult,
-                                                    out pointsToAnalysisResult);
-                                                if (valueContentAnalysisResultOpt == null)
-                                                {
-                                                    return;
-                                                }
-
-                                                if (evaluateWithValueContentAnalysis.Any(s => s(
-                                                    invocationOperation.Arguments.Select(
-                                                        o => pointsToAnalysisResult[o.Kind, o.Syntax]),
-                                                    invocationOperation.Arguments.Select(
-                                                        o => valueContentAnalysisResultOpt[o.Kind, o.Syntax]))))
-                                                {
-                                                    lock (rootOperationsNeedingAnalysis)
-                                                    {
-                                                        rootOperationsNeedingAnalysis.Add(rootOperation);
-                                                    }
-                                                }
->>>>>>> 306f9ff2
                                             }
                                         }
                                     }

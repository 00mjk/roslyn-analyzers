--- conflicted
+++ resolved
@@ -147,7 +147,6 @@
         <target state="translated">为了降低安全风险，请将字段 {0} 封送为 Unicode，方法是将 {1} 上的 StructLayout.CharSet 设置为 CharSet.Unicode，或者将该字段显式封送为 UnmanagedType.LPWStr。如果需要将该字符串封送为 ANSI 或者与系统相关的编码，请显式指定 MarshalAs，并使用 BestFitMapping 属性来禁用最佳匹配映射；为了提高安全性，启用 ThrowOnUnmappableChar。</target>
         <note />
       </trans-unit>
-<<<<<<< HEAD
       <trans-unit id="UseAutoValidateAntiforgeryToken">
         <source>Use antiforgery tokens in ASP.NET Core MVC controllers</source>
         <target state="new">Use antiforgery tokens in ASP.NET Core MVC controllers</target>
@@ -161,7 +160,8 @@
       <trans-unit id="UseAutoValidateAntiforgeryTokenMessage">
         <source>Method {0} handles a {1} request without performing CSRF token validation</source>
         <target state="new">Method {0} handles a {1} request without performing CSRF token validation</target>
-=======
+        <note />
+      </trans-unit>
       <trans-unit id="UseDefaultDllImportSearchPathsAttribute">
         <source>Use DefaultDllImportSearchPaths attribute for P/Invokes</source>
         <target state="new">Use DefaultDllImportSearchPaths attribute for P/Invokes</target>
@@ -175,7 +175,6 @@
       <trans-unit id="UseDefaultDllImportSearchPathsAttributeMessage">
         <source>The method {0} didn't use DefaultDllImportSearchPaths attribute for P/Invokes.</source>
         <target state="new">The method {0} didn't use DefaultDllImportSearchPaths attribute for P/Invokes.</target>
->>>>>>> f152af91
         <note />
       </trans-unit>
       <trans-unit id="UseManagedEquivalentsOfWin32ApiTitle">

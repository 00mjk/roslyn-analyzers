--- conflicted
+++ resolved
@@ -2,19 +2,159 @@
 <xliff xmlns="urn:oasis:names:tc:xliff:document:1.2" xmlns:xsi="http://www.w3.org/2001/XMLSchema-instance" version="1.2" xsi:schemaLocation="urn:oasis:names:tc:xliff:document:1.2 xliff-core-1.2-transitional.xsd">
   <file datatype="xml" source-language="en" target-language="tr" original="../MicrosoftNetCoreAnalyzersResources.resx">
     <body>
-      <trans-unit id="DeprecatedSslProtocolsDescription">
-        <source>Older protocol versions of Transport Layer Security (TLS) are less secure than TLS 1.2 and TLS 1.3, and are more likely to have new vulnerabilities. Avoid older protocol versions to minimize risk.</source>
-        <target state="translated">Aktarım Katmanı Güvenliği'nin (TLS) eski protokol sürümleri TLS 1.2 ve TLS 1.3'ten daha az güvenli olduğundan yeni güvenlik açıkları oluşma olasılığı daha yüksektir. Riski en aza indirmek için eski protokol sürümlerini kullanmaktan kaçının.</target>
-        <note />
-      </trans-unit>
-      <trans-unit id="DeprecatedSslProtocolsMessage">
-        <source>Transport Layer Security protocol version '{0}' is deprecated.  Use 'None' to let the Operating System choose a version.</source>
-        <target state="translated">Aktarım Katmanı Güvenliği protokol sürümü '{0}' kullanımdan kaldırılmış.  İşletim Sistemi'nin sürüm seçmesine izin vermek için 'Yok' seçeneğini belirleyin.</target>
-        <note />
-      </trans-unit>
-      <trans-unit id="DeprecatedSslProtocolsTitle">
-        <source>Do not use deprecated SslProtocols values</source>
-        <target state="translated">Kullanımdan kaldırılmış SslProtocols değerlerini kullanma</target>
+      <trans-unit id="AddNonSerializedAttributeCodeActionTitle">
+        <source>Add the 'NonSerialized' attribute to this field.</source>
+        <target state="new">Add the 'NonSerialized' attribute to this field.</target>
+        <note />
+      </trans-unit>
+      <trans-unit id="AddSerializableAttributeCodeActionTitle">
+        <source>Add Serializable attribute</source>
+        <target state="new">Add Serializable attribute</target>
+        <note />
+      </trans-unit>
+      <trans-unit id="AlwaysConsumeTheValueReturnedByMethodsMarkedWithPreserveSigAttributeDescription">
+        <source>PreserveSigAttribute indicates that a method will return an HRESULT, rather than throwing an exception. Therefore, it is important to consume the HRESULT returned by the method, so that errors can be detected. Generally, this is done by calling Marshal.ThrowExceptionForHR.</source>
+        <target state="new">PreserveSigAttribute indicates that a method will return an HRESULT, rather than throwing an exception. Therefore, it is important to consume the HRESULT returned by the method, so that errors can be detected. Generally, this is done by calling Marshal.ThrowExceptionForHR.</target>
+        <note />
+      </trans-unit>
+      <trans-unit id="AlwaysConsumeTheValueReturnedByMethodsMarkedWithPreserveSigAttributeMessage">
+        <source>Consume the hresult returned by method '{0}' and call Marshal.ThrowExceptionForHR.</source>
+        <target state="new">Consume the hresult returned by method '{0}' and call Marshal.ThrowExceptionForHR.</target>
+        <note />
+      </trans-unit>
+      <trans-unit id="AlwaysConsumeTheValueReturnedByMethodsMarkedWithPreserveSigAttributeTitle">
+        <source>Always consume the value returned by methods marked with PreserveSigAttribute</source>
+        <target state="new">Always consume the value returned by methods marked with PreserveSigAttribute</target>
+        <note />
+      </trans-unit>
+      <trans-unit id="ApprovedCipherMode">
+        <source>Do Not Use Unsafe Cipher Modes</source>
+        <target state="new">Do Not Use Unsafe Cipher Modes</target>
+        <note />
+      </trans-unit>
+      <trans-unit id="ApprovedCipherModeDescription">
+        <source>These modes are vulnerable to attacks. Use only approved modes (CBC, CTS).</source>
+        <target state="new">These modes are vulnerable to attacks. Use only approved modes (CBC, CTS).</target>
+        <note />
+      </trans-unit>
+      <trans-unit id="ApprovedCipherModeMessage">
+        <source>It uses an unsafe Cipher Mode {0}</source>
+        <target state="new">It uses an unsafe Cipher Mode {0}</target>
+        <note />
+      </trans-unit>
+      <trans-unit id="AttributeStringLiteralsShouldParseCorrectlyDescription">
+        <source>The string literal parameter of an attribute does not parse correctly for a URL, a GUID, or a version.</source>
+        <target state="new">The string literal parameter of an attribute does not parse correctly for a URL, a GUID, or a version.</target>
+        <note />
+      </trans-unit>
+      <trans-unit id="AttributeStringLiteralsShouldParseCorrectlyMessageDefault">
+        <source>In the constructor of '{0}', change the value of argument '{1}', which is currently "{2}", to something that can be correctly parsed as '{3}'.</source>
+        <target state="new">In the constructor of '{0}', change the value of argument '{1}', which is currently "{2}", to something that can be correctly parsed as '{3}'.</target>
+        <note />
+      </trans-unit>
+      <trans-unit id="AttributeStringLiteralsShouldParseCorrectlyMessageEmpty">
+        <source>In the constructor of '{0}', change the value of argument '{1}', which is currently an empty string (""), to something that can be correctly parsed as '{2}'.</source>
+        <target state="new">In the constructor of '{0}', change the value of argument '{1}', which is currently an empty string (""), to something that can be correctly parsed as '{2}'.</target>
+        <note />
+      </trans-unit>
+      <trans-unit id="AttributeStringLiteralsShouldParseCorrectlyTitle">
+        <source>Attribute string literals should parse correctly</source>
+        <target state="new">Attribute string literals should parse correctly</target>
+        <note />
+      </trans-unit>
+      <trans-unit id="AvoidUnsealedAttributesDescription">
+        <source>The .NET Framework class library provides methods for retrieving custom attributes. By default, these methods search the attribute inheritance hierarchy. Sealing the attribute eliminates the search through the inheritance hierarchy and can improve performance.</source>
+        <target state="new">The .NET Framework class library provides methods for retrieving custom attributes. By default, these methods search the attribute inheritance hierarchy. Sealing the attribute eliminates the search through the inheritance hierarchy and can improve performance.</target>
+        <note />
+      </trans-unit>
+      <trans-unit id="AvoidUnsealedAttributesMessage">
+        <source>Avoid unsealed attributes</source>
+        <target state="new">Avoid unsealed attributes</target>
+        <note />
+      </trans-unit>
+      <trans-unit id="AvoidUnsealedAttributesTitle">
+        <source>Avoid unsealed attributes</source>
+        <target state="new">Avoid unsealed attributes</target>
+        <note />
+      </trans-unit>
+      <trans-unit id="AvoidZeroLengthArrayAllocationsMessage">
+        <source>Avoid unnecessary zero-length array allocations.  Use {0} instead.</source>
+        <target state="new">Avoid unnecessary zero-length array allocations.  Use {0} instead.</target>
+        <note />
+      </trans-unit>
+      <trans-unit id="AvoidZeroLengthArrayAllocationsTitle">
+        <source>Avoid zero-length array allocations.</source>
+        <target state="new">Avoid zero-length array allocations.</target>
+        <note />
+      </trans-unit>
+      <trans-unit id="BinaryFormatterDeserializeMaybeWithoutBinderSetMessage">
+        <source>The method '{0}' is insecure when deserializing untrusted data without a SerializationBinder to restrict the type of objects in the deserialized object graph.</source>
+        <target state="new">The method '{0}' is insecure when deserializing untrusted data without a SerializationBinder to restrict the type of objects in the deserialized object graph.</target>
+        <note />
+      </trans-unit>
+      <trans-unit id="BinaryFormatterDeserializeMaybeWithoutBinderSetTitle">
+        <source>Ensure BinaryFormatter.Binder is set before calling BinaryFormatter.Deserialize</source>
+        <target state="new">Ensure BinaryFormatter.Binder is set before calling BinaryFormatter.Deserialize</target>
+        <note />
+      </trans-unit>
+      <trans-unit id="BinaryFormatterDeserializeWithoutBinderSetMessage">
+        <source>The method '{0}' is insecure when deserializing untrusted data without a SerializationBinder to restrict the type of objects in the deserialized object graph.</source>
+        <target state="new">The method '{0}' is insecure when deserializing untrusted data without a SerializationBinder to restrict the type of objects in the deserialized object graph.</target>
+        <note />
+      </trans-unit>
+      <trans-unit id="BinaryFormatterDeserializeWithoutBinderSetTitle">
+        <source>Do not call BinaryFormatter.Deserialize without first setting BinaryFormatter.Binder</source>
+        <target state="new">Do not call BinaryFormatter.Deserialize without first setting BinaryFormatter.Binder</target>
+        <note />
+      </trans-unit>
+      <trans-unit id="BinaryFormatterMethodUsedDescription">
+        <source>The method '{0}' is insecure when deserializing untrusted data.  If you need to instead detect BinaryFormatter deserialization without a SerializationBinder set, then disable rule CA2300, and enable rules CA2301 and CA2302.</source>
+        <target state="new">The method '{0}' is insecure when deserializing untrusted data.  If you need to instead detect BinaryFormatter deserialization without a SerializationBinder set, then disable rule CA2300, and enable rules CA2301 and CA2302.</target>
+        <note />
+      </trans-unit>
+      <trans-unit id="BinaryFormatterMethodUsedMessage">
+        <source>The method '{0}' is insecure when deserializing untrusted data.</source>
+        <target state="new">The method '{0}' is insecure when deserializing untrusted data.</target>
+        <note />
+      </trans-unit>
+      <trans-unit id="BinaryFormatterMethodUsedTitle">
+        <source>Do not use insecure deserializer BinaryFormatter</source>
+        <target state="new">Do not use insecure deserializer BinaryFormatter</target>
+        <note />
+      </trans-unit>
+      <trans-unit id="CallGCSuppressFinalizeCorrectlyDescription">
+        <source>A method that is an implementation of Dispose does not call GC.SuppressFinalize; or a method that is not an implementation of Dispose calls GC.SuppressFinalize; or a method calls GC.SuppressFinalize and passes something other than this (Me in Visual?Basic).</source>
+        <target state="new">A method that is an implementation of Dispose does not call GC.SuppressFinalize; or a method that is not an implementation of Dispose calls GC.SuppressFinalize; or a method calls GC.SuppressFinalize and passes something other than this (Me in Visual?Basic).</target>
+        <note />
+      </trans-unit>
+      <trans-unit id="CallGCSuppressFinalizeCorrectlyMessageNotCalled">
+        <source>Change {0} to call {1}. This will prevent derived types that introduce a finalizer from needing to re-implement 'IDisposable' to call it.</source>
+        <target state="new">Change {0} to call {1}. This will prevent derived types that introduce a finalizer from needing to re-implement 'IDisposable' to call it.</target>
+        <note />
+      </trans-unit>
+      <trans-unit id="CallGCSuppressFinalizeCorrectlyMessageNotCalledWithFinalizer">
+        <source>Change {0} to call {1}. This will prevent unnecessary finalization of the object once it has been disposed and it has fallen out of scope.</source>
+        <target state="new">Change {0} to call {1}. This will prevent unnecessary finalization of the object once it has been disposed and it has fallen out of scope.</target>
+        <note />
+      </trans-unit>
+      <trans-unit id="CallGCSuppressFinalizeCorrectlyMessageNotPassedThis">
+        <source>{0} calls {1} on something other than itself. Change the call site to pass 'this' ('Me' in Visual Basic) instead.</source>
+        <target state="new">{0} calls {1} on something other than itself. Change the call site to pass 'this' ('Me' in Visual Basic) instead.</target>
+        <note />
+      </trans-unit>
+      <trans-unit id="CallGCSuppressFinalizeCorrectlyMessageOutsideDispose">
+        <source>{0} calls {1}, a method that is typically only called within an implementation of 'IDisposable.Dispose'. Refer to the IDisposable pattern for more information.</source>
+        <target state="new">{0} calls {1}, a method that is typically only called within an implementation of 'IDisposable.Dispose'. Refer to the IDisposable pattern for more information.</target>
+        <note />
+      </trans-unit>
+      <trans-unit id="CallGCSuppressFinalizeCorrectlyTitle">
+        <source>Dispose methods should call SuppressFinalize</source>
+        <target state="new">Dispose methods should call SuppressFinalize</target>
+        <note />
+      </trans-unit>
+      <trans-unit id="CategoryReliability">
+        <source>Reliability</source>
+        <target state="new">Reliability</target>
         <note />
       </trans-unit>
       <trans-unit id="DefinitelyDisableHttpClientCRLCheck">
@@ -27,11 +167,431 @@
         <target state="new">HttpClient is created without enabling CheckCertificateRevocationList</target>
         <note />
       </trans-unit>
+      <trans-unit id="DefinitelyInstallRootCert">
+        <source>Do Not Add Certificates To Root Store</source>
+        <target state="new">Do Not Add Certificates To Root Store</target>
+        <note />
+      </trans-unit>
+      <trans-unit id="DefinitelyInstallRootCertMessage">
+        <source>Adding certificates to the operating system's trusted root certificates increases the risk of incorrectly authenticating an illegitimate certificate</source>
+        <target state="new">Adding certificates to the operating system's trusted root certificates increases the risk of incorrectly authenticating an illegitimate certificate</target>
+        <note />
+      </trans-unit>
+      <trans-unit id="DefinitelyUseSecureCookiesASPNetCore">
+        <source>Use Secure Cookies In ASP.Net Core</source>
+        <target state="new">Use Secure Cookies In ASP.Net Core</target>
+        <note />
+      </trans-unit>
+      <trans-unit id="DefinitelyUseSecureCookiesASPNetCoreMessage">
+        <source>Set CookieOptions.Secure = true when setting a cookie</source>
+        <target state="new">Set CookieOptions.Secure = true when setting a cookie</target>
+        <note />
+      </trans-unit>
+      <trans-unit id="DefinitelyUseWeakKDFInsufficientIterationCount">
+        <source>Do Not Use Weak Key Derivation Function With Insufficient Iteration Count</source>
+        <target state="new">Do Not Use Weak Key Derivation Function With Insufficient Iteration Count</target>
+        <note />
+      </trans-unit>
+      <trans-unit id="DefinitelyUseWeakKDFInsufficientIterationCountMessage">
+        <source>Use at least {0} iterations when deriving a cryptographic key from a password. By default, Rfc2898DeriveByte's IterationCount is only 1000</source>
+        <target state="new">Use at least {0} iterations when deriving a cryptographic key from a password. By default, Rfc2898DeriveByte's IterationCount is only 1000</target>
+        <note />
+      </trans-unit>
+      <trans-unit id="DeprecatedSslProtocolsDescription">
+        <source>Older protocol versions of Transport Layer Security (TLS) are less secure than TLS 1.2 and TLS 1.3, and are more likely to have new vulnerabilities. Avoid older protocol versions to minimize risk.</source>
+        <target state="new">Older protocol versions of Transport Layer Security (TLS) are less secure than TLS 1.2 and TLS 1.3, and are more likely to have new vulnerabilities. Avoid older protocol versions to minimize risk.</target>
+        <note />
+      </trans-unit>
+      <trans-unit id="DeprecatedSslProtocolsMessage">
+        <source>Transport Layer Security protocol version '{0}' is deprecated.  Use 'None' to let the Operating System choose a version.</source>
+        <target state="new">Transport Layer Security protocol version '{0}' is deprecated.  Use 'None' to let the Operating System choose a version.</target>
+        <note />
+      </trans-unit>
+      <trans-unit id="DeprecatedSslProtocolsTitle">
+        <source>Do not use deprecated SslProtocols values</source>
+        <target state="new">Do not use deprecated SslProtocols values</target>
+        <note />
+      </trans-unit>
+      <trans-unit id="DisposableFieldsShouldBeDisposedDescription">
+        <source>A type that implements System.IDisposable declares fields that are of types that also implement IDisposable. The Dispose method of the field is not called by the Dispose method of the declaring type. To fix a violation of this rule, call Dispose on fields that are of types that implement IDisposable if you are responsible for allocating and releasing the unmanaged resources held by the field.</source>
+        <target state="new">A type that implements System.IDisposable declares fields that are of types that also implement IDisposable. The Dispose method of the field is not called by the Dispose method of the declaring type. To fix a violation of this rule, call Dispose on fields that are of types that implement IDisposable if you are responsible for allocating and releasing the unmanaged resources held by the field.</target>
+        <note />
+      </trans-unit>
+      <trans-unit id="DisposableFieldsShouldBeDisposedMessage">
+        <source>'{0}' contains field '{1}' that is of IDisposable type '{2}', but it is never disposed. Change the Dispose method on '{0}' to call Close or Dispose on this field.</source>
+        <target state="new">'{0}' contains field '{1}' that is of IDisposable type '{2}', but it is never disposed. Change the Dispose method on '{0}' to call Close or Dispose on this field.</target>
+        <note />
+      </trans-unit>
+      <trans-unit id="DisposableFieldsShouldBeDisposedTitle">
+        <source>Disposable fields should be disposed</source>
+        <target state="new">Disposable fields should be disposed</target>
+        <note />
+      </trans-unit>
+      <trans-unit id="DisposableTypesShouldDeclareFinalizerDescription">
+        <source>A type that implements System.IDisposable and has fields that suggest the use of unmanaged resources does not implement a finalizer, as described by Object.Finalize.</source>
+        <target state="new">A type that implements System.IDisposable and has fields that suggest the use of unmanaged resources does not implement a finalizer, as described by Object.Finalize.</target>
+        <note />
+      </trans-unit>
+      <trans-unit id="DisposableTypesShouldDeclareFinalizerMessage">
+        <source>Disposable types should declare finalizer</source>
+        <target state="new">Disposable types should declare finalizer</target>
+        <note />
+      </trans-unit>
+      <trans-unit id="DisposableTypesShouldDeclareFinalizerTitle">
+        <source>Disposable types should declare finalizer</source>
+        <target state="new">Disposable types should declare finalizer</target>
+        <note />
+      </trans-unit>
+      <trans-unit id="DisposeMethodsShouldCallBaseClassDisposeDescription">
+        <source>A type that implements System.IDisposable inherits from a type that also implements IDisposable. The Dispose method of the inheriting type does not call the Dispose method of the parent type. To fix a violation of this rule, call base.Dispose in your Dispose method.</source>
+        <target state="new">A type that implements System.IDisposable inherits from a type that also implements IDisposable. The Dispose method of the inheriting type does not call the Dispose method of the parent type. To fix a violation of this rule, call base.Dispose in your Dispose method.</target>
+        <note />
+      </trans-unit>
+      <trans-unit id="DisposeMethodsShouldCallBaseClassDisposeMessage">
+        <source>Ensure that method '{0}' calls '{1}' in all possible control flow paths.</source>
+        <target state="new">Ensure that method '{0}' calls '{1}' in all possible control flow paths.</target>
+        <note />
+      </trans-unit>
+      <trans-unit id="DisposeMethodsShouldCallBaseClassDisposeTitle">
+        <source>Dispose methods should call base class dispose</source>
+        <target state="new">Dispose methods should call base class dispose</target>
+        <note />
+      </trans-unit>
+      <trans-unit id="DisposeObjectsBeforeLosingScopeDescription">
+        <source>If a disposable object is not explicitly disposed before all references to it are out of scope, the object will be disposed at some indeterminate time when the garbage collector runs the finalizer of the object. Because an exceptional event might occur that will prevent the finalizer of the object from running, the object should be explicitly disposed instead.</source>
+        <target state="new">If a disposable object is not explicitly disposed before all references to it are out of scope, the object will be disposed at some indeterminate time when the garbage collector runs the finalizer of the object. Because an exceptional event might occur that will prevent the finalizer of the object from running, the object should be explicitly disposed instead.</target>
+        <note />
+      </trans-unit>
+      <trans-unit id="DisposeObjectsBeforeLosingScopeMayBeDisposedMessage">
+        <source>Use recommended dispose pattern to ensure that object created by '{0}' is disposed on all paths. If possible, wrap the creation within a 'using' statement or a 'using' declaration. Otherwise, use a try-finally pattern, with a dedicated local variable declared before the try region and an unconditional Dispose invocation on non-null value in the 'finally' region, say 'x?.Dispose()'. If the object is explicitly disposed within the try region or the dispose ownership is transfered to another object or method, assign 'null' to the local variable just after such an operation to prevent double dispose in 'finally'.</source>
+        <target state="new">Use recommended dispose pattern to ensure that object created by '{0}' is disposed on all paths. If possible, wrap the creation within a 'using' statement or a 'using' declaration. Otherwise, use a try-finally pattern, with a dedicated local variable declared before the try region and an unconditional Dispose invocation on non-null value in the 'finally' region, say 'x?.Dispose()'. If the object is explicitly disposed within the try region or the dispose ownership is transfered to another object or method, assign 'null' to the local variable just after such an operation to prevent double dispose in 'finally'.</target>
+        <note />
+      </trans-unit>
+      <trans-unit id="DisposeObjectsBeforeLosingScopeMayBeDisposedOnExceptionPathsMessage">
+        <source>Use recommended dispose pattern to ensure that object created by '{0}' is disposed on all exception paths. If possible, wrap the creation within a 'using' statement or a 'using' declaration. Otherwise, use a try-finally pattern, with a dedicated local variable declared before the try region and an unconditional Dispose invocation on non-null value in the 'finally' region, say 'x?.Dispose()'. If the object is explicitly disposed within the try region or the dispose ownership is transfered to another object or method, assign 'null' to the local variable just after such an operation to prevent double dispose in 'finally'.</source>
+        <target state="new">Use recommended dispose pattern to ensure that object created by '{0}' is disposed on all exception paths. If possible, wrap the creation within a 'using' statement or a 'using' declaration. Otherwise, use a try-finally pattern, with a dedicated local variable declared before the try region and an unconditional Dispose invocation on non-null value in the 'finally' region, say 'x?.Dispose()'. If the object is explicitly disposed within the try region or the dispose ownership is transfered to another object or method, assign 'null' to the local variable just after such an operation to prevent double dispose in 'finally'.</target>
+        <note />
+      </trans-unit>
+      <trans-unit id="DisposeObjectsBeforeLosingScopeNotDisposedMessage">
+        <source>Call System.IDisposable.Dispose on object created by '{0}' before all references to it are out of scope.</source>
+        <target state="new">Call System.IDisposable.Dispose on object created by '{0}' before all references to it are out of scope.</target>
+        <note />
+      </trans-unit>
+      <trans-unit id="DisposeObjectsBeforeLosingScopeNotDisposedOnExceptionPathsMessage">
+        <source>Object created by '{0}' is not disposed along all exception paths. Call System.IDisposable.Dispose on the object before all references to it are out of scope.</source>
+        <target state="new">Object created by '{0}' is not disposed along all exception paths. Call System.IDisposable.Dispose on the object before all references to it are out of scope.</target>
+        <note />
+      </trans-unit>
+      <trans-unit id="DisposeObjectsBeforeLosingScopeTitle">
+        <source>Dispose objects before losing scope</source>
+        <target state="new">Dispose objects before losing scope</target>
+        <note />
+      </trans-unit>
+      <trans-unit id="DoNotAddArchiveItemPathToTheTargetFileSystemPath">
+        <source>Do Not Add Archive Item's Path To The Target File System Path</source>
+        <target state="new">Do Not Add Archive Item's Path To The Target File System Path</target>
+        <note />
+      </trans-unit>
+      <trans-unit id="DoNotAddArchiveItemPathToTheTargetFileSystemPathDescription">
+        <source>When extracting files from an archive and using the archive item's path, check if the path is safe. Archive path can be relative and can lead to file system access outside of the expected file system target path, leading to malicious config changes and remote code execution via lay-and-wait technique.</source>
+        <target state="new">When extracting files from an archive and using the archive item's path, check if the path is safe. Archive path can be relative and can lead to file system access outside of the expected file system target path, leading to malicious config changes and remote code execution via lay-and-wait technique.</target>
+        <note />
+      </trans-unit>
+      <trans-unit id="DoNotAddArchiveItemPathToTheTargetFileSystemPathMessage">
+        <source>When creating path for '{0} in method {1}' from relative archive item path to extract file and the source is an untrusted zip archive, make sure to sanitize relative archive item path '{2} in method {3}'</source>
+        <target state="new">When creating path for '{0} in method {1}' from relative archive item path to extract file and the source is an untrusted zip archive, make sure to sanitize relative archive item path '{2} in method {3}'</target>
+        <note />
+      </trans-unit>
+      <trans-unit id="DoNotAddSchemaByURL">
+        <source>Do Not Add Schema By URL</source>
+        <target state="new">Do Not Add Schema By URL</target>
+        <note />
+      </trans-unit>
+      <trans-unit id="DoNotAddSchemaByURLDescription">
+        <source>This overload of XmlSchemaCollection.Add method internally enables DTD processing on the XML reader instance used, and uses UrlResolver for resolving external XML entities. The outcome is information disclosure. Content from file system or network shares for the machine processing the XML can be exposed to attacker. In addition, an attacker can use this as a DoS vector.</source>
+        <target state="new">This overload of XmlSchemaCollection.Add method internally enables DTD processing on the XML reader instance used, and uses UrlResolver for resolving external XML entities. The outcome is information disclosure. Content from file system or network shares for the machine processing the XML can be exposed to attacker. In addition, an attacker can use this as a DoS vector.</target>
+        <note />
+      </trans-unit>
+      <trans-unit id="DoNotAddSchemaByURLMessage">
+        <source>This overload of the Add method is potentially unsafe because it may resolve dangerous external references</source>
+        <target state="new">This overload of the Add method is potentially unsafe because it may resolve dangerous external references</target>
+        <note />
+      </trans-unit>
+      <trans-unit id="DoNotCallDangerousMethodsInDeserialization">
+        <source>Do Not Call Dangerous Methods In Deserialization</source>
+        <target state="new">Do Not Call Dangerous Methods In Deserialization</target>
+        <note />
+      </trans-unit>
+      <trans-unit id="DoNotCallDangerousMethodsInDeserializationDescription">
+        <source>Insecure Deserialization is a vulnerability which occurs when untrusted data is used to abuse the logic of an application, inflict a Denial-of-Service (DoS) attack, or even execute arbitrary code upon it being deserialized. It’s frequently possible for malicious users to abuse these deserialization features when the application is deserializing untrusted data which is under their control. Specifically, invoke dangerous methods in the process of deserialization. Successful insecure deserialization attacks could allow an attacker to carry out attacks such as DoS attacks, authentication bypasses, and remote code execution.</source>
+        <target state="new">Insecure Deserialization is a vulnerability which occurs when untrusted data is used to abuse the logic of an application, inflict a Denial-of-Service (DoS) attack, or even execute arbitrary code upon it being deserialized. It’s frequently possible for malicious users to abuse these deserialization features when the application is deserializing untrusted data which is under their control. Specifically, invoke dangerous methods in the process of deserialization. Successful insecure deserialization attacks could allow an attacker to carry out attacks such as DoS attacks, authentication bypasses, and remote code execution.</target>
+        <note />
+      </trans-unit>
+      <trans-unit id="DoNotCallDangerousMethodsInDeserializationMessage">
+        <source>When deserializing an instance of class {0}, method {1} can call dangerous method {2}.</source>
+        <target state="new">When deserializing an instance of class {0}, method {1} can call dangerous method {2}.</target>
+        <note />
+      </trans-unit>
+      <trans-unit id="DoNotCallOverridableMethodsInConstructorsDescription">
+        <source>When a constructor calls a virtual method, the constructor for the instance that invokes the method may not have executed.</source>
+        <target state="new">When a constructor calls a virtual method, the constructor for the instance that invokes the method may not have executed.</target>
+        <note />
+      </trans-unit>
+      <trans-unit id="DoNotCallOverridableMethodsInConstructorsMessage">
+        <source>Do not call overridable methods in constructors</source>
+        <target state="new">Do not call overridable methods in constructors</target>
+        <note />
+      </trans-unit>
+      <trans-unit id="DoNotCallOverridableMethodsInConstructorsTitle">
+        <source>Do not call overridable methods in constructors</source>
+        <target state="new">Do not call overridable methods in constructors</target>
+        <note />
+      </trans-unit>
+      <trans-unit id="DoNotCallToImmutableCollectionOnAnImmutableCollectionValueMessage">
+        <source>Do not call {0} on an {1} value</source>
+        <target state="new">Do not call {0} on an {1} value</target>
+        <note />
+      </trans-unit>
+      <trans-unit id="DoNotCallToImmutableCollectionOnAnImmutableCollectionValueTitle">
+        <source>Do not call ToImmutableCollection on an ImmutableCollection value</source>
+        <target state="new">Do not call ToImmutableCollection on an ImmutableCollection value</target>
+        <note />
+      </trans-unit>
+      <trans-unit id="DoNotCatchCorruptedStateExceptionsInGeneralHandlersDescription">
+        <source>Do not author general catch handlers in code that receives corrupted state exceptions.</source>
+        <target state="new">Do not author general catch handlers in code that receives corrupted state exceptions.</target>
+        <note />
+      </trans-unit>
+      <trans-unit id="DoNotCatchCorruptedStateExceptionsInGeneralHandlersMessage">
+        <source>Do not catch corrupted state exceptions in general handlers.</source>
+        <target state="new">Do not catch corrupted state exceptions in general handlers.</target>
+        <note />
+      </trans-unit>
+      <trans-unit id="DoNotCatchCorruptedStateExceptionsInGeneralHandlersTitle">
+        <source>Do not catch corrupted state exceptions in general handlers.</source>
+        <target state="new">Do not catch corrupted state exceptions in general handlers.</target>
+        <note />
+      </trans-unit>
+      <trans-unit id="DoNotCreateTasksWithoutPassingATaskSchedulerDescription">
+        <source>Do not create tasks unless you are using one of the overloads that takes a TaskScheduler. The default is to schedule on TaskScheduler.Current, which would lead to deadlocks. Either use TaskScheduler.Default to schedule on the thread pool, or explicitly pass TaskScheduler.Current to make your intentions clear.</source>
+        <target state="new">Do not create tasks unless you are using one of the overloads that takes a TaskScheduler. The default is to schedule on TaskScheduler.Current, which would lead to deadlocks. Either use TaskScheduler.Default to schedule on the thread pool, or explicitly pass TaskScheduler.Current to make your intentions clear.</target>
+        <note />
+      </trans-unit>
+      <trans-unit id="DoNotCreateTasksWithoutPassingATaskSchedulerMessage">
+        <source>Do not create tasks without passing a TaskScheduler</source>
+        <target state="new">Do not create tasks without passing a TaskScheduler</target>
+        <note />
+      </trans-unit>
+      <trans-unit id="DoNotCreateTasksWithoutPassingATaskSchedulerTitle">
+        <source>Do not create tasks without passing a TaskScheduler</source>
+        <target state="new">Do not create tasks without passing a TaskScheduler</target>
+        <note />
+      </trans-unit>
+      <trans-unit id="DoNotDisableCertificateValidation">
+        <source>Do Not Disable Certificate Validation</source>
+        <target state="new">Do Not Disable Certificate Validation</target>
+        <note />
+      </trans-unit>
+      <trans-unit id="DoNotDisableCertificateValidationDescription">
+        <source>A certificate can help authenticate the identity of the server. Clients should validate the server certificate to ensure requests are sent to the intended server. If the ServerCertificateValidationCallback always returns 'true', any certificate will pass validation.</source>
+        <target state="new">A certificate can help authenticate the identity of the server. Clients should validate the server certificate to ensure requests are sent to the intended server. If the ServerCertificateValidationCallback always returns 'true', any certificate will pass validation.</target>
+        <note />
+      </trans-unit>
+      <trans-unit id="DoNotDisableCertificateValidationMessage">
+        <source>The ServerCertificateValidationCallback is set to a function that accepts any server certificate, by always returning true. Ensure that server certificates are validated to verify the identity of the server receiving requests.</source>
+        <target state="new">The ServerCertificateValidationCallback is set to a function that accepts any server certificate, by always returning true. Ensure that server certificates are validated to verify the identity of the server receiving requests.</target>
+        <note />
+      </trans-unit>
+      <trans-unit id="DoNotDisableHTTPHeaderChecking">
+        <source>Do Not Disable HTTP Header Checking</source>
+        <target state="new">Do Not Disable HTTP Header Checking</target>
+        <note />
+      </trans-unit>
+      <trans-unit id="DoNotDisableHTTPHeaderCheckingDescription">
+        <source>HTTP header checking enables encoding of the carriage return and newline characters, \r and \n, that are found in response headers. This encoding can help to avoid injection attacks that exploit an application that echoes untrusted data contained by the header.</source>
+        <target state="new">HTTP header checking enables encoding of the carriage return and newline characters, \r and \n, that are found in response headers. This encoding can help to avoid injection attacks that exploit an application that echoes untrusted data contained by the header.</target>
+        <note />
+      </trans-unit>
+      <trans-unit id="DoNotDisableHTTPHeaderCheckingMessage">
+        <source>Do not disable HTTP header checking</source>
+        <target state="new">Do not disable HTTP header checking</target>
+        <note />
+      </trans-unit>
       <trans-unit id="DoNotDisableHttpClientCRLCheckDescription">
         <source>Using HttpClient without providing a platform specific handler (WinHttpHandler or CurlHandler or HttpClientHandler) where the CheckCertificateRevocationList property is set to true, will allow revoked certificates to be accepted by the HttpClient as valid.</source>
         <target state="new">Using HttpClient without providing a platform specific handler (WinHttpHandler or CurlHandler or HttpClientHandler) where the CheckCertificateRevocationList property is set to true, will allow revoked certificates to be accepted by the HttpClient as valid.</target>
         <note />
       </trans-unit>
+      <trans-unit id="DoNotDisableRequestValidation">
+        <source>Do Not Disable Request Validation</source>
+        <target state="new">Do Not Disable Request Validation</target>
+        <note />
+      </trans-unit>
+      <trans-unit id="DoNotDisableRequestValidationDescription">
+        <source>Request validation is a feature in ASP.NET that examines HTTP requests and determines whether they contain potentially dangerous content. This check adds protection from markup or code in the URL query string, cookies, or posted form values that might have been added for malicious purposes. So, it is generally desirable and should be left enabled for defense in depth.</source>
+        <target state="new">Request validation is a feature in ASP.NET that examines HTTP requests and determines whether they contain potentially dangerous content. This check adds protection from markup or code in the URL query string, cookies, or posted form values that might have been added for malicious purposes. So, it is generally desirable and should be left enabled for defense in depth.</target>
+        <note />
+      </trans-unit>
+      <trans-unit id="DoNotDisableRequestValidationMessage">
+        <source>{0} has request validation disabled</source>
+        <target state="new">{0} has request validation disabled</target>
+        <note />
+      </trans-unit>
+      <trans-unit id="DoNotDisableSchUseStrongCrypto">
+        <source>Do Not Disable SChannel Use of Strong Crypto</source>
+        <target state="new">Do Not Disable SChannel Use of Strong Crypto</target>
+        <note />
+      </trans-unit>
+      <trans-unit id="DoNotDisableSchUseStrongCryptoDescription">
+        <source>Starting with the .NET Framework 4.6, the System.Net.ServicePointManager and System.Net.Security.SslStream classes are recommeded to use new protocols. The old ones have protocol weaknesses and are not supported. Setting Switch.System.Net.DontEnableSchUseStrongCrypto with true will use the old weak crypto check and opt out of the protocol migration.</source>
+        <target state="new">Starting with the .NET Framework 4.6, the System.Net.ServicePointManager and System.Net.Security.SslStream classes are recommeded to use new protocols. The old ones have protocol weaknesses and are not supported. Setting Switch.System.Net.DontEnableSchUseStrongCrypto with true will use the old weak crypto check and opt out of the protocol migration.</target>
+        <note />
+      </trans-unit>
+      <trans-unit id="DoNotDisableSchUseStrongCryptoMessage">
+        <source>{0} disables TLS 1.2 and enables SSLv3</source>
+        <target state="new">{0} disables TLS 1.2 and enables SSLv3</target>
+        <note />
+      </trans-unit>
+      <trans-unit id="DoNotDisableUsingServicePointManagerSecurityProtocolsMessage">
+        <source>Do not set Switch.System.ServiceModel.DisableUsingServicePointManagerSecurityProtocols to true.  Setting this switch limits Windows Communication Framework (WCF) to using Transport Layer Security (TLS) 1.0, which is insecure and obsolete.</source>
+        <target state="new">Do not set Switch.System.ServiceModel.DisableUsingServicePointManagerSecurityProtocols to true.  Setting this switch limits Windows Communication Framework (WCF) to using Transport Layer Security (TLS) 1.0, which is insecure and obsolete.</target>
+        <note />
+      </trans-unit>
+      <trans-unit id="DoNotDisableUsingServicePointManagerSecurityProtocolsTitle">
+        <source>Do not disable ServicePointManagerSecurityProtocols</source>
+        <target state="new">Do not disable ServicePointManagerSecurityProtocols</target>
+        <note />
+      </trans-unit>
+      <trans-unit id="DoNotHardCodeEncryptionKey">
+        <source>Do Not Hard Code Encryption Key</source>
+        <target state="new">Do Not Hard Code Encryption Key</target>
+        <note />
+      </trans-unit>
+      <trans-unit id="DoNotHardCodeEncryptionKeyDescription">
+        <source>SymmetricAlgorithm's .Key property, or a method's rgbKey parameter, should never be a hardcoded value.</source>
+        <target state="new">SymmetricAlgorithm's .Key property, or a method's rgbKey parameter, should never be a hardcoded value.</target>
+        <note />
+      </trans-unit>
+      <trans-unit id="DoNotHardCodeEncryptionKeyMessage">
+        <source>Potential security vulnerability was found where '{0}' in method '{1}' may be tainted by hardcoded key from '{2}' in method '{3}'</source>
+        <target state="new">Potential security vulnerability was found where '{0}' in method '{1}' may be tainted by hardcoded key from '{2}' in method '{3}'</target>
+        <note />
+      </trans-unit>
+      <trans-unit id="DoNotInstallRootCertDescription">
+        <source>By default, the Trusted Root Certification Authorities certificate store is configured with a set of public CAs that has met the requirements of the Microsoft Root Certificate Program. Since all trusted root CAs can issue certificates for any domain, an attacker can pick a weak or coercible CA that you install by yourself to target for an attack – and a single vulnerable, malicious or coercible CA undermines the security of the entire system. To make matters worse, these attacks can go unnoticed quite easily.</source>
+        <target state="new">By default, the Trusted Root Certification Authorities certificate store is configured with a set of public CAs that has met the requirements of the Microsoft Root Certificate Program. Since all trusted root CAs can issue certificates for any domain, an attacker can pick a weak or coercible CA that you install by yourself to target for an attack – and a single vulnerable, malicious or coercible CA undermines the security of the entire system. To make matters worse, these attacks can go unnoticed quite easily.</target>
+        <note />
+      </trans-unit>
+      <trans-unit id="DoNotLockOnObjectsWithWeakIdentityDescription">
+        <source>An object is said to have a weak identity when it can be directly accessed across application domain boundaries. A thread that tries to acquire a lock on an object that has a weak identity can be blocked by a second thread in a different application domain that has a lock on the same object.</source>
+        <target state="new">An object is said to have a weak identity when it can be directly accessed across application domain boundaries. A thread that tries to acquire a lock on an object that has a weak identity can be blocked by a second thread in a different application domain that has a lock on the same object.</target>
+        <note />
+      </trans-unit>
+      <trans-unit id="DoNotLockOnObjectsWithWeakIdentityMessage">
+        <source>Do not lock on objects with weak identity</source>
+        <target state="new">Do not lock on objects with weak identity</target>
+        <note />
+      </trans-unit>
+      <trans-unit id="DoNotLockOnObjectsWithWeakIdentityTitle">
+        <source>Do not lock on objects with weak identity</source>
+        <target state="new">Do not lock on objects with weak identity</target>
+        <note />
+      </trans-unit>
+      <trans-unit id="DoNotPassLiteralsAsLocalizedParametersDescription">
+        <source>A method passes a string literal as a parameter to a constructor or method in the .NET Framework class library and that string should be localizable. To fix a violation of this rule, replace the string literal with a string retrieved through an instance of the ResourceManager class.</source>
+        <target state="new">A method passes a string literal as a parameter to a constructor or method in the .NET Framework class library and that string should be localizable. To fix a violation of this rule, replace the string literal with a string retrieved through an instance of the ResourceManager class.</target>
+        <note />
+      </trans-unit>
+      <trans-unit id="DoNotPassLiteralsAsLocalizedParametersMessage">
+        <source>Method '{0}' passes a literal string as parameter '{1}' of a call to '{2}'. Retrieve the following string(s) from a resource table instead: "{3}".</source>
+        <target state="new">Method '{0}' passes a literal string as parameter '{1}' of a call to '{2}'. Retrieve the following string(s) from a resource table instead: "{3}".</target>
+        <note />
+      </trans-unit>
+      <trans-unit id="DoNotPassLiteralsAsLocalizedParametersTitle">
+        <source>Do not pass literals as localized parameters</source>
+        <target state="new">Do not pass literals as localized parameters</target>
+        <note />
+      </trans-unit>
+      <trans-unit id="DoNotRaiseReservedExceptionTypesDescription">
+        <source>An exception of type that is not sufficiently specific or reserved by the runtime should never be raised by user code. This makes the original error difficult to detect and debug. If this exception instance might be thrown, use a different exception type.</source>
+        <target state="new">An exception of type that is not sufficiently specific or reserved by the runtime should never be raised by user code. This makes the original error difficult to detect and debug. If this exception instance might be thrown, use a different exception type.</target>
+        <note />
+      </trans-unit>
+      <trans-unit id="DoNotRaiseReservedExceptionTypesMessageReserved">
+        <source>Exception type {0} is reserved by the runtime.</source>
+        <target state="new">Exception type {0} is reserved by the runtime.</target>
+        <note />
+      </trans-unit>
+      <trans-unit id="DoNotRaiseReservedExceptionTypesMessageTooGeneric">
+        <source>Exception type {0} is not sufficiently specific.</source>
+        <target state="new">Exception type {0} is not sufficiently specific.</target>
+        <note />
+      </trans-unit>
+      <trans-unit id="DoNotRaiseReservedExceptionTypesTitle">
+        <source>Do not raise reserved exception types</source>
+        <target state="new">Do not raise reserved exception types</target>
+        <note />
+      </trans-unit>
+      <trans-unit id="DoNotReferSelfInSerializableClass">
+        <source>Do Not Refer Self In Serializable Class</source>
+        <target state="new">Do Not Refer Self In Serializable Class</target>
+        <note />
+      </trans-unit>
+      <trans-unit id="DoNotReferSelfInSerializableClassDescription">
+        <source>This can allow an attacker to DOS or exhaust the memory of the process.</source>
+        <target state="new">This can allow an attacker to DOS or exhaust the memory of the process.</target>
+        <note />
+      </trans-unit>
+      <trans-unit id="DoNotReferSelfInSerializableClassMessage">
+        <source>{0} participates in a potential reference cycle</source>
+        <target state="new">{0} participates in a potential reference cycle</target>
+        <note />
+      </trans-unit>
+      <trans-unit id="DoNotSerializeTypesWithPointerFields">
+        <source>Do Not Serialize Types With Pointer Fields</source>
+        <target state="new">Do Not Serialize Types With Pointer Fields</target>
+        <note />
+      </trans-unit>
+      <trans-unit id="DoNotSerializeTypesWithPointerFieldsDescription">
+        <source>Pointers are not "type safe" in the sense that you cannot guarantee the correctness of the memory they point at. So, serializing types with pointer fields is dangerous, as it may allow an attacker to control the pointer.</source>
+        <target state="new">Pointers are not "type safe" in the sense that you cannot guarantee the correctness of the memory they point at. So, serializing types with pointer fields is dangerous, as it may allow an attacker to control the pointer.</target>
+        <note />
+      </trans-unit>
+      <trans-unit id="DoNotSerializeTypesWithPointerFieldsMessage">
+        <source>Pointer field {0} on serializable type.</source>
+        <target state="new">Pointer field {0} on serializable type.</target>
+        <note />
+      </trans-unit>
+      <trans-unit id="DoNotUseAccountSAS">
+        <source>Do Not Use Account Shared Access Signature</source>
+        <target state="new">Do Not Use Account Shared Access Signature</target>
+        <note />
+      </trans-unit>
+      <trans-unit id="DoNotUseAccountSASDescription">
+        <source>Shared Access Signatures(SAS) are a vital part of the security model for any application using Azure Storage, they should provide limited and safe permissions to your storage account to clients that don't have the account key. All of the operations available via a service SAS are also available via an account SAS, that is, account SAS is too powerful. So it is recommended to use Service SAS to delegate access more carefully.</source>
+        <target state="new">Shared Access Signatures(SAS) are a vital part of the security model for any application using Azure Storage, they should provide limited and safe permissions to your storage account to clients that don't have the account key. All of the operations available via a service SAS are also available via an account SAS, that is, account SAS is too powerful. So it is recommended to use Service SAS to delegate access more carefully.</target>
+        <note />
+      </trans-unit>
+      <trans-unit id="DoNotUseAccountSASMessage">
+        <source>Use Service SAS instead of Account SAS for fine grained access control and container-level access policy</source>
+        <target state="new">Use Service SAS instead of Account SAS for fine grained access control and container-level access policy</target>
+        <note />
+      </trans-unit>
+      <trans-unit id="DoNotUseBrokenCryptographicAlgorithms">
+        <source>Do Not Use Broken Cryptographic Algorithms</source>
+        <target state="new">Do Not Use Broken Cryptographic Algorithms</target>
+        <note />
+      </trans-unit>
+      <trans-unit id="DoNotUseBrokenCryptographicAlgorithmsDescription">
+        <source>An attack making it computationally feasible to break this algorithm exists. This allows attackers to break the cryptographic guarantees it is designed to provide. Depending on the type and application of this cryptographic algorithm, this may allow attackers to read enciphered messages, tamper with enciphered  messages, forge digital signatures, tamper with hashed content, or otherwise compromise any cryptosystem based on this algorithm. Replace encryption uses with the AES algorithm (AES-256, AES-192 and AES-128 are acceptable) with a key length greater than or equal to 128 bits. Replace hashing uses with a hashing function in the SHA-2 family, such as SHA512, SHA384, or SHA256. Replace digital signature uses with RSA with a key length greater than or equal to 2048-bits, or ECDSA with a key length greater than or equal to 256 bits.</source>
+        <target state="new">An attack making it computationally feasible to break this algorithm exists. This allows attackers to break the cryptographic guarantees it is designed to provide. Depending on the type and application of this cryptographic algorithm, this may allow attackers to read enciphered messages, tamper with enciphered  messages, forge digital signatures, tamper with hashed content, or otherwise compromise any cryptosystem based on this algorithm. Replace encryption uses with the AES algorithm (AES-256, AES-192 and AES-128 are acceptable) with a key length greater than or equal to 128 bits. Replace hashing uses with a hashing function in the SHA-2 family, such as SHA512, SHA384, or SHA256. Replace digital signature uses with RSA with a key length greater than or equal to 2048-bits, or ECDSA with a key length greater than or equal to 256 bits.</target>
+        <note />
+      </trans-unit>
+      <trans-unit id="DoNotUseBrokenCryptographicAlgorithmsMessage">
+        <source>{0} uses a broken cryptographic algorithm {1}</source>
+        <target state="new">{0} uses a broken cryptographic algorithm {1}</target>
+        <note />
+      </trans-unit>
       <trans-unit id="DoNotUseCountAsyncWhenAnyAsyncCanBeUsedDescription">
         <source>For non-empty collections, CountAsync() and LongCountAsync() enumerate the entire sequence, while AnyAsync() stops at the first item or the first item that satisfies a condition.</source>
         <target state="new">For non-empty collections, CountAsync() and LongCountAsync() enumerate the entire sequence, while AnyAsync() stops at the first item or the first item that satisfies a condition.</target>
@@ -62,71 +622,504 @@
         <target state="new">Do not use Count() or LongCount() when Any() can be used</target>
         <note />
       </trans-unit>
+      <trans-unit id="DoNotUseDSA">
+        <source>Do Not Use Digital Signature Algorithm (DSA)</source>
+        <target state="new">Do Not Use Digital Signature Algorithm (DSA)</target>
+        <note />
+      </trans-unit>
+      <trans-unit id="DoNotUseDSADescription">
+        <source>DSA is too weak to use.</source>
+        <target state="new">DSA is too weak to use.</target>
+        <note />
+      </trans-unit>
+      <trans-unit id="DoNotUseDSAMessage">
+        <source>Asymmetric encryption algorithm {0} is weak. Switch to an RSA with at least 2048 key size, ECDH or ECDSA algorithm instead</source>
+        <target state="new">Asymmetric encryption algorithm {0} is weak. Switch to an RSA with at least 2048 key size, ECDH or ECDSA algorithm instead</target>
+        <note />
+      </trans-unit>
+      <trans-unit id="DoNotUseDeprecatedSecurityProtocols">
+        <source>Do Not Use Deprecated Security Protocols</source>
+        <target state="new">Do Not Use Deprecated Security Protocols</target>
+        <note />
+      </trans-unit>
+      <trans-unit id="DoNotUseDeprecatedSecurityProtocolsDescription">
+        <source>Using a deprecated security protocol rather than the system default is risky.</source>
+        <target state="new">Using a deprecated security protocol rather than the system default is risky.</target>
+        <note />
+      </trans-unit>
+      <trans-unit id="DoNotUseDeprecatedSecurityProtocolsMessage">
+        <source>Hard-coded use of deprecated security protocol {0}</source>
+        <target state="new">Hard-coded use of deprecated security protocol {0}</target>
+        <note />
+      </trans-unit>
+      <trans-unit id="DoNotUseEnumerableMethodsOnIndexableCollectionsInsteadUseTheCollectionDirectlyDescription">
+        <source>This collection is directly indexable. Going through LINQ here causes unnecessary allocations and CPU work.</source>
+        <target state="new">This collection is directly indexable. Going through LINQ here causes unnecessary allocations and CPU work.</target>
+        <note />
+      </trans-unit>
+      <trans-unit id="DoNotUseEnumerableMethodsOnIndexableCollectionsInsteadUseTheCollectionDirectlyMessage">
+        <source>Do not use Enumerable methods on indexable collections. Instead use the collection directly</source>
+        <target state="new">Do not use Enumerable methods on indexable collections. Instead use the collection directly</target>
+        <note />
+      </trans-unit>
+      <trans-unit id="DoNotUseEnumerableMethodsOnIndexableCollectionsInsteadUseTheCollectionDirectlyTitle">
+        <source>Do not use Enumerable methods on indexable collections. Instead use the collection directly</source>
+        <target state="new">Do not use Enumerable methods on indexable collections. Instead use the collection directly</target>
+        <note />
+      </trans-unit>
       <trans-unit id="DoNotUseInsecureRandomness">
         <source>Do not use insecure randomness</source>
-        <target state="translated">Güvenli olmayan rastgelelik kullanmayın</target>
+        <target state="new">Do not use insecure randomness</target>
         <note />
       </trans-unit>
       <trans-unit id="DoNotUseInsecureRandomnessDescription">
         <source>{0} is an insecure random number generator. Use cryptographically secure random number generators when randomness is required for security</source>
-        <target state="translated">{0}, güvenli olmayan bir rastgele sayı üreticidir. Güvenlik için rastgelelik gerekli olduğundan şifreli olarak güvenli rastgele sayı üreticileri kullanın</target>
+        <target state="new">{0} is an insecure random number generator. Use cryptographically secure random number generators when randomness is required for security</target>
         <note />
       </trans-unit>
       <trans-unit id="DoNotUseInsecureRandomnessMessage">
         <source>Using a cryptographically weak pseudo-random number generator may allow an attacker to predict what security sensitive value will be generated. Use a cryptographically strong random number generator if an unpredictable value is required, or ensure that weak pseudo-random numbers aren't used in a security sensitive manner.</source>
-        <target state="translated">Şifreleme açısından zayıf olan bir boş rastgele sayı oluşturucu kullanmak, saldırganın, oluşturulacak güvenlik açısından hassas değeri tahmin etmesine olanak sağlayabilir. Tahmin edilemeyen bir değer gerekiyorsa şifreleme açısından güçlü bir rastgele sayı oluşturucuyu kullanın veya zayıf boş rastgele sayıların güvenlik gerektiren işlemlerde kullanılmadığından emin olun.</target>
+        <target state="new">Using a cryptographically weak pseudo-random number generator may allow an attacker to predict what security sensitive value will be generated. Use a cryptographically strong random number generator if an unpredictable value is required, or ensure that weak pseudo-random numbers aren't used in a security sensitive manner.</target>
+        <note />
+      </trans-unit>
+      <trans-unit id="DoNotUseMD5">
+        <source>Do not use insecure cryptographic algorithm MD5.</source>
+        <target state="new">Do not use insecure cryptographic algorithm MD5.</target>
+        <note />
+      </trans-unit>
+      <trans-unit id="DoNotUseMD5Description">
+        <source>This type implements MD5, a cryptographically insecure hashing function. Hash collisions are computationally feasible for the MD5 and HMACMD5 algorithms. Replace this usage with a SHA-2 family hash algorithm (SHA512, SHA384, SHA256).</source>
+        <target state="new">This type implements MD5, a cryptographically insecure hashing function. Hash collisions are computationally feasible for the MD5 and HMACMD5 algorithms. Replace this usage with a SHA-2 family hash algorithm (SHA512, SHA384, SHA256).</target>
+        <note />
+      </trans-unit>
+      <trans-unit id="DoNotUseObsoleteKDFAlgorithm">
+        <source>Do not use obsolete key derivation function</source>
+        <target state="new">Do not use obsolete key derivation function</target>
+        <note />
+      </trans-unit>
+      <trans-unit id="DoNotUseObsoleteKDFAlgorithmDescription">
+        <source>Password-based key derivation should use PBKDF2 with SHA-2. Avoid using PasswordDeriveBytes since it generates a PBKDF1 key. Avoid using Rfc2898DeriveBytes.CryptDeriveKey since it doesn't use the iteration count or salt.</source>
+        <target state="new">Password-based key derivation should use PBKDF2 with SHA-2. Avoid using PasswordDeriveBytes since it generates a PBKDF1 key. Avoid using Rfc2898DeriveBytes.CryptDeriveKey since it doesn't use the iteration count or salt.</target>
+        <note />
+      </trans-unit>
+      <trans-unit id="DoNotUseObsoleteKDFAlgorithmMessage">
+        <source>Call to obsolete key derivation function {0}.{1}</source>
+        <target state="new">Call to obsolete key derivation function {0}.{1}</target>
+        <note />
+      </trans-unit>
+      <trans-unit id="DoNotUseSHA1">
+        <source>Do not use insecure cryptographic algorithm SHA1.</source>
+        <target state="new">Do not use insecure cryptographic algorithm SHA1.</target>
+        <note />
+      </trans-unit>
+      <trans-unit id="DoNotUseSHA1Description">
+        <source>This type implements SHA1, a cryptographically insecure hashing function. Hash collisions are computationally feasible for the SHA-1 and SHA-0 algorithms. Replace this usage with a SHA-2 family hash algorithm (SHA512, SHA384, SHA256).</source>
+        <target state="new">This type implements SHA1, a cryptographically insecure hashing function. Hash collisions are computationally feasible for the SHA-1 and SHA-0 algorithms. Replace this usage with a SHA-2 family hash algorithm (SHA512, SHA384, SHA256).</target>
+        <note />
+      </trans-unit>
+      <trans-unit id="DoNotUseTimersThatPreventPowerStateChangesDescription">
+        <source>Higher-frequency periodic activity will keep the CPU busy and interfere with power-saving idle timers that turn off the display and hard disks.</source>
+        <target state="new">Higher-frequency periodic activity will keep the CPU busy and interfere with power-saving idle timers that turn off the display and hard disks.</target>
+        <note />
+      </trans-unit>
+      <trans-unit id="DoNotUseTimersThatPreventPowerStateChangesMessage">
+        <source>Do not use timers that prevent power state changes</source>
+        <target state="new">Do not use timers that prevent power state changes</target>
+        <note />
+      </trans-unit>
+      <trans-unit id="DoNotUseTimersThatPreventPowerStateChangesTitle">
+        <source>Do not use timers that prevent power state changes</source>
+        <target state="new">Do not use timers that prevent power state changes</target>
         <note />
       </trans-unit>
       <trans-unit id="DoNotUseUnsafeDllImportSearchPath">
         <source>Do not use unsafe DllImportSearchPath value</source>
-        <target state="translated">Güvenli olmayan DllImportSearchPath değeri kullanmayın</target>
+        <target state="new">Do not use unsafe DllImportSearchPath value</target>
         <note />
       </trans-unit>
       <trans-unit id="DoNotUseUnsafeDllImportSearchPathDescription">
         <source>There could be a malicious DLL in the default DLL search directories. Or, depending on where your application is run from, there could be a malicious DLL in the application's directory. Use a DllImportSearchPath value that specifies an explicit search path instead. The DllImportSearchPath flags that this rule looks for can be configured in .editorconfig.</source>
-        <target state="translated">Varsayılan arama dizinlerinde zararlı bir DLL olabilir veya uygulamanızın çalıştığı konuma bağlı olarak uygulama dizininde zararlı bir DLL olabilir. Bunun yerine açık bir arama yolu belirten DllImportSearchPath değeri kullanın. Bu kuralın aradığı DllImportSearchPath bayrakları .editorconfig içinde yapılandırılabilir.</target>
+        <target state="new">There could be a malicious DLL in the default DLL search directories. Or, depending on where your application is run from, there could be a malicious DLL in the application's directory. Use a DllImportSearchPath value that specifies an explicit search path instead. The DllImportSearchPath flags that this rule looks for can be configured in .editorconfig.</target>
         <note />
       </trans-unit>
       <trans-unit id="DoNotUseUnsafeDllImportSearchPathMessage">
         <source>Use of unsafe DllImportSearchPath value {0}</source>
-        <target state="translated">Güvenli olmayan DllImportSearchPath değeri {0}</target>
+        <target state="new">Use of unsafe DllImportSearchPath value {0}</target>
+        <note />
+      </trans-unit>
+      <trans-unit id="DoNotUseWeakCryptographicAlgorithms">
+        <source>Do Not Use Weak Cryptographic Algorithms</source>
+        <target state="new">Do Not Use Weak Cryptographic Algorithms</target>
+        <note />
+      </trans-unit>
+      <trans-unit id="DoNotUseWeakCryptographicAlgorithmsDescription">
+        <source>Cryptographic algorithms degrade over time as attacks become for advances to attacker get access to more computation. Depending on the type and application of this cryptographic algorithm, further degradation of the cryptographic strength of it may allow attackers to read enciphered messages, tamper with enciphered  messages, forge digital signatures, tamper with hashed content, or otherwise compromise any cryptosystem based on this algorithm. Replace encryption uses with the AES algorithm (AES-256, AES-192 and AES-128 are acceptable) with a key length greater than or equal to 128 bits. Replace hashing uses with a hashing function in the SHA-2 family, such as SHA-2 512, SHA-2 384, or SHA-2 256.</source>
+        <target state="new">Cryptographic algorithms degrade over time as attacks become for advances to attacker get access to more computation. Depending on the type and application of this cryptographic algorithm, further degradation of the cryptographic strength of it may allow attackers to read enciphered messages, tamper with enciphered  messages, forge digital signatures, tamper with hashed content, or otherwise compromise any cryptosystem based on this algorithm. Replace encryption uses with the AES algorithm (AES-256, AES-192 and AES-128 are acceptable) with a key length greater than or equal to 128 bits. Replace hashing uses with a hashing function in the SHA-2 family, such as SHA-2 512, SHA-2 384, or SHA-2 256.</target>
+        <note />
+      </trans-unit>
+      <trans-unit id="DoNotUseWeakCryptographicAlgorithmsMessage">
+        <source>{0} uses a weak cryptographic algorithm {1}</source>
+        <target state="new">{0} uses a weak cryptographic algorithm {1}</target>
+        <note />
+      </trans-unit>
+      <trans-unit id="DoNotUseWeakKDFAlgorithm">
+        <source>Do Not Use Weak Key Derivation Function Algorithm</source>
+        <target state="new">Do Not Use Weak Key Derivation Function Algorithm</target>
+        <note />
+      </trans-unit>
+      <trans-unit id="DoNotUseWeakKDFAlgorithmDescription">
+        <source>Some implementations of the Rfc2898DeriveBytes class allow for a hash algorithm to be specified in a constructor parameter or overwritten in the HashAlgorithm property. If a hash algorithm is specified, then it should be SHA-256 or higher.</source>
+        <target state="new">Some implementations of the Rfc2898DeriveBytes class allow for a hash algorithm to be specified in a constructor parameter or overwritten in the HashAlgorithm property. If a hash algorithm is specified, then it should be SHA-256 or higher.</target>
+        <note />
+      </trans-unit>
+      <trans-unit id="DoNotUseWeakKDFAlgorithmMessage">
+        <source>{0} created with a weak hash algorithm. Use SHA256, SHA384, or SHA512 to create a strong key from a password</source>
+        <target state="new">{0} created with a weak hash algorithm. Use SHA256, SHA384, or SHA512 to create a strong key from a password</target>
+        <note />
+      </trans-unit>
+      <trans-unit id="DoNotUseWeakKDFInsufficientIterationCountDescription">
+        <source>When deriving cryptographic keys from user-provided inputs such as password, use sufficient iteration count (at least 100k).</source>
+        <target state="new">When deriving cryptographic keys from user-provided inputs such as password, use sufficient iteration count (at least 100k).</target>
+        <note />
+      </trans-unit>
+      <trans-unit id="DoNotUseXslTransform">
+        <source>Do Not Use XslTransform</source>
+        <target state="new">Do Not Use XslTransform</target>
+        <note />
+      </trans-unit>
+      <trans-unit id="DoNotUseXslTransformMessage">
+        <source>Do not use XslTransform. It does not restrict potentially dangerous external references.</source>
+        <target state="new">Do not use XslTransform. It does not restrict potentially dangerous external references.</target>
+        <note />
+      </trans-unit>
+      <trans-unit id="FinalizersShouldCallBaseClassFinalizerDescription">
+        <source>Finalization must be propagated through the inheritance hierarchy. To guarantee this, types must call their base class Finalize method in their own Finalize method.</source>
+        <target state="new">Finalization must be propagated through the inheritance hierarchy. To guarantee this, types must call their base class Finalize method in their own Finalize method.</target>
+        <note />
+      </trans-unit>
+      <trans-unit id="FinalizersShouldCallBaseClassFinalizerMessage">
+        <source>Finalizers should call base class finalizer</source>
+        <target state="new">Finalizers should call base class finalizer</target>
+        <note />
+      </trans-unit>
+      <trans-unit id="FinalizersShouldCallBaseClassFinalizerTitle">
+        <source>Finalizers should call base class finalizer</source>
+        <target state="new">Finalizers should call base class finalizer</target>
+        <note />
+      </trans-unit>
+      <trans-unit id="HardCodedSecurityProtocolMessage">
+        <source>Avoid hardcoding SecurityProtocolType {0}, and instead use SecurityProtocolType.SystemDefault to allow the operating system to choose the best Transport Layer Security protocol to use.</source>
+        <target state="new">Avoid hardcoding SecurityProtocolType {0}, and instead use SecurityProtocolType.SystemDefault to allow the operating system to choose the best Transport Layer Security protocol to use.</target>
+        <note />
+      </trans-unit>
+      <trans-unit id="HardCodedSecurityProtocolTitle">
+        <source>Avoid hardcoding SecurityProtocolType value</source>
+        <target state="new">Avoid hardcoding SecurityProtocolType value</target>
         <note />
       </trans-unit>
       <trans-unit id="HardcodedSslProtocolsDescription">
         <source>Current Transport Layer Security protocol versions may become deprecated if vulnerabilities are found. Avoid hardcoding SslProtocols values to keep your application secure. Use 'None' to let the Operating System choose a version.</source>
-        <target state="translated">Güvenlik açıkları bulunursa, geçerli Aktarım Katmanı Güvenliği protokol sürümleri kullanımdan kaldırılmış olabilir. Uygulamanızın güvenliğini sağlamak için sabit kodlanmış SslProtocols değerleri kullanmaktan kaçının. İşletim Sisteminin bir sürüm seçmesi için 'Yok' seçeneğini belirleyin.</target>
+        <target state="new">Current Transport Layer Security protocol versions may become deprecated if vulnerabilities are found. Avoid hardcoding SslProtocols values to keep your application secure. Use 'None' to let the Operating System choose a version.</target>
         <note />
       </trans-unit>
       <trans-unit id="HardcodedSslProtocolsMessage">
         <source>Avoid hardcoding SslProtocols '{0}' to ensure your application remains secure in the future. Use 'None' to let the Operating System choose a version.</source>
-        <target state="translated">Uygulamanızın ileride de güvenli kalmasını sağlamak için sabit kodlanmış SslProtocols '{0}' kullanmaktan kaçının. İşletim Sisteminin bir sürüm seçmesi için 'Yok' seçeneğini belirleyin.</target>
+        <target state="new">Avoid hardcoding SslProtocols '{0}' to ensure your application remains secure in the future. Use 'None' to let the Operating System choose a version.</target>
         <note />
       </trans-unit>
       <trans-unit id="HardcodedSslProtocolsTitle">
         <source>Avoid hardcoded SslProtocols values</source>
-        <target state="translated">Sabit kodlanmış SslProtocols değerlerinden kaçının</target>
+        <target state="new">Avoid hardcoded SslProtocols values</target>
+        <note />
+      </trans-unit>
+      <trans-unit id="ImplementISerializableCorrectlyDescription">
+        <source>To fix a violation of this rule, make the GetObjectData method visible and overridable, and make sure that all instance fields are included in the serialization process or explicitly marked by using the NonSerializedAttribute attribute.</source>
+        <target state="new">To fix a violation of this rule, make the GetObjectData method visible and overridable, and make sure that all instance fields are included in the serialization process or explicitly marked by using the NonSerializedAttribute attribute.</target>
+        <note />
+      </trans-unit>
+      <trans-unit id="ImplementISerializableCorrectlyMessageDefault">
+        <source>Add an implementation of GetObjectData to type {0}.</source>
+        <target state="new">Add an implementation of GetObjectData to type {0}.</target>
+        <note />
+      </trans-unit>
+      <trans-unit id="ImplementISerializableCorrectlyMessageMakeOverridable">
+        <source>Make {0}.GetObjectData virtual and overridable.</source>
+        <target state="new">Make {0}.GetObjectData virtual and overridable.</target>
+        <note />
+      </trans-unit>
+      <trans-unit id="ImplementISerializableCorrectlyMessageMakeVisible">
+        <source>Increase the accessibility of {0}.GetObjectData so that it is visible to derived types.</source>
+        <target state="new">Increase the accessibility of {0}.GetObjectData so that it is visible to derived types.</target>
+        <note />
+      </trans-unit>
+      <trans-unit id="ImplementISerializableCorrectlyTitle">
+        <source>Implement ISerializable correctly</source>
+        <target state="new">Implement ISerializable correctly</target>
+        <note />
+      </trans-unit>
+      <trans-unit id="ImplementSerializationConstructorsCodeActionTitle">
+        <source>Implement Serialization constructor</source>
+        <target state="new">Implement Serialization constructor</target>
+        <note />
+      </trans-unit>
+      <trans-unit id="ImplementSerializationConstructorsDescription">
+        <source>To fix a violation of this rule, implement the serialization constructor. For a sealed class, make the constructor private; otherwise, make it protected.</source>
+        <target state="new">To fix a violation of this rule, implement the serialization constructor. For a sealed class, make the constructor private; otherwise, make it protected.</target>
+        <note />
+      </trans-unit>
+      <trans-unit id="ImplementSerializationConstructorsMessageCreateMagicConstructor">
+        <source>Add a constructor to {0} with the following signature: 'protected {0}(SerializationInfo info, StreamingContext context)'.</source>
+        <target state="new">Add a constructor to {0} with the following signature: 'protected {0}(SerializationInfo info, StreamingContext context)'.</target>
+        <note />
+      </trans-unit>
+      <trans-unit id="ImplementSerializationConstructorsMessageMakeSealedMagicConstructorPrivate">
+        <source>Declare the serialization constructor of {0}, a sealed type, as private.</source>
+        <target state="new">Declare the serialization constructor of {0}, a sealed type, as private.</target>
+        <note />
+      </trans-unit>
+      <trans-unit id="ImplementSerializationConstructorsMessageMakeUnsealedMagicConstructorFamily">
+        <source>Declare the serialization constructor of {0}, an unsealed type, as protected.</source>
+        <target state="new">Declare the serialization constructor of {0}, an unsealed type, as protected.</target>
+        <note />
+      </trans-unit>
+      <trans-unit id="ImplementSerializationConstructorsTitle">
+        <source>Implement serialization constructors</source>
+        <target state="new">Implement serialization constructors</target>
+        <note />
+      </trans-unit>
+      <trans-unit id="ImplementSerializationMethodsCorrectlyDescription">
+        <source>A method that handles a serialization event does not have the correct signature, return type, or visibility.</source>
+        <target state="new">A method that handles a serialization event does not have the correct signature, return type, or visibility.</target>
+        <note />
+      </trans-unit>
+      <trans-unit id="ImplementSerializationMethodsCorrectlyMessageGeneric">
+        <source>Because {0} is marked with OnSerializing, OnSerialized, OnDeserializing, or OnDeserialized, change its signature so that it is no longer generic.</source>
+        <target state="new">Because {0} is marked with OnSerializing, OnSerialized, OnDeserializing, or OnDeserialized, change its signature so that it is no longer generic.</target>
+        <note />
+      </trans-unit>
+      <trans-unit id="ImplementSerializationMethodsCorrectlyMessageParameters">
+        <source>Because {0} is marked with OnSerializing, OnSerialized, OnDeserializing, or OnDeserialized, change its signature so that it takes a single parameter of type 'System.Runtime.Serialization.StreamingContext'.</source>
+        <target state="new">Because {0} is marked with OnSerializing, OnSerialized, OnDeserializing, or OnDeserialized, change its signature so that it takes a single parameter of type 'System.Runtime.Serialization.StreamingContext'.</target>
+        <note />
+      </trans-unit>
+      <trans-unit id="ImplementSerializationMethodsCorrectlyMessageReturnType">
+        <source>Because {0} is marked with OnSerializing, OnSerialized, OnDeserializing, or OnDeserialized, change its return type from {1} to void (Sub in Visual Basic).</source>
+        <target state="new">Because {0} is marked with OnSerializing, OnSerialized, OnDeserializing, or OnDeserialized, change its return type from {1} to void (Sub in Visual Basic).</target>
+        <note />
+      </trans-unit>
+      <trans-unit id="ImplementSerializationMethodsCorrectlyMessageStatic">
+        <source>Because {0} is marked with OnSerializing, OnSerialized, OnDeserializing, or OnDeserialized, change it from static (Shared in Visual Basic) to an instance method.</source>
+        <target state="new">Because {0} is marked with OnSerializing, OnSerialized, OnDeserializing, or OnDeserialized, change it from static (Shared in Visual Basic) to an instance method.</target>
+        <note />
+      </trans-unit>
+      <trans-unit id="ImplementSerializationMethodsCorrectlyMessageVisibility">
+        <source>Because {0} is marked with OnSerializing, OnSerialized, OnDeserializing, or OnDeserialized, change its accessibility to private.</source>
+        <target state="new">Because {0} is marked with OnSerializing, OnSerialized, OnDeserializing, or OnDeserialized, change its accessibility to private.</target>
+        <note />
+      </trans-unit>
+      <trans-unit id="ImplementSerializationMethodsCorrectlyTitle">
+        <source>Implement serialization methods correctly</source>
+        <target state="new">Implement serialization methods correctly</target>
+        <note />
+      </trans-unit>
+      <trans-unit id="InitializeReferenceTypeStaticFieldsInlineDescription">
+        <source>A reference type declares an explicit static constructor. To fix a violation of this rule, initialize all static data when it is declared and remove the static constructor.</source>
+        <target state="new">A reference type declares an explicit static constructor. To fix a violation of this rule, initialize all static data when it is declared and remove the static constructor.</target>
+        <note />
+      </trans-unit>
+      <trans-unit id="InitializeReferenceTypeStaticFieldsInlineTitle">
+        <source>Initialize reference type static fields inline</source>
+        <target state="new">Initialize reference type static fields inline</target>
+        <note />
+      </trans-unit>
+      <trans-unit id="InitializeStaticFieldsInlineMessage">
+        <source>Initialize all static fields in '{0}' when those fields are declared and remove the explicit static constructor</source>
+        <target state="new">Initialize all static fields in '{0}' when those fields are declared and remove the explicit static constructor</target>
+        <note />
+      </trans-unit>
+      <trans-unit id="InitializeValueTypeStaticFieldsInlineDescription">
+        <source>A value type declares an explicit static constructor. To fix a violation of this rule, initialize all static data when it is declared and remove the static constructor.</source>
+        <target state="new">A value type declares an explicit static constructor. To fix a violation of this rule, initialize all static data when it is declared and remove the static constructor.</target>
+        <note />
+      </trans-unit>
+      <trans-unit id="InitializeValueTypeStaticFieldsInlineTitle">
+        <source>Initialize value type static fields inline</source>
+        <target state="new">Initialize value type static fields inline</target>
+        <note />
+      </trans-unit>
+      <trans-unit id="InstantiateArgumentExceptionsCorrectlyDescription">
+        <source>A call is made to the default (parameterless) constructor of an exception type that is or derives from ArgumentException, or an incorrect string argument is passed to a parameterized constructor of an exception type that is or derives from ArgumentException.</source>
+        <target state="new">A call is made to the default (parameterless) constructor of an exception type that is or derives from ArgumentException, or an incorrect string argument is passed to a parameterized constructor of an exception type that is or derives from ArgumentException.</target>
+        <note />
+      </trans-unit>
+      <trans-unit id="InstantiateArgumentExceptionsCorrectlyMessageIncorrectMessage">
+        <source>Method {0} passes parameter name '{1}' as the {2} argument to a {3} constructor. Replace this argument with a descriptive message and pass the parameter name in the correct position.</source>
+        <target state="new">Method {0} passes parameter name '{1}' as the {2} argument to a {3} constructor. Replace this argument with a descriptive message and pass the parameter name in the correct position.</target>
+        <note />
+      </trans-unit>
+      <trans-unit id="InstantiateArgumentExceptionsCorrectlyMessageIncorrectParameterName">
+        <source>Method {0} passes '{1}' as the {2} argument to a {3} constructor. Replace this argument with one of the method's parameter names. Note that the provided parameter name should have the exact casing as declared on the method.</source>
+        <target state="new">Method {0} passes '{1}' as the {2} argument to a {3} constructor. Replace this argument with one of the method's parameter names. Note that the provided parameter name should have the exact casing as declared on the method.</target>
+        <note />
+      </trans-unit>
+      <trans-unit id="InstantiateArgumentExceptionsCorrectlyMessageNoArguments">
+        <source>Call the {0} constructor that contains a message and/or paramName parameter.</source>
+        <target state="new">Call the {0} constructor that contains a message and/or paramName parameter.</target>
+        <note />
+      </trans-unit>
+      <trans-unit id="InstantiateArgumentExceptionsCorrectlyTitle">
+        <source>Instantiate argument exceptions correctly</source>
+        <target state="new">Instantiate argument exceptions correctly</target>
+        <note />
+      </trans-unit>
+      <trans-unit id="JavaScriptSerializerMaybeWithSimpleTypeResolverMessage">
+        <source>The method '{0}' is insecure when deserializing untrusted data with a JavaScriptSerializer initialized with a SimpleTypeResolver. Ensure that the JavaScriptSerializer is initialized without a JavaScriptTypeResolver specified, or initialized with a JavaScriptTypeResolver that limits the types of objects in the deserialized object graph.</source>
+        <target state="new">The method '{0}' is insecure when deserializing untrusted data with a JavaScriptSerializer initialized with a SimpleTypeResolver. Ensure that the JavaScriptSerializer is initialized without a JavaScriptTypeResolver specified, or initialized with a JavaScriptTypeResolver that limits the types of objects in the deserialized object graph.</target>
+        <note />
+      </trans-unit>
+      <trans-unit id="JavaScriptSerializerMaybeWithSimpleTypeResolverTitle">
+        <source>Ensure JavaScriptSerializer is not initialized with SimpleTypeResolver before deserializing</source>
+        <target state="new">Ensure JavaScriptSerializer is not initialized with SimpleTypeResolver before deserializing</target>
+        <note />
+      </trans-unit>
+      <trans-unit id="JavaScriptSerializerWithSimpleTypeResolverMessage">
+        <source>The method '{0}' is insecure when deserializing untrusted data with a JavaScriptSerializer initialized with a SimpleTypeResolver. Initialize JavaScriptSerializer without a JavaScriptTypeResolver specified, or initialize with a JavaScriptTypeResolver that limits the types of objects in the deserialized object graph.</source>
+        <target state="new">The method '{0}' is insecure when deserializing untrusted data with a JavaScriptSerializer initialized with a SimpleTypeResolver. Initialize JavaScriptSerializer without a JavaScriptTypeResolver specified, or initialize with a JavaScriptTypeResolver that limits the types of objects in the deserialized object graph.</target>
+        <note />
+      </trans-unit>
+      <trans-unit id="JavaScriptSerializerWithSimpleTypeResolverTitle">
+        <source>Do not deserialize with JavaScriptSerializer using a SimpleTypeResolver</source>
+        <target state="new">Do not deserialize with JavaScriptSerializer using a SimpleTypeResolver</target>
         <note />
       </trans-unit>
       <trans-unit id="JsonNetInsecureSerializerMessage">
         <source>When deserializing untrusted input, allowing arbitrary types to be deserialized is insecure. When using deserializing JsonSerializer, use TypeNameHandling.None, or for values other than None, restrict deserialized types with a SerializationBinder.</source>
-        <target state="translated">Güvenilmeyen girişler seri durumdan çıkarılırken, rastgele türlerin seri durumdan çıkarılmasına izin vermek güvenli değildir. JsonSerializer seri durumdan çıkarılırken TypeNameHandling.None kullanın veya Hiçbiri dışındaki değerler için, SerializationBinder ile seri durumdan çıkarılan türleri kısıtlayın.</target>
+        <target state="new">When deserializing untrusted input, allowing arbitrary types to be deserialized is insecure. When using deserializing JsonSerializer, use TypeNameHandling.None, or for values other than None, restrict deserialized types with a SerializationBinder.</target>
         <note />
       </trans-unit>
       <trans-unit id="JsonNetInsecureSerializerTitle">
         <source>Do not deserialize with JsonSerializer using an insecure configuration</source>
-        <target state="translated">Güvenli olmayan yapılandırma kullanarak JsonSerializer ile seri durumdan kaldırmayın</target>
+        <target state="new">Do not deserialize with JsonSerializer using an insecure configuration</target>
+        <note />
+      </trans-unit>
+      <trans-unit id="JsonNetInsecureSettingsMessage">
+        <source>When deserializing untrusted input, allowing arbitrary types to be deserialized is insecure.  When using JsonSerializerSettings, use TypeNameHandling.None, or for values other than None, restrict deserialized types with a SerializationBinder.</source>
+        <target state="new">When deserializing untrusted input, allowing arbitrary types to be deserialized is insecure.  When using JsonSerializerSettings, use TypeNameHandling.None, or for values other than None, restrict deserialized types with a SerializationBinder.</target>
+        <note />
+      </trans-unit>
+      <trans-unit id="JsonNetInsecureSettingsTitle">
+        <source>Do not use insecure JsonSerializerSettings</source>
+        <target state="new">Do not use insecure JsonSerializerSettings</target>
         <note />
       </trans-unit>
       <trans-unit id="JsonNetMaybeInsecureSerializerMessage">
         <source>When deserializing untrusted input, allowing arbitrary types to be deserialized is insecure. When using deserializing JsonSerializer, use TypeNameHandling.None, or for values other than None, restrict deserialized types with a SerializationBinder.</source>
-        <target state="translated">Güvenilmeyen girişler seri durumdan çıkarılırken, rastgele türlerin seri durumdan çıkarılmasına izin vermek güvenli değildir. JsonSerializer seri durumdan çıkarılırken TypeNameHandling.None kullanın veya Hiçbiri dışındaki değerler için, SerializationBinder ile seri durumdan çıkarılan türleri kısıtlayın.</target>
+        <target state="new">When deserializing untrusted input, allowing arbitrary types to be deserialized is insecure. When using deserializing JsonSerializer, use TypeNameHandling.None, or for values other than None, restrict deserialized types with a SerializationBinder.</target>
         <note />
       </trans-unit>
       <trans-unit id="JsonNetMaybeInsecureSerializerTitle">
         <source>Ensure that JsonSerializer has a secure configuration when deserializing</source>
-        <target state="translated">Seri durumdan kaldırırken JsonSerializer'ın güvenli yapılandırmaya sahip olduğundan emin olun</target>
-<<<<<<< HEAD
-=======
+        <target state="new">Ensure that JsonSerializer has a secure configuration when deserializing</target>
+        <note />
+      </trans-unit>
+      <trans-unit id="JsonNetMaybeInsecureSettingsMessage">
+        <source>When deserializing untrusted input, allowing arbitrary types to be deserialized is insecure.  When using JsonSerializerSettings, ensure TypeNameHandling.None is specified, or for values other than None, ensure a SerializationBinder is specified to restrict deserialized types.</source>
+        <target state="new">When deserializing untrusted input, allowing arbitrary types to be deserialized is insecure.  When using JsonSerializerSettings, ensure TypeNameHandling.None is specified, or for values other than None, ensure a SerializationBinder is specified to restrict deserialized types.</target>
+        <note />
+      </trans-unit>
+      <trans-unit id="JsonNetMaybeInsecureSettingsTitle">
+        <source>Ensure that JsonSerializerSettings are secure</source>
+        <target state="new">Ensure that JsonSerializerSettings are secure</target>
+        <note />
+      </trans-unit>
+      <trans-unit id="JsonNetTypeNameHandlingDescription">
+        <source>Deserializing JSON when using a TypeNameHandling value other than None can be insecure.  If you need to instead detect Json.NET deserialization when a SerializationBinder isn't specified, then disable rule CA2326, and enable rules CA2327, CA2328, CA2329, and CA2330.</source>
+        <target state="new">Deserializing JSON when using a TypeNameHandling value other than None can be insecure.  If you need to instead detect Json.NET deserialization when a SerializationBinder isn't specified, then disable rule CA2326, and enable rules CA2327, CA2328, CA2329, and CA2330.</target>
+        <note />
+      </trans-unit>
+      <trans-unit id="JsonNetTypeNameHandlingMessage">
+        <source>Deserializing JSON when using a TypeNameHandling value other than None can be insecure.</source>
+        <target state="new">Deserializing JSON when using a TypeNameHandling value other than None can be insecure.</target>
+        <note />
+      </trans-unit>
+      <trans-unit id="JsonNetTypeNameHandlingTitle">
+        <source>Do not use TypeNameHandling values other than None</source>
+        <target state="new">Do not use TypeNameHandling values other than None</target>
+        <note />
+      </trans-unit>
+      <trans-unit id="LosFormatterMethodUsedMessage">
+        <source>The method '{0}' is insecure when deserializing untrusted data.</source>
+        <target state="new">The method '{0}' is insecure when deserializing untrusted data.</target>
+        <note />
+      </trans-unit>
+      <trans-unit id="LosFormatterMethodUsedTitle">
+        <source>Do not use insecure deserializer LosFormatter</source>
+        <target state="new">Do not use insecure deserializer LosFormatter</target>
+        <note />
+      </trans-unit>
+      <trans-unit id="MarkAllNonSerializableFieldsDescription">
+        <source>An instance field of a type that is not serializable is declared in a type that is serializable.</source>
+        <target state="new">An instance field of a type that is not serializable is declared in a type that is serializable.</target>
+        <note />
+      </trans-unit>
+      <trans-unit id="MarkAllNonSerializableFieldsMessage">
+        <source>Field {0} is a member of type {1} which is serializable but is of type {2} which is not serializable</source>
+        <target state="new">Field {0} is a member of type {1} which is serializable but is of type {2} which is not serializable</target>
+        <note />
+      </trans-unit>
+      <trans-unit id="MarkAllNonSerializableFieldsTitle">
+        <source>Mark all non-serializable fields</source>
+        <target state="new">Mark all non-serializable fields</target>
+        <note />
+      </trans-unit>
+      <trans-unit id="MarkAssembliesWithNeutralResourcesLanguageDescription">
+        <source>The NeutralResourcesLanguage attribute informs the ResourceManager of the language that was used to display the resources of a neutral culture for an assembly. This improves lookup performance for the first resource that you load and can reduce your working set.</source>
+        <target state="new">The NeutralResourcesLanguage attribute informs the ResourceManager of the language that was used to display the resources of a neutral culture for an assembly. This improves lookup performance for the first resource that you load and can reduce your working set.</target>
+        <note />
+      </trans-unit>
+      <trans-unit id="MarkAssembliesWithNeutralResourcesLanguageMessage">
+        <source>Mark assemblies with NeutralResourcesLanguageAttribute</source>
+        <target state="new">Mark assemblies with NeutralResourcesLanguageAttribute</target>
+        <note />
+      </trans-unit>
+      <trans-unit id="MarkAssembliesWithNeutralResourcesLanguageTitle">
+        <source>Mark assemblies with NeutralResourcesLanguageAttribute</source>
+        <target state="new">Mark assemblies with NeutralResourcesLanguageAttribute</target>
+        <note />
+      </trans-unit>
+      <trans-unit id="MarkBooleanPInvokeArgumentsWithMarshalAsDescription">
+        <source>The Boolean data type has multiple representations in unmanaged code.</source>
+        <target state="new">The Boolean data type has multiple representations in unmanaged code.</target>
+        <note />
+      </trans-unit>
+      <trans-unit id="MarkBooleanPInvokeArgumentsWithMarshalAsMessageDefault">
+        <source>Add the MarshalAsAttribute to parameter {0} of P/Invoke {1}. If the corresponding unmanaged parameter is a 4-byte Win32 'BOOL', use [MarshalAs(UnmanagedType.Bool)]. For a 1-byte C++ 'bool', use MarshalAs(UnmanagedType.U1).</source>
+        <target state="new">Add the MarshalAsAttribute to parameter {0} of P/Invoke {1}. If the corresponding unmanaged parameter is a 4-byte Win32 'BOOL', use [MarshalAs(UnmanagedType.Bool)]. For a 1-byte C++ 'bool', use MarshalAs(UnmanagedType.U1).</target>
+        <note />
+      </trans-unit>
+      <trans-unit id="MarkBooleanPInvokeArgumentsWithMarshalAsMessageReturn">
+        <source>Add the MarshalAsAttribute to the return type of P/Invoke {0}. If the corresponding unmanaged return type is a 4-byte Win32 'BOOL', use MarshalAs(UnmanagedType.Bool). For a 1-byte C++ 'bool', use MarshalAs(UnmanagedType.U1).</source>
+        <target state="new">Add the MarshalAsAttribute to the return type of P/Invoke {0}. If the corresponding unmanaged return type is a 4-byte Win32 'BOOL', use MarshalAs(UnmanagedType.Bool). For a 1-byte C++ 'bool', use MarshalAs(UnmanagedType.U1).</target>
+        <note />
+      </trans-unit>
+      <trans-unit id="MarkBooleanPInvokeArgumentsWithMarshalAsTitle">
+        <source>Mark boolean PInvoke arguments with MarshalAs</source>
+        <target state="new">Mark boolean PInvoke arguments with MarshalAs</target>
+        <note />
+      </trans-unit>
+      <trans-unit id="MarkISerializableTypesWithSerializableDescription">
+        <source>To be recognized by the common language runtime as serializable, types must be marked by using the SerializableAttribute attribute even when the type uses a custom serialization routine through implementation of the ISerializable interface.</source>
+        <target state="new">To be recognized by the common language runtime as serializable, types must be marked by using the SerializableAttribute attribute even when the type uses a custom serialization routine through implementation of the ISerializable interface.</target>
+        <note />
+      </trans-unit>
+      <trans-unit id="MarkISerializableTypesWithSerializableMessage">
+        <source>Add [Serializable] to {0} as this type implements ISerializable</source>
+        <target state="new">Add [Serializable] to {0} as this type implements ISerializable</target>
+        <note />
+      </trans-unit>
+      <trans-unit id="MarkISerializableTypesWithSerializableTitle">
+        <source>Mark ISerializable types with serializable</source>
+        <target state="new">Mark ISerializable types with serializable</target>
         <note />
       </trans-unit>
       <trans-unit id="MaybeDisableHttpClientCRLCheck">
@@ -137,1655 +1130,646 @@
       <trans-unit id="MaybeDisableHttpClientCRLCheckMessage">
         <source>HttpClient may be created without enabling CheckCertificateRevocationList</source>
         <target state="new">HttpClient may be created without enabling CheckCertificateRevocationList</target>
->>>>>>> 9f12ebfd
+        <note />
+      </trans-unit>
+      <trans-unit id="MaybeInstallRootCert">
+        <source>Ensure Certificates Are Not Added To Root Store</source>
+        <target state="new">Ensure Certificates Are Not Added To Root Store</target>
+        <note />
+      </trans-unit>
+      <trans-unit id="MaybeInstallRootCertMessage">
+        <source>Adding certificates to the operating system's trusted root certificates is insecure. Ensure that the target store is not root store.</source>
+        <target state="new">Adding certificates to the operating system's trusted root certificates is insecure. Ensure that the target store is not root store.</target>
+        <note />
+      </trans-unit>
+      <trans-unit id="MaybeUseSecureCookiesASPNetCore">
+        <source>Ensure Use Secure Cookies In ASP.Net Core</source>
+        <target state="new">Ensure Use Secure Cookies In ASP.Net Core</target>
+        <note />
+      </trans-unit>
+      <trans-unit id="MaybeUseSecureCookiesASPNetCoreMessage">
+        <source>Ensure that CookieOptions.Secure = true when setting a cookie</source>
+        <target state="new">Ensure that CookieOptions.Secure = true when setting a cookie</target>
+        <note />
+      </trans-unit>
+      <trans-unit id="MaybeUseWeakKDFInsufficientIterationCount">
+        <source>Ensure Sufficient Iteration Count When Using Weak Key Derivation Function</source>
+        <target state="new">Ensure Sufficient Iteration Count When Using Weak Key Derivation Function</target>
+        <note />
+      </trans-unit>
+      <trans-unit id="MaybeUseWeakKDFInsufficientIterationCountMessage">
+        <source>Ensure that the iteration count is at least {0} when deriving a cryptographic key from a password. By default, Rfc2898DeriveByte's IterationCount is only 1000</source>
+        <target state="new">Ensure that the iteration count is at least {0} when deriving a cryptographic key from a password. By default, Rfc2898DeriveByte's IterationCount is only 1000</target>
         <note />
       </trans-unit>
       <trans-unit id="MissHttpVerbAttribute">
         <source>Miss HttpVerb attribute for action methods</source>
-        <target state="translated">Eylem metotları için HttpVerb özniteliği eksik</target>
+        <target state="new">Miss HttpVerb attribute for action methods</target>
         <note />
       </trans-unit>
       <trans-unit id="MissHttpVerbAttributeDescription">
         <source>All the methods that create, edit, delete, or otherwise modify data do so in the [HttpPost] overload of the method, which needs to be protected with the anti forgery attribute from request forgery. Performing a GET operation should be a safe operation that has no side effects and doesn't modify your persisted data.</source>
-        <target state="translated">Metodun [HttpPost] aşırı yüklemesinde verileri oluşturan, düzenleyen, silen veya değiştiren tüm metotların, istek sahteciliğine karşı sahteciliğe karşı koruma özniteliği ile korunması gerekir. GET işlemi, yan etki içermeyen ve kalıcı verilerinizi değiştirmeyen güvenli bir işlem olmalıdır.</target>
+        <target state="new">All the methods that create, edit, delete, or otherwise modify data do so in the [HttpPost] overload of the method, which needs to be protected with the anti forgery attribute from request forgery. Performing a GET operation should be a safe operation that has no side effects and doesn't modify your persisted data.</target>
         <note />
       </trans-unit>
       <trans-unit id="MissHttpVerbAttributeMessage">
         <source>Action method {0} needs to specify the Http request kind explictly</source>
-        <target state="translated">Eylem metodu {0} için HTTP isteği türünün açık olarak belirtilmesi gerekir</target>
-<<<<<<< HEAD
-        <note />
-      </trans-unit>
-      <trans-unit id="MaybeDisableHttpClientCRLCheck">
-        <source>Ensure HttpClient certificate revocation list check is not disabled</source>
-        <target state="new">Ensure HttpClient certificate revocation list check is not disabled</target>
-        <note />
-      </trans-unit>
-      <trans-unit id="MaybeDisableHttpClientCRLCheckMessage">
-        <source>HttpClient may be created without enabling CheckCertificateRevocationList</source>
-        <target state="new">HttpClient may be created without enabling CheckCertificateRevocationList</target>
-=======
->>>>>>> 9f12ebfd
+        <target state="new">Action method {0} needs to specify the Http request kind explictly</target>
+        <note />
+      </trans-unit>
+      <trans-unit id="NetDataContractSerializerDeserializeMaybeWithoutBinderSetMessage">
+        <source>The method '{0}' is insecure when deserializing untrusted data without a SerializationBinder to restrict the type of objects in the deserialized object graph.</source>
+        <target state="new">The method '{0}' is insecure when deserializing untrusted data without a SerializationBinder to restrict the type of objects in the deserialized object graph.</target>
+        <note />
+      </trans-unit>
+      <trans-unit id="NetDataContractSerializerDeserializeMaybeWithoutBinderSetTitle">
+        <source>Ensure NetDataContractSerializer.Binder is set before deserializing</source>
+        <target state="new">Ensure NetDataContractSerializer.Binder is set before deserializing</target>
+        <note />
+      </trans-unit>
+      <trans-unit id="NetDataContractSerializerDeserializeWithoutBinderSetMessage">
+        <source>The method '{0}' is insecure when deserializing untrusted data without a SerializationBinder to restrict the type of objects in the deserialized object graph.</source>
+        <target state="new">The method '{0}' is insecure when deserializing untrusted data without a SerializationBinder to restrict the type of objects in the deserialized object graph.</target>
+        <note />
+      </trans-unit>
+      <trans-unit id="NetDataContractSerializerDeserializeWithoutBinderSetTitle">
+        <source>Do not deserialize without first setting NetDataContractSerializer.Binder</source>
+        <target state="new">Do not deserialize without first setting NetDataContractSerializer.Binder</target>
+        <note />
+      </trans-unit>
+      <trans-unit id="NetDataContractSerializerMethodUsedDescription">
+        <source>The method '{0}' is insecure when deserializing untrusted data.  If you need to instead detect NetDataContractSerializer deserialization without a SerializationBinder set, then disable rule CA2310, and enable rules CA2311 and CA2312.</source>
+        <target state="new">The method '{0}' is insecure when deserializing untrusted data.  If you need to instead detect NetDataContractSerializer deserialization without a SerializationBinder set, then disable rule CA2310, and enable rules CA2311 and CA2312.</target>
+        <note />
+      </trans-unit>
+      <trans-unit id="NetDataContractSerializerMethodUsedMessage">
+        <source>The method '{0}' is insecure when deserializing untrusted data.</source>
+        <target state="new">The method '{0}' is insecure when deserializing untrusted data.</target>
+        <note />
+      </trans-unit>
+      <trans-unit id="NetDataContractSerializerMethodUsedTitle">
+        <source>Do not use insecure deserializer NetDataContractSerializer</source>
+        <target state="new">Do not use insecure deserializer NetDataContractSerializer</target>
+        <note />
+      </trans-unit>
+      <trans-unit id="NormalizeStringsToUppercaseDescription">
+        <source>Strings should be normalized to uppercase. A small group of characters cannot make a round trip when they are converted to lowercase. To make a round trip means to convert the characters from one locale to another locale that represents character data differently, and then to accurately retrieve the original characters from the converted characters.</source>
+        <target state="new">Strings should be normalized to uppercase. A small group of characters cannot make a round trip when they are converted to lowercase. To make a round trip means to convert the characters from one locale to another locale that represents character data differently, and then to accurately retrieve the original characters from the converted characters.</target>
+        <note />
+      </trans-unit>
+      <trans-unit id="NormalizeStringsToUppercaseMessageToUpper">
+        <source>In method '{0}', replace the call to '{1}' with '{2}'.</source>
+        <target state="new">In method '{0}', replace the call to '{1}' with '{2}'.</target>
+        <note />
+      </trans-unit>
+      <trans-unit id="NormalizeStringsToUppercaseTitle">
+        <source>Normalize strings to uppercase</source>
+        <target state="new">Normalize strings to uppercase</target>
+        <note />
+      </trans-unit>
+      <trans-unit id="ObjectStateFormatterMethodUsedMessage">
+        <source>The method '{0}' is insecure when deserializing untrusted data.</source>
+        <target state="new">The method '{0}' is insecure when deserializing untrusted data.</target>
+        <note />
+      </trans-unit>
+      <trans-unit id="ObjectStateFormatterMethodUsedTitle">
+        <source>Do not use insecure deserializer ObjectStateFormatter</source>
+        <target state="new">Do not use insecure deserializer ObjectStateFormatter</target>
+        <note />
+      </trans-unit>
+      <trans-unit id="PInvokeDeclarationsShouldBePortableDescription">
+        <source>This rule evaluates the size of each parameter and the return value of a P/Invoke, and verifies that the size of the parameter is correct when marshaled to unmanaged code on 32-bit and 64-bit operating systems.</source>
+        <target state="new">This rule evaluates the size of each parameter and the return value of a P/Invoke, and verifies that the size of the parameter is correct when marshaled to unmanaged code on 32-bit and 64-bit operating systems.</target>
+        <note />
+      </trans-unit>
+      <trans-unit id="PInvokeDeclarationsShouldBePortableMessageParameter">
+        <source>As it is declared in your code, parameter {0} of P/Invoke {1} will be {2} bytes wide on {3} platforms. This is not correct, as the actual native declaration of this API indicates it should be {4} bytes wide on {3} platforms. Consult the MSDN Platform SDK documentation for help determining what data type should be used instead of {5}.</source>
+        <target state="new">As it is declared in your code, parameter {0} of P/Invoke {1} will be {2} bytes wide on {3} platforms. This is not correct, as the actual native declaration of this API indicates it should be {4} bytes wide on {3} platforms. Consult the MSDN Platform SDK documentation for help determining what data type should be used instead of {5}.</target>
+        <note />
+      </trans-unit>
+      <trans-unit id="PInvokeDeclarationsShouldBePortableMessageReturn">
+        <source>As it is declared in your code, the return type of P/Invoke {0} will be {1} bytes wide on {2} platforms. This is not correct, as the actual native declaration of this API indicates it should be {3} bytes wide on {2} platforms. Consult the MSDN Platform SDK documentation for help determining what data type should be used instead of {4}.</source>
+        <target state="new">As it is declared in your code, the return type of P/Invoke {0} will be {1} bytes wide on {2} platforms. This is not correct, as the actual native declaration of this API indicates it should be {3} bytes wide on {2} platforms. Consult the MSDN Platform SDK documentation for help determining what data type should be used instead of {4}.</target>
+        <note />
+      </trans-unit>
+      <trans-unit id="PInvokeDeclarationsShouldBePortableTitle">
+        <source>PInvoke declarations should be portable</source>
+        <target state="new">PInvoke declarations should be portable</target>
+        <note />
+      </trans-unit>
+      <trans-unit id="PInvokesShouldNotBeVisibleDescription">
+        <source>A public or protected method in a public type has the System.Runtime.InteropServices.DllImportAttribute attribute (also implemented by the Declare keyword in Visual Basic). Such methods should not be exposed.</source>
+        <target state="new">A public or protected method in a public type has the System.Runtime.InteropServices.DllImportAttribute attribute (also implemented by the Declare keyword in Visual Basic). Such methods should not be exposed.</target>
+        <note />
+      </trans-unit>
+      <trans-unit id="PInvokesShouldNotBeVisibleMessage">
+        <source>P/Invoke method '{0}' should not be visible</source>
+        <target state="new">P/Invoke method '{0}' should not be visible</target>
+        <note />
+      </trans-unit>
+      <trans-unit id="PInvokesShouldNotBeVisibleTitle">
+        <source>P/Invokes should not be visible</source>
+        <target state="new">P/Invokes should not be visible</target>
+        <note />
+      </trans-unit>
+      <trans-unit id="ProvideCorrectArgumentsToFormattingMethodsDescription">
+        <source>The format argument that is passed to System.String.Format does not contain a format item that corresponds to each object argument, or vice versa.</source>
+        <target state="new">The format argument that is passed to System.String.Format does not contain a format item that corresponds to each object argument, or vice versa.</target>
+        <note />
+      </trans-unit>
+      <trans-unit id="ProvideCorrectArgumentsToFormattingMethodsMessage">
+        <source>Provide correct arguments to formatting methods</source>
+        <target state="new">Provide correct arguments to formatting methods</target>
+        <note />
+      </trans-unit>
+      <trans-unit id="ProvideCorrectArgumentsToFormattingMethodsTitle">
+        <source>Provide correct arguments to formatting methods</source>
+        <target state="new">Provide correct arguments to formatting methods</target>
+        <note />
+      </trans-unit>
+      <trans-unit id="ProvideDeserializationMethodsForOptionalFieldsDescription">
+        <source>A type has a field that is marked by using the System.Runtime.Serialization.OptionalFieldAttribute attribute, and the type does not provide deserialization event handling methods.</source>
+        <target state="new">A type has a field that is marked by using the System.Runtime.Serialization.OptionalFieldAttribute attribute, and the type does not provide deserialization event handling methods.</target>
+        <note />
+      </trans-unit>
+      <trans-unit id="ProvideDeserializationMethodsForOptionalFieldsMessageOnDeserialized">
+        <source>Add a 'private void OnDeserialized(StreamingContext)' method to type {0} and attribute it with the System.Runtime.Serialization.OnDeserializedAttribute.</source>
+        <target state="new">Add a 'private void OnDeserialized(StreamingContext)' method to type {0} and attribute it with the System.Runtime.Serialization.OnDeserializedAttribute.</target>
+        <note />
+      </trans-unit>
+      <trans-unit id="ProvideDeserializationMethodsForOptionalFieldsMessageOnDeserializing">
+        <source>Add a 'private void OnDeserializing(StreamingContext)' method to type {0} and attribute it with the System.Runtime.Serialization.OnDeserializingAttribute.</source>
+        <target state="new">Add a 'private void OnDeserializing(StreamingContext)' method to type {0} and attribute it with the System.Runtime.Serialization.OnDeserializingAttribute.</target>
+        <note />
+      </trans-unit>
+      <trans-unit id="ProvideDeserializationMethodsForOptionalFieldsTitle">
+        <source>Provide deserialization methods for optional fields</source>
+        <target state="new">Provide deserialization methods for optional fields</target>
+        <note />
+      </trans-unit>
+      <trans-unit id="RemoveRedundantCall">
+        <source>Remove redundant call</source>
+        <target state="new">Remove redundant call</target>
+        <note />
+      </trans-unit>
+      <trans-unit id="RethrowToPreserveStackDetailsDescription">
+        <source>An exception is rethrown and the exception is explicitly specified in the throw statement. If an exception is rethrown by specifying the exception in the throw statement, the list of method calls between the original method that threw the exception and the current method is lost.</source>
+        <target state="new">An exception is rethrown and the exception is explicitly specified in the throw statement. If an exception is rethrown by specifying the exception in the throw statement, the list of method calls between the original method that threw the exception and the current method is lost.</target>
+        <note />
+      </trans-unit>
+      <trans-unit id="RethrowToPreserveStackDetailsMessage">
+        <source>Rethrow to preserve stack details</source>
+        <target state="new">Rethrow to preserve stack details</target>
+        <note />
+      </trans-unit>
+      <trans-unit id="RethrowToPreserveStackDetailsTitle">
+        <source>Rethrow to preserve stack details</source>
+        <target state="new">Rethrow to preserve stack details</target>
+        <note />
+      </trans-unit>
+      <trans-unit id="ReviewCodeForDllInjectionVulnerabilitiesMessage">
+        <source>Potential DLL injection vulnerability was found where '{0}' in method '{1}' may be tainted by user-controlled data from '{2}' in method '{3}'.</source>
+        <target state="new">Potential DLL injection vulnerability was found where '{0}' in method '{1}' may be tainted by user-controlled data from '{2}' in method '{3}'.</target>
+        <note />
+      </trans-unit>
+      <trans-unit id="ReviewCodeForDllInjectionVulnerabilitiesTitle">
+        <source>Review code for DLL injection vulnerabilities</source>
+        <target state="new">Review code for DLL injection vulnerabilities</target>
+        <note />
+      </trans-unit>
+      <trans-unit id="ReviewCodeForFilePathInjectionVulnerabilitiesMessage">
+        <source>Potential file path injection vulnerability was found where '{0}' in method '{1}' may be tainted by user-controlled data from '{2}' in method '{3}'.</source>
+        <target state="new">Potential file path injection vulnerability was found where '{0}' in method '{1}' may be tainted by user-controlled data from '{2}' in method '{3}'.</target>
+        <note />
+      </trans-unit>
+      <trans-unit id="ReviewCodeForFilePathInjectionVulnerabilitiesTitle">
+        <source>Review code for file path injection vulnerabilities</source>
+        <target state="new">Review code for file path injection vulnerabilities</target>
+        <note />
+      </trans-unit>
+      <trans-unit id="ReviewCodeForInformationDisclosureVulnerabilitiesMessage">
+        <source>Potential information disclosure vulnerability was found where '{0}' in method '{1}' may contain unintended information from '{2}' in method '{3}'.</source>
+        <target state="new">Potential information disclosure vulnerability was found where '{0}' in method '{1}' may contain unintended information from '{2}' in method '{3}'.</target>
+        <note />
+      </trans-unit>
+      <trans-unit id="ReviewCodeForInformationDisclosureVulnerabilitiesTitle">
+        <source>Review code for information disclosure vulnerabilities</source>
+        <target state="new">Review code for information disclosure vulnerabilities</target>
+        <note />
+      </trans-unit>
+      <trans-unit id="ReviewCodeForLdapInjectionVulnerabilitiesMessage">
+        <source>Potential LDAP injection vulnerability was found where '{0}' in method '{1}' may be tainted by user-controlled data from '{2}' in method '{3}'.</source>
+        <target state="new">Potential LDAP injection vulnerability was found where '{0}' in method '{1}' may be tainted by user-controlled data from '{2}' in method '{3}'.</target>
+        <note />
+      </trans-unit>
+      <trans-unit id="ReviewCodeForLdapInjectionVulnerabilitiesTitle">
+        <source>Review code for LDAP injection vulnerabilities</source>
+        <target state="new">Review code for LDAP injection vulnerabilities</target>
+        <note />
+      </trans-unit>
+      <trans-unit id="ReviewCodeForOpenRedirectVulnerabilitiesMessage">
+        <source>Potential open redirect vulnerability was found where '{0}' in method '{1}' may be tainted by user-controlled data from '{2}' in method '{3}'.</source>
+        <target state="new">Potential open redirect vulnerability was found where '{0}' in method '{1}' may be tainted by user-controlled data from '{2}' in method '{3}'.</target>
+        <note />
+      </trans-unit>
+      <trans-unit id="ReviewCodeForOpenRedirectVulnerabilitiesTitle">
+        <source>Review code for open redirect vulnerabilities</source>
+        <target state="new">Review code for open redirect vulnerabilities</target>
+        <note />
+      </trans-unit>
+      <trans-unit id="ReviewCodeForProcessCommandInjectionVulnerabilitiesMessage">
+        <source>Potential process command injection vulnerability was found where '{0}' in method '{1}' may be tainted by user-controlled data from '{2}' in method '{3}'.</source>
+        <target state="new">Potential process command injection vulnerability was found where '{0}' in method '{1}' may be tainted by user-controlled data from '{2}' in method '{3}'.</target>
+        <note />
+      </trans-unit>
+      <trans-unit id="ReviewCodeForProcessCommandInjectionVulnerabilitiesTitle">
+        <source>Review code for process command injection vulnerabilities</source>
+        <target state="new">Review code for process command injection vulnerabilities</target>
+        <note />
+      </trans-unit>
+      <trans-unit id="ReviewCodeForRegexInjectionVulnerabilitiesMessage">
+        <source>Potential regex injection vulnerability was found where '{0}' in method '{1}' may be tainted by user-controlled data from '{2}' in method '{3}'.</source>
+        <target state="new">Potential regex injection vulnerability was found where '{0}' in method '{1}' may be tainted by user-controlled data from '{2}' in method '{3}'.</target>
+        <note />
+      </trans-unit>
+      <trans-unit id="ReviewCodeForRegexInjectionVulnerabilitiesTitle">
+        <source>Review code for regex injection vulnerabilities</source>
+        <target state="new">Review code for regex injection vulnerabilities</target>
+        <note />
+      </trans-unit>
+      <trans-unit id="ReviewCodeForSqlInjectionVulnerabilitiesMessage">
+        <source>Potential SQL injection vulnerability was found where '{0}' in method '{1}' may be tainted by user-controlled data from '{2}' in method '{3}'.</source>
+        <target state="new">Potential SQL injection vulnerability was found where '{0}' in method '{1}' may be tainted by user-controlled data from '{2}' in method '{3}'.</target>
+        <note />
+      </trans-unit>
+      <trans-unit id="ReviewCodeForSqlInjectionVulnerabilitiesTitle">
+        <source>Review code for SQL injection vulnerabilities</source>
+        <target state="new">Review code for SQL injection vulnerabilities</target>
+        <note />
+      </trans-unit>
+      <trans-unit id="ReviewCodeForXPathInjectionVulnerabilitiesMessage">
+        <source>Potential XPath injection vulnerability was found where '{0}' in method '{1}' may be tainted by user-controlled data from '{2}' in method '{3}'.</source>
+        <target state="new">Potential XPath injection vulnerability was found where '{0}' in method '{1}' may be tainted by user-controlled data from '{2}' in method '{3}'.</target>
+        <note />
+      </trans-unit>
+      <trans-unit id="ReviewCodeForXPathInjectionVulnerabilitiesTitle">
+        <source>Review code for XPath injection vulnerabilities</source>
+        <target state="new">Review code for XPath injection vulnerabilities</target>
+        <note />
+      </trans-unit>
+      <trans-unit id="ReviewCodeForXamlInjectionVulnerabilitiesMessage">
+        <source>Potential XAML injection vulnerability was found where '{0}' in method '{1}' may be tainted by user-controlled data from '{2}' in method '{3}'.</source>
+        <target state="new">Potential XAML injection vulnerability was found where '{0}' in method '{1}' may be tainted by user-controlled data from '{2}' in method '{3}'.</target>
+        <note />
+      </trans-unit>
+      <trans-unit id="ReviewCodeForXamlInjectionVulnerabilitiesTitle">
+        <source>Review code for XAML injection vulnerabilities</source>
+        <target state="new">Review code for XAML injection vulnerabilities</target>
+        <note />
+      </trans-unit>
+      <trans-unit id="ReviewCodeForXmlInjectionVulnerabilitiesMessage">
+        <source>Potential XML injection vulnerability was found where '{0}' in method '{1}' may be tainted by user-controlled data from '{2}' in method '{3}'.</source>
+        <target state="new">Potential XML injection vulnerability was found where '{0}' in method '{1}' may be tainted by user-controlled data from '{2}' in method '{3}'.</target>
+        <note />
+      </trans-unit>
+      <trans-unit id="ReviewCodeForXmlInjectionVulnerabilitiesTitle">
+        <source>Review code for XML injection vulnerabilities</source>
+        <target state="new">Review code for XML injection vulnerabilities</target>
+        <note />
+      </trans-unit>
+      <trans-unit id="ReviewCodeForXssVulnerabilitiesMessage">
+        <source>Potential cross-site scripting (XSS) vulnerability was found where '{0}' in method '{1}' may be tainted by user-controlled data from '{2}' in method '{3}'.</source>
+        <target state="new">Potential cross-site scripting (XSS) vulnerability was found where '{0}' in method '{1}' may be tainted by user-controlled data from '{2}' in method '{3}'.</target>
+        <note />
+      </trans-unit>
+      <trans-unit id="ReviewCodeForXssVulnerabilitiesTitle">
+        <source>Review code for XSS vulnerabilities</source>
+        <target state="new">Review code for XSS vulnerabilities</target>
         <note />
       </trans-unit>
       <trans-unit id="ReviewSQLQueriesForSecurityVulnerabilitiesDescription">
         <source>SQL queries that directly use user input can be vulnerable to SQL injection attacks. Review this SQL query for potential vulnerabilities, and consider using a parameterized SQL query.</source>
-        <target state="translated">Doğrudan kullanıcı girişi kullanan SQL sorguları, SQL ekleme saldırılarına karşı savunmasız olabilir. Bu SQL sorgusunu olası güvenlik açıkları için inceleyin ve parametre tabanlı bir SQL sorgusu kullanmayı deneyin.</target>
+        <target state="new">SQL queries that directly use user input can be vulnerable to SQL injection attacks. Review this SQL query for potential vulnerabilities, and consider using a parameterized SQL query.</target>
         <note />
       </trans-unit>
       <trans-unit id="ReviewSQLQueriesForSecurityVulnerabilitiesMessageNoNonLiterals">
         <source>Review if the query string passed to '{0}' in '{1}', accepts any user input.</source>
-        <target state="translated">'{1}' konumunda '{0}' öğesine geçirilen sorgu dizesinin kullanıcı girişi kabul edip etmediğini inceleyin.</target>
+        <target state="new">Review if the query string passed to '{0}' in '{1}', accepts any user input.</target>
         <note />
       </trans-unit>
       <trans-unit id="ReviewSQLQueriesForSecurityVulnerabilitiesTitle">
         <source>Review SQL queries for security vulnerabilities</source>
-        <target state="translated">SQL sorgularını güvenlik açıkları için inceleyin</target>
-        <note />
-      </trans-unit>
-      <trans-unit id="CategoryReliability">
-        <source>Reliability</source>
-        <target state="translated">Güvenilirlik</target>
-        <note />
-      </trans-unit>
-      <trans-unit id="DoNotCallToImmutableCollectionOnAnImmutableCollectionValueTitle">
-        <source>Do not call ToImmutableCollection on an ImmutableCollection value</source>
-        <target state="translated">Bir ImmutableCollection değeri üzerinde ToImmutableCollection çağırmayın</target>
-        <note />
-      </trans-unit>
-      <trans-unit id="DoNotCallToImmutableCollectionOnAnImmutableCollectionValueMessage">
-        <source>Do not call {0} on an {1} value</source>
-        <target state="translated">Bir {1} değeri üzerinde {0} çağırmayın</target>
-        <note />
-      </trans-unit>
-      <trans-unit id="RemoveRedundantCall">
-        <source>Remove redundant call</source>
-        <target state="translated">Gereksiz çağrıyı kaldır</target>
-        <note />
-      </trans-unit>
-      <trans-unit id="PInvokesShouldNotBeVisibleTitle">
-        <source>P/Invokes should not be visible</source>
-        <target state="translated">P/Invokes görünür olmamalıdır</target>
-        <note />
-      </trans-unit>
-      <trans-unit id="PInvokesShouldNotBeVisibleDescription">
-        <source>A public or protected method in a public type has the System.Runtime.InteropServices.DllImportAttribute attribute (also implemented by the Declare keyword in Visual Basic). Such methods should not be exposed.</source>
-        <target state="translated">Ortak bir türdeki ortak veya korumalı bir yöntem System.Runtime.InteropServices.DllImportAttribute özniteliğine sahip (ayrıca Visual Basic içinde Declare anahtar sözcüğü tarafından uygulanır). Bu tür yöntemler açığa çıkarılmamalıdır.</target>
-        <note />
-      </trans-unit>
-      <trans-unit id="PInvokesShouldNotBeVisibleMessage">
-        <source>P/Invoke method '{0}' should not be visible</source>
-        <target state="translated">P/Invoke yöntemi '{0}' görünür olmamalıdır</target>
-        <note />
-      </trans-unit>
-      <trans-unit id="PInvokeDeclarationsShouldBePortableTitle">
-        <source>PInvoke declarations should be portable</source>
-        <target state="translated">PInvoke bildirimleri taşınabilir olmalıdır</target>
-        <note />
-      </trans-unit>
-      <trans-unit id="PInvokeDeclarationsShouldBePortableDescription">
-        <source>This rule evaluates the size of each parameter and the return value of a P/Invoke, and verifies that the size of the parameter is correct when marshaled to unmanaged code on 32-bit and 64-bit operating systems.</source>
-        <target state="translated">Bu kural her bir parametrenin boyutunu ve bir P/Invoke’un dönüş değerini değerlendirir ve parametre boyutunun 32 bit ve 64 bit işletim sistemlerinde yönetilmeyen kodda sıralandığında doğru olduğunu doğrular.</target>
-        <note />
-      </trans-unit>
-      <trans-unit id="PInvokeDeclarationsShouldBePortableMessageParameter">
-        <source>As it is declared in your code, parameter {0} of P/Invoke {1} will be {2} bytes wide on {3} platforms. This is not correct, as the actual native declaration of this API indicates it should be {4} bytes wide on {3} platforms. Consult the MSDN Platform SDK documentation for help determining what data type should be used instead of {5}.</source>
-        <target state="translated">Kodunuzda bildirildiği gibi, P/Invoke {1} öğesinin {0} parametresi {3} platformlarında {2} bayt genişliğinde olacaktır. Bu API’nin gerçek yerel bildirimi {3} platformlarında {4} genişliğinde olması gerektiğini bildirdiğinden, bu doğru değildir. {5} yerine hangi veri türünün kullanılması gerektiğini belirleme hakkında yardım için MSDN Platform SDK’sı belgelerine başvurun.</target>
-        <note />
-      </trans-unit>
-      <trans-unit id="PInvokeDeclarationsShouldBePortableMessageReturn">
-        <source>As it is declared in your code, the return type of P/Invoke {0} will be {1} bytes wide on {2} platforms. This is not correct, as the actual native declaration of this API indicates it should be {3} bytes wide on {2} platforms. Consult the MSDN Platform SDK documentation for help determining what data type should be used instead of {4}.</source>
-        <target state="translated">Kodunuzda bildirildiği gibi, P/Invoke {0} öğesinin dönüş türü {2} platformlarında {1} bayt genişliğinde olacaktır. Bu API’nin gerçek yerel bildirimi {2} platformlarında {3} genişliğinde olması gerektiğini bildirdiğinden, bu doğru değildir. {4} yerine hangi veri türünün kullanılması gerektiğini belirleme hakkında yardım için MSDN Platform SDK’sı belgelerine başvurun.</target>
+        <target state="new">Review SQL queries for security vulnerabilities</target>
         <note />
       </trans-unit>
       <trans-unit id="SetHttpOnlyForHttpCookie">
         <source>Set HttpOnly to true for HttpCookie</source>
-        <target state="translated">HttpCookie için HttpOnly'yi true olarak ayarlayın</target>
+        <target state="new">Set HttpOnly to true for HttpCookie</target>
         <note />
       </trans-unit>
       <trans-unit id="SetHttpOnlyForHttpCookieDescription">
         <source>As a defense in depth measure, ensure security sensitive HTTP cookies are marked as HttpOnly. This indicates web browsers should disallow scripts from accessing the cookies. Injected malicious scripts are a common way of stealing cookies.</source>
-        <target state="translated">Derinlik ölçümü savunması olarak, güvenlik açısından önemli HTTP tanımlama bilgilerinin HttpOnly biçiminde işaretlendiğinden emin olun. Bu, web tarayıcılarının betiklerin tanımlama bilgilerine erişmesini engelleyeceğini belirtir. Eklenmiş kötü amaçlı betikler, tanımlama bilgilerini çalmak için kullanılan yaygın bir yoldur.</target>
+        <target state="new">As a defense in depth measure, ensure security sensitive HTTP cookies are marked as HttpOnly. This indicates web browsers should disallow scripts from accessing the cookies. Injected malicious scripts are a common way of stealing cookies.</target>
         <note />
       </trans-unit>
       <trans-unit id="SetHttpOnlyForHttpCookieMessage">
         <source>HttpCookie.HttpOnly is set to false or not set at all when using an HttpCookie. Ensure security sensitive cookies are marked as HttpOnly to prevent malicious scripts from stealing the cookies</source>
-        <target state="translated">HttpCookie kullanılırken HttpCookie.HttpOnly false olarak ayarlandı veya hiç ayarlanamadı. Kötü amaçlı betiklerin tanımlama bilgilerini çalmasını engellemek için, güvenlik açısından önemli tanımlama bilgilerinin HttpOnly olarak işaretlendiğinden emin olun</target>
+        <target state="new">HttpCookie.HttpOnly is set to false or not set at all when using an HttpCookie. Ensure security sensitive cookies are marked as HttpOnly to prevent malicious scripts from stealing the cookies</target>
+        <note />
+      </trans-unit>
+      <trans-unit id="SetViewStateUserKey">
+        <source>Set ViewStateUserKey For Classes Derived From Page</source>
+        <target state="new">Set ViewStateUserKey For Classes Derived From Page</target>
+        <note />
+      </trans-unit>
+      <trans-unit id="SetViewStateUserKeyDescription">
+        <source>Setting the ViewStateUserKey property can help you prevent attacks on your application by allowing you to assign an identifier to the view-state variable for individual users so that they cannot use the variable to generate an attack. Otherwise, there will be cross-site request forgery vulnerabilities.</source>
+        <target state="new">Setting the ViewStateUserKey property can help you prevent attacks on your application by allowing you to assign an identifier to the view-state variable for individual users so that they cannot use the variable to generate an attack. Otherwise, there will be cross-site request forgery vulnerabilities.</target>
+        <note />
+      </trans-unit>
+      <trans-unit id="SetViewStateUserKeyMessage">
+        <source>The class {0} derived from System.Web.UI.Page does not set the ViewStateUserKey property in the OnInit method or Page_Init method</source>
+        <target state="new">The class {0} derived from System.Web.UI.Page does not set the ViewStateUserKey property in the OnInit method or Page_Init method</target>
+        <note />
+      </trans-unit>
+      <trans-unit id="SpecifyCultureInfoDescription">
+        <source>A method or constructor calls a member that has an overload that accepts a System.Globalization.CultureInfo parameter, and the method or constructor does not call the overload that takes the CultureInfo parameter. When a CultureInfo or System.IFormatProvider object is not supplied, the default value that is supplied by the overloaded member might not have the effect that you want in all locales. If the result will be displayed to the user, specify 'CultureInfo.CurrentCulture' as the 'CultureInfo' parameter. Otherwise, if the result will be stored and accessed by software, such as when it is persisted to disk or to a database, specify 'CultureInfo.InvariantCulture'.</source>
+        <target state="new">A method or constructor calls a member that has an overload that accepts a System.Globalization.CultureInfo parameter, and the method or constructor does not call the overload that takes the CultureInfo parameter. When a CultureInfo or System.IFormatProvider object is not supplied, the default value that is supplied by the overloaded member might not have the effect that you want in all locales. If the result will be displayed to the user, specify 'CultureInfo.CurrentCulture' as the 'CultureInfo' parameter. Otherwise, if the result will be stored and accessed by software, such as when it is persisted to disk or to a database, specify 'CultureInfo.InvariantCulture'.</target>
+        <note />
+      </trans-unit>
+      <trans-unit id="SpecifyCultureInfoMessage">
+        <source>The behavior of '{0}' could vary based on the current user's locale settings. Replace this call in '{1}' with a call to '{2}'.</source>
+        <target state="new">The behavior of '{0}' could vary based on the current user's locale settings. Replace this call in '{1}' with a call to '{2}'.</target>
+        <note />
+      </trans-unit>
+      <trans-unit id="SpecifyCultureInfoTitle">
+        <source>Specify CultureInfo</source>
+        <target state="new">Specify CultureInfo</target>
+        <note />
+      </trans-unit>
+      <trans-unit id="SpecifyIFormatProviderDescription">
+        <source>A method or constructor calls one or more members that have overloads that accept a System.IFormatProvider parameter, and the method or constructor does not call the overload that takes the IFormatProvider parameter. When a System.Globalization.CultureInfo or IFormatProvider object is not supplied, the default value that is supplied by the overloaded member might not have the effect that you want in all locales. If the result will be based on the input from/output displayed to the user, specify 'CultureInfo.CurrentCulture' as the 'IFormatProvider'. Otherwise, if the result will be stored and accessed by software, such as when it is loaded from disk/database and when it is persisted to disk/database, specify 'CultureInfo.InvariantCulture'</source>
+        <target state="new">A method or constructor calls one or more members that have overloads that accept a System.IFormatProvider parameter, and the method or constructor does not call the overload that takes the IFormatProvider parameter. When a System.Globalization.CultureInfo or IFormatProvider object is not supplied, the default value that is supplied by the overloaded member might not have the effect that you want in all locales. If the result will be based on the input from/output displayed to the user, specify 'CultureInfo.CurrentCulture' as the 'IFormatProvider'. Otherwise, if the result will be stored and accessed by software, such as when it is loaded from disk/database and when it is persisted to disk/database, specify 'CultureInfo.InvariantCulture'</target>
+        <note />
+      </trans-unit>
+      <trans-unit id="SpecifyIFormatProviderMessageIFormatProviderAlternate">
+        <source>The behavior of '{0}' could vary based on the current user's locale settings. Replace this call in '{1}' with a call to '{2}'.</source>
+        <target state="new">The behavior of '{0}' could vary based on the current user's locale settings. Replace this call in '{1}' with a call to '{2}'.</target>
+        <note />
+      </trans-unit>
+      <trans-unit id="SpecifyIFormatProviderMessageIFormatProviderAlternateString">
+        <source>The behavior of '{0}' could vary based on the current user's locale settings. Replace this call in '{1}' with a call to '{2}'.</source>
+        <target state="new">The behavior of '{0}' could vary based on the current user's locale settings. Replace this call in '{1}' with a call to '{2}'.</target>
+        <note />
+      </trans-unit>
+      <trans-unit id="SpecifyIFormatProviderMessageUICulture">
+        <source>'{0}' passes '{1}' as the 'IFormatProvider' parameter to '{2}'. This property returns a culture that is inappropriate for formatting methods.</source>
+        <target state="new">'{0}' passes '{1}' as the 'IFormatProvider' parameter to '{2}'. This property returns a culture that is inappropriate for formatting methods.</target>
+        <note />
+      </trans-unit>
+      <trans-unit id="SpecifyIFormatProviderMessageUICultureString">
+        <source>'{0}' passes '{1}' as the 'IFormatProvider' parameter to '{2}'. This property returns a culture that is inappropriate for formatting methods.</source>
+        <target state="new">'{0}' passes '{1}' as the 'IFormatProvider' parameter to '{2}'. This property returns a culture that is inappropriate for formatting methods.</target>
+        <note />
+      </trans-unit>
+      <trans-unit id="SpecifyIFormatProviderTitle">
+        <source>Specify IFormatProvider</source>
+        <target state="new">Specify IFormatProvider</target>
+        <note />
+      </trans-unit>
+      <trans-unit id="SpecifyMarshalingForPInvokeStringArgumentsDescription">
+        <source>A platform invoke member allows partially trusted callers, has a string parameter, and does not explicitly marshal the string. This can cause a potential security vulnerability.</source>
+        <target state="new">A platform invoke member allows partially trusted callers, has a string parameter, and does not explicitly marshal the string. This can cause a potential security vulnerability.</target>
+        <note />
+      </trans-unit>
+      <trans-unit id="SpecifyMarshalingForPInvokeStringArgumentsMessageField">
+        <source>To reduce security risk, marshal field {0} as Unicode, by setting StructLayout.CharSet on {1} to CharSet.Unicode, or by explicitly marshaling the field as UnmanagedType.LPWStr. If you need to marshal this string as ANSI or system-dependent, use the BestFitMapping attribute to turn best-fit mapping off, and for added security, ensure ThrowOnUnmappableChar is on.</source>
+        <target state="new">To reduce security risk, marshal field {0} as Unicode, by setting StructLayout.CharSet on {1} to CharSet.Unicode, or by explicitly marshaling the field as UnmanagedType.LPWStr. If you need to marshal this string as ANSI or system-dependent, use the BestFitMapping attribute to turn best-fit mapping off, and for added security, ensure ThrowOnUnmappableChar is on.</target>
+        <note />
+      </trans-unit>
+      <trans-unit id="SpecifyMarshalingForPInvokeStringArgumentsMessageFieldImplicitAnsi">
+        <source>To reduce security risk, marshal field {0} as Unicode, by setting StructLayout.CharSet on {1} to CharSet.Unicode, or by explicitly marshaling the field as UnmanagedType.LPWStr. If you need to marshal this string as ANSI or system-dependent, specify MarshalAs explicitly, use the BestFitMapping attribute to turn best-fit mapping off, and for added security, to turn ThrowOnUnmappableChar on.</source>
+        <target state="new">To reduce security risk, marshal field {0} as Unicode, by setting StructLayout.CharSet on {1} to CharSet.Unicode, or by explicitly marshaling the field as UnmanagedType.LPWStr. If you need to marshal this string as ANSI or system-dependent, specify MarshalAs explicitly, use the BestFitMapping attribute to turn best-fit mapping off, and for added security, to turn ThrowOnUnmappableChar on.</target>
+        <note />
+      </trans-unit>
+      <trans-unit id="SpecifyMarshalingForPInvokeStringArgumentsMessageParameter">
+        <source>To reduce security risk, marshal parameter {0} as Unicode, by setting DllImport.CharSet to CharSet.Unicode, or by explicitly marshaling the parameter as UnmanagedType.LPWStr. If you need to marshal this string as ANSI or system-dependent, set BestFitMapping=false; for added security, also set ThrowOnUnmappableChar=true.</source>
+        <target state="new">To reduce security risk, marshal parameter {0} as Unicode, by setting DllImport.CharSet to CharSet.Unicode, or by explicitly marshaling the parameter as UnmanagedType.LPWStr. If you need to marshal this string as ANSI or system-dependent, set BestFitMapping=false; for added security, also set ThrowOnUnmappableChar=true.</target>
+        <note />
+      </trans-unit>
+      <trans-unit id="SpecifyMarshalingForPInvokeStringArgumentsMessageParameterImplicitAnsi">
+        <source>To reduce security risk, marshal parameter {0} as Unicode, by setting DllImport.CharSet to CharSet.Unicode, or by explicitly marshaling the parameter as UnmanagedType.LPWStr. If you need to marshal this string as ANSI or system-dependent, specify MarshalAs explicitly, and set BestFitMapping=false; for added security, also set ThrowOnUnmappableChar=true.</source>
+        <target state="new">To reduce security risk, marshal parameter {0} as Unicode, by setting DllImport.CharSet to CharSet.Unicode, or by explicitly marshaling the parameter as UnmanagedType.LPWStr. If you need to marshal this string as ANSI or system-dependent, specify MarshalAs explicitly, and set BestFitMapping=false; for added security, also set ThrowOnUnmappableChar=true.</target>
         <note />
       </trans-unit>
       <trans-unit id="SpecifyMarshalingForPInvokeStringArgumentsTitle">
         <source>Specify marshaling for P/Invoke string arguments</source>
-        <target state="translated">P/Invoke dize bağımsız değişkenleri için sıralamayı belirtme</target>
-        <note />
-      </trans-unit>
-      <trans-unit id="SpecifyMarshalingForPInvokeStringArgumentsDescription">
-        <source>A platform invoke member allows partially trusted callers, has a string parameter, and does not explicitly marshal the string. This can cause a potential security vulnerability.</source>
-        <target state="translated">Platform çağırma üyeleri kısmen güvenilen çağıranlara izin verir, bir dize parametresine sahiptir ve dizeyi açıkça sıralamaz. Bu olası bir güvenlik açığına neden olabilir.</target>
-        <note />
-      </trans-unit>
-      <trans-unit id="SpecifyMarshalingForPInvokeStringArgumentsMessageParameter">
-        <source>To reduce security risk, marshal parameter {0} as Unicode, by setting DllImport.CharSet to CharSet.Unicode, or by explicitly marshaling the parameter as UnmanagedType.LPWStr. If you need to marshal this string as ANSI or system-dependent, set BestFitMapping=false; for added security, also set ThrowOnUnmappableChar=true.</source>
-        <target state="translated">Güvenlik riskini azaltmak için {0} parametresini Unicode olarak sıralamak için DllImport.CharSet'i CharSet.Unicode olarak ayarlayın ya da parametreyi belirgin bir şekilde UnmanagedType.LPWStr olarak sıralayın. Bu dizeyi ANSI ya da sistem bağımlı olarak sıralamanız gerekirse, BestFitMapping=false olarak ayarlayın; ek güvenlik için de ThrowOnUnmappableChar=true olarak ayarlayın.</target>
-        <note />
-      </trans-unit>
-      <trans-unit id="SpecifyMarshalingForPInvokeStringArgumentsMessageField">
-        <source>To reduce security risk, marshal field {0} as Unicode, by setting StructLayout.CharSet on {1} to CharSet.Unicode, or by explicitly marshaling the field as UnmanagedType.LPWStr. If you need to marshal this string as ANSI or system-dependent, use the BestFitMapping attribute to turn best-fit mapping off, and for added security, ensure ThrowOnUnmappableChar is on.</source>
-        <target state="translated">Güvenlik riskini azaltmak için, {1} üzerinde StructLayout.CharSet değerini CharSet.Unicode olarak ayarlayarak ya da alanı belirgin bir şekilde UnmanagedType.LPWStr olarak hazırlayarak {0} alanını Unicode olarak hazırlayın. Bu dizeyi ANSI veya sistem bağımlı olarak sıralamanız gerekirse, en iyi uyan eşlemeyi kapatmak için BestFitMapping özniteliğini kullanın, ve ek güvenlik için ThrowOnUnmappableChar’ın açık olduğundan emin olun.</target>
-        <note />
-      </trans-unit>
-      <trans-unit id="SpecifyMarshalingForPInvokeStringArgumentsMessageParameterImplicitAnsi">
-        <source>To reduce security risk, marshal parameter {0} as Unicode, by setting DllImport.CharSet to CharSet.Unicode, or by explicitly marshaling the parameter as UnmanagedType.LPWStr. If you need to marshal this string as ANSI or system-dependent, specify MarshalAs explicitly, and set BestFitMapping=false; for added security, also set ThrowOnUnmappableChar=true.</source>
-        <target state="translated">Güvenlik riskini azaltmak için {0} parametresini Unicode olarak sıralamak için DllImport.CharSet'i CharSet.Unicode olarak ayarlayın ya da parametreyi belirgin bir şekilde UnmanagedType.LPWStr olarak sıralayın. Bu dizeyi ANSI ya da sistem bağımlı olarak sıralamanız gerekirse, MarshalAs’i açıkça belirtin, BestFitMapping=false olarak ayarlayın; ek güvenlik için de ThrowOnUnmappableChar=true olarak ayarlayın.</target>
-        <note />
-      </trans-unit>
-      <trans-unit id="SpecifyMarshalingForPInvokeStringArgumentsMessageFieldImplicitAnsi">
-        <source>To reduce security risk, marshal field {0} as Unicode, by setting StructLayout.CharSet on {1} to CharSet.Unicode, or by explicitly marshaling the field as UnmanagedType.LPWStr. If you need to marshal this string as ANSI or system-dependent, specify MarshalAs explicitly, use the BestFitMapping attribute to turn best-fit mapping off, and for added security, to turn ThrowOnUnmappableChar on.</source>
-        <target state="translated">Güvenlik riskini azaltmak için, {1} üzerinde StructLayout.CharSet değerini CharSet.Unicode olarak ayarlayarak ya da alanı belirgin bir şekilde UnmanagedType.LPWStr olarak hazırlayarak {0} alanını Unicode olarak hazırlayın. Bu dizeyi ANSI veya sistem bağımlı olarak sıralamanız gerekirse, MarshalAs’i açıkça belirtin, en iyi uyan eşlemeyi kapatmak için BestFitMapping özniteliğini kullanın, ve ek güvenlik için ThrowOnUnmappableChar’ı açın.</target>
+        <target state="new">Specify marshaling for P/Invoke string arguments</target>
+        <note />
+      </trans-unit>
+      <trans-unit id="SpecifyStringComparisonDescription">
+        <source>A string comparison operation uses a method overload that does not set a StringComparison parameter. If the result will be displayed to the user, such as when sorting a list of items for display in a list box, specify 'StringComparison.CurrentCulture' or 'StringComparison.CurrentCultureIgnoreCase' as the 'StringComparison' parameter. If comparing case-insensitive identifiers, such as file paths, environment variables, or registry keys and values, specify 'StringComparison.OrdinalIgnoreCase'. Otherwise, if comparing case-sensitive identifiers, specify 'StringComparison.Ordinal'.</source>
+        <target state="new">A string comparison operation uses a method overload that does not set a StringComparison parameter. If the result will be displayed to the user, such as when sorting a list of items for display in a list box, specify 'StringComparison.CurrentCulture' or 'StringComparison.CurrentCultureIgnoreCase' as the 'StringComparison' parameter. If comparing case-insensitive identifiers, such as file paths, environment variables, or registry keys and values, specify 'StringComparison.OrdinalIgnoreCase'. Otherwise, if comparing case-sensitive identifiers, specify 'StringComparison.Ordinal'.</target>
+        <note />
+      </trans-unit>
+      <trans-unit id="SpecifyStringComparisonMessage">
+        <source>The behavior of '{0}' could vary based on the current user's locale settings. Replace this call in '{1}' with a call to '{2}'.</source>
+        <target state="new">The behavior of '{0}' could vary based on the current user's locale settings. Replace this call in '{1}' with a call to '{2}'.</target>
+        <note />
+      </trans-unit>
+      <trans-unit id="SpecifyStringComparisonTitle">
+        <source>Specify StringComparison</source>
+        <target state="new">Specify StringComparison</target>
+        <note />
+      </trans-unit>
+      <trans-unit id="TestForEmptyStringsUsingStringLengthDescription">
+        <source>Comparing strings by using the String.Length property or the String.IsNullOrEmpty method is significantly faster than using Equals.</source>
+        <target state="new">Comparing strings by using the String.Length property or the String.IsNullOrEmpty method is significantly faster than using Equals.</target>
+        <note />
+      </trans-unit>
+      <trans-unit id="TestForEmptyStringsUsingStringLengthMessage">
+        <source>Test for empty strings using 'string.Length' property or 'string.IsNullOrEmpty' method instead of an Equality check.</source>
+        <target state="new">Test for empty strings using 'string.Length' property or 'string.IsNullOrEmpty' method instead of an Equality check.</target>
+        <note />
+      </trans-unit>
+      <trans-unit id="TestForEmptyStringsUsingStringLengthTitle">
+        <source>Test for empty strings using string length</source>
+        <target state="new">Test for empty strings using string length</target>
+        <note />
+      </trans-unit>
+      <trans-unit id="TestForNaNCorrectlyDescription">
+        <source>This expression tests a value against Single.Nan or Double.Nan. Use Single.IsNan(Single) or Double.IsNan(Double) to test the value.</source>
+        <target state="new">This expression tests a value against Single.Nan or Double.Nan. Use Single.IsNan(Single) or Double.IsNan(Double) to test the value.</target>
+        <note />
+      </trans-unit>
+      <trans-unit id="TestForNaNCorrectlyMessage">
+        <source>Test for NaN correctly</source>
+        <target state="new">Test for NaN correctly</target>
+        <note />
+      </trans-unit>
+      <trans-unit id="TestForNaNCorrectlyTitle">
+        <source>Test for NaN correctly</source>
+        <target state="new">Test for NaN correctly</target>
+        <note />
+      </trans-unit>
+      <trans-unit id="UseArrayEmpty">
+        <source>Use Array.Empty</source>
+        <target state="new">Use Array.Empty</target>
         <note />
       </trans-unit>
       <trans-unit id="UseAutoValidateAntiforgeryToken">
         <source>Use antiforgery tokens in ASP.NET Core MVC controllers</source>
-        <target state="translated">ASP.NET Core MVC denetleyicilerinde sahtecilik önleme belirteçleri kullanın</target>
+        <target state="new">Use antiforgery tokens in ASP.NET Core MVC controllers</target>
         <note />
       </trans-unit>
       <trans-unit id="UseAutoValidateAntiforgeryTokenDescription">
         <source>Handling a POST, PUT, PATCH, or DELETE request without validating an antiforgery token may be vulnerable to cross-site request forgery attacks. A cross-site request forgery attack can send malicious requests from an authenticated user to your ASP.NET Core MVC controller.</source>
-        <target state="translated">POST, PUT, PATCH veya DELETE isteğini sahtecilik önleme belirtecini doğrulamadan işlemek, sizi siteler arası istek sahteciliği saldırılarına karşı savunmasız bırakır. Siteler arası istek sahteciliği saldırısı, kimliği doğrulanmamış kullanıcıdan ASP.NET Core MVC denetleyicinize kötü amaçlı istekler gönderebilir.</target>
+        <target state="new">Handling a POST, PUT, PATCH, or DELETE request without validating an antiforgery token may be vulnerable to cross-site request forgery attacks. A cross-site request forgery attack can send malicious requests from an authenticated user to your ASP.NET Core MVC controller.</target>
         <note />
       </trans-unit>
       <trans-unit id="UseAutoValidateAntiforgeryTokenMessage">
         <source>Method {0} handles a {1} request without performing antiforgery token validation. You also need to ensure that your HTML form sends an antiforgery token.</source>
-        <target state="translated">{0} metodu, {1} isteğini sahtecilik önleme belirtecini doğrulamadan işler. Ayrıca HTML formunuzun sahtecilik önleme belirteci gönderdiğinden emin olmanız gerekir.</target>
+        <target state="new">Method {0} handles a {1} request without performing antiforgery token validation. You also need to ensure that your HTML form sends an antiforgery token.</target>
+        <note />
+      </trans-unit>
+      <trans-unit id="UseContainerLevelAccessPolicy">
+        <source>Use Container Level Access Policy</source>
+        <target state="new">Use Container Level Access Policy</target>
+        <note />
+      </trans-unit>
+      <trans-unit id="UseContainerLevelAccessPolicyDescription">
+        <source>No access policy identifier is specified, making tokens non-revocable.</source>
+        <target state="new">No access policy identifier is specified, making tokens non-revocable.</target>
+        <note />
+      </trans-unit>
+      <trans-unit id="UseContainerLevelAccessPolicyMessage">
+        <source>Consider using Azure's role-based access control instead of a Shared Access Signature (SAS) if possible. If you still need to use a SAS, use a container-level access policy when creating a SAS</source>
+        <target state="new">Consider using Azure's role-based access control instead of a Shared Access Signature (SAS) if possible. If you still need to use a SAS, use a container-level access policy when creating a SAS</target>
         <note />
       </trans-unit>
       <trans-unit id="UseDefaultDllImportSearchPathsAttribute">
         <source>Use DefaultDllImportSearchPaths attribute for P/Invokes</source>
-        <target state="translated">P/Invokes için DefaultDllImportSearchPaths özniteliğini kullan</target>
+        <target state="new">Use DefaultDllImportSearchPaths attribute for P/Invokes</target>
         <note />
       </trans-unit>
       <trans-unit id="UseDefaultDllImportSearchPathsAttributeDescription">
         <source>By default, P/Invokes using DllImportAttribute probe a number of directories, including the current working directory for the library to load. This can be a security issue for certain applications, leading to DLL hijacking.</source>
-        <target state="translated">DllImportAttribute kullanan P/Invokesusing varsayılan olarak, yüklenecek kitaplığın geçerli çalışma dizini de dahil olmak üzere birkaç dizini araştırır. Bu, belirli uygulamalar için DLL'nin ele geçirilmesine yol açan bir güvenlik sorunu olabilir.</target>
+        <target state="new">By default, P/Invokes using DllImportAttribute probe a number of directories, including the current working directory for the library to load. This can be a security issue for certain applications, leading to DLL hijacking.</target>
         <note />
       </trans-unit>
       <trans-unit id="UseDefaultDllImportSearchPathsAttributeMessage">
         <source>The method {0} didn't use DefaultDllImportSearchPaths attribute for P/Invokes.</source>
-        <target state="translated">{0} metodu P/Invokes için DefaultDllImportSearchPaths özniteliğini kullanmadı.</target>
+        <target state="new">The method {0} didn't use DefaultDllImportSearchPaths attribute for P/Invokes.</target>
+        <note />
+      </trans-unit>
+      <trans-unit id="UseIndexer">
+        <source>Use indexer</source>
+        <target state="new">Use indexer</target>
+        <note />
+      </trans-unit>
+      <trans-unit id="UseManagedEquivalentsOfWin32ApiDescription">
+        <source>An operating system invoke method is defined and a method that has the equivalent functionality is located in the .NET Framework class library.</source>
+        <target state="new">An operating system invoke method is defined and a method that has the equivalent functionality is located in the .NET Framework class library.</target>
+        <note />
+      </trans-unit>
+      <trans-unit id="UseManagedEquivalentsOfWin32ApiMessage">
+        <source>Use managed equivalents of win32 api</source>
+        <target state="new">Use managed equivalents of win32 api</target>
         <note />
       </trans-unit>
       <trans-unit id="UseManagedEquivalentsOfWin32ApiTitle">
         <source>Use managed equivalents of win32 api</source>
-        <target state="translated">Win32 API’sinin yönetilen eşdeğerlerini kullan</target>
-        <note />
-      </trans-unit>
-      <trans-unit id="UseManagedEquivalentsOfWin32ApiDescription">
-        <source>An operating system invoke method is defined and a method that has the equivalent functionality is located in the .NET Framework class library.</source>
-        <target state="translated">Bir işletim sistemi çağırma yöntemi tanımlanır ve .NET Framework sınıf kitaplığında eşdeğer işleve sahip bir yöntem bulunur.</target>
-        <note />
-      </trans-unit>
-      <trans-unit id="UseManagedEquivalentsOfWin32ApiMessage">
-        <source>Use managed equivalents of win32 api</source>
-        <target state="translated">Win32 API’sinin yönetilen eşdeğerlerini kullan</target>
-        <note />
-      </trans-unit>
-      <trans-unit id="AlwaysConsumeTheValueReturnedByMethodsMarkedWithPreserveSigAttributeTitle">
-        <source>Always consume the value returned by methods marked with PreserveSigAttribute</source>
-        <target state="translated">Her zaman PreserveSigAttribute ile işaretlenmiş yöntemler tarafından döndürülen değeri kullanın</target>
-        <note />
-      </trans-unit>
-      <trans-unit id="AlwaysConsumeTheValueReturnedByMethodsMarkedWithPreserveSigAttributeDescription">
-        <source>PreserveSigAttribute indicates that a method will return an HRESULT, rather than throwing an exception. Therefore, it is important to consume the HRESULT returned by the method, so that errors can be detected. Generally, this is done by calling Marshal.ThrowExceptionForHR.</source>
-        <target state="translated">PreserveSigAttribute, yöntemin bir özel durum oluşturmak yerine bir HRESULT döndüreceğini gösterir. Bu nedenle, hataların algılanabilmesi için yöntem tarafından döndürülen HRESULT’ın kullanılması önemlidir. Genel olarak, bu Marshal.ThrowExceptionForHR çağrılarak yapılır.</target>
-        <note />
-      </trans-unit>
-      <trans-unit id="AlwaysConsumeTheValueReturnedByMethodsMarkedWithPreserveSigAttributeMessage">
-        <source>Consume the hresult returned by method '{0}' and call Marshal.ThrowExceptionForHR.</source>
-        <target state="translated">'{0}' yöntemi tarafından döndürülen hresult’ı kullanın ve Marshal.ThrowExceptionForHR’ı çağırın.</target>
-        <note />
-      </trans-unit>
-      <trans-unit id="MarkBooleanPInvokeArgumentsWithMarshalAsTitle">
-        <source>Mark boolean PInvoke arguments with MarshalAs</source>
-        <target state="translated">Boolean PInvoke bağımsız değişkenlerini MarshalAs olarak işaretleyin</target>
-        <note />
-      </trans-unit>
-      <trans-unit id="MarkBooleanPInvokeArgumentsWithMarshalAsDescription">
-        <source>The Boolean data type has multiple representations in unmanaged code.</source>
-        <target state="translated">Boole veri türleri yönetilmeyen kodda birden çok gösterime sahiptir.</target>
-        <note />
-      </trans-unit>
-      <trans-unit id="MarkBooleanPInvokeArgumentsWithMarshalAsMessageDefault">
-        <source>Add the MarshalAsAttribute to parameter {0} of P/Invoke {1}. If the corresponding unmanaged parameter is a 4-byte Win32 'BOOL', use [MarshalAs(UnmanagedType.Bool)]. For a 1-byte C++ 'bool', use MarshalAs(UnmanagedType.U1).</source>
-        <target state="translated">MarshalAsAttribute’u P/Invoke {1} öğesinin {0} parametresine ekleyin. Karşılık gelen yönetilmeyen parametre bir 4 bayt Win32 'BOOL' ise, [MarshalAs(UnmanagedType.Bool)] kullanın. 1-byte C++ 'bool' için, MarshalAs(UnmanagedType.U1) kullanın.</target>
-        <note />
-      </trans-unit>
-      <trans-unit id="MarkBooleanPInvokeArgumentsWithMarshalAsMessageReturn">
-        <source>Add the MarshalAsAttribute to the return type of P/Invoke {0}. If the corresponding unmanaged return type is a 4-byte Win32 'BOOL', use MarshalAs(UnmanagedType.Bool). For a 1-byte C++ 'bool', use MarshalAs(UnmanagedType.U1).</source>
-        <target state="translated">MarshalAsAttribute’u P/Invoke {0} öğesinin dönüş türüne ekleyin. Karşılık gelen yönetilmeyen dönüş türü bir 4 bayt Win32 'BOOL' ise, [MarshalAs(UnmanagedType.Bool)] kullanın. 1-byte C++ 'bool' için, MarshalAs(UnmanagedType.U1) kullanın.</target>
-        <note />
-      </trans-unit>
-      <trans-unit id="MarkAssembliesWithNeutralResourcesLanguageTitle">
-        <source>Mark assemblies with NeutralResourcesLanguageAttribute</source>
-        <target state="translated">Bütünleştirilmiş kodları NeutralResourcesLanguageAttribute ile işaretle</target>
-        <note />
-      </trans-unit>
-      <trans-unit id="MarkAssembliesWithNeutralResourcesLanguageDescription">
-        <source>The NeutralResourcesLanguage attribute informs the ResourceManager of the language that was used to display the resources of a neutral culture for an assembly. This improves lookup performance for the first resource that you load and can reduce your working set.</source>
-        <target state="translated">NeutralResourcesLanguage özniteliği ResourceManager’a bir derleme için nötr kültürdeki kaynakları görüntülemek için kullanılan dili bildirir. Bu, yüklediğiniz ilk kaynak için arama performansını iyileştirir ve çalışma kümenizi azaltabilir.</target>
-        <note />
-      </trans-unit>
-      <trans-unit id="MarkAssembliesWithNeutralResourcesLanguageMessage">
-        <source>Mark assemblies with NeutralResourcesLanguageAttribute</source>
-        <target state="translated">Bütünleştirilmiş kodları NeutralResourcesLanguageAttribute ile işaretle</target>
-        <note />
-      </trans-unit>
-      <trans-unit id="AddNonSerializedAttributeCodeActionTitle">
-        <source>Add the 'NonSerialized' attribute to this field.</source>
-        <target state="translated">Bu alana 'NonSerialized' özniteliğini ekleyin.</target>
-        <note />
-      </trans-unit>
-      <trans-unit id="AddSerializableAttributeCodeActionTitle">
-        <source>Add Serializable attribute</source>
-        <target state="translated">Serileştirilebilir öznitelik ekle</target>
-        <note />
-      </trans-unit>
-      <trans-unit id="DisposeObjectsBeforeLosingScopeDescription">
-        <source>If a disposable object is not explicitly disposed before all references to it are out of scope, the object will be disposed at some indeterminate time when the garbage collector runs the finalizer of the object. Because an exceptional event might occur that will prevent the finalizer of the object from running, the object should be explicitly disposed instead.</source>
-        <target state="translated">Yok edilmiş nesne tüm başvuruları kapsam dışı olmadan önce tamamen elden geçirilmez, belirsiz bir zamanda çöp toplayıcısı nesne sonlandırıcısını çalıştırıldığında elden çıkarılacaktır. Olağanüstü bir olay yüzünden sonlandırıcının çalışmasının engellenmesi ortaya çıkarabilir, nesne açıkça elden çıkarılmalıdır.</target>
-        <note />
-      </trans-unit>
-      <trans-unit id="DisposeObjectsBeforeLosingScopeMayBeDisposedMessage">
-        <source>Use recommended dispose pattern to ensure that object created by '{0}' is disposed on all paths. If possible, wrap the creation within a 'using' statement or a 'using' declaration. Otherwise, use a try-finally pattern, with a dedicated local variable declared before the try region and an unconditional Dispose invocation on non-null value in the 'finally' region, say 'x?.Dispose()'. If the object is explicitly disposed within the try region or the dispose ownership is transfered to another object or method, assign 'null' to the local variable just after such an operation to prevent double dispose in 'finally'.</source>
-        <target state="translated">'{0}' tarafından oluşturulan nesnenin tüm yollarda atıldığından emin olmak için önerilen atma desenini kullanın. Mümkünse, oluşturulan nesneyi 'using' deyimi veya 'using' bildirimiyle sarmalayın. Aksi halde, try bölgesinden önce bildirilen ayrılmış bir yerel değişkeni ve 'finally' bölgesinde null olmayan değer üzerinde koşulsuz bir Dispose çağrısı (örneğin, 'x?.Dispose()') olan bir try-finally deseni kullanın. Nesne try bölgesi içinde açıkça atıldıysa veya atma sahipliği başka bir nesne ya da metoda aktarıldıysa, 'finally' bölgesinde çift atma gerçekleşmesini önlemek için bu tür bir işlemden hemen sonra yerel değişkene 'null' atayın.</target>
-        <note />
-      </trans-unit>
-      <trans-unit id="DisposeObjectsBeforeLosingScopeMayBeDisposedOnExceptionPathsMessage">
-        <source>Use recommended dispose pattern to ensure that object created by '{0}' is disposed on all exception paths. If possible, wrap the creation within a 'using' statement or a 'using' declaration. Otherwise, use a try-finally pattern, with a dedicated local variable declared before the try region and an unconditional Dispose invocation on non-null value in the 'finally' region, say 'x?.Dispose()'. If the object is explicitly disposed within the try region or the dispose ownership is transfered to another object or method, assign 'null' to the local variable just after such an operation to prevent double dispose in 'finally'.</source>
-        <target state="translated">'{0}' tarafından oluşturulan nesnenin tüm özel durum yollarında atıldığından emin olmak için önerilen atma desenini kullanın. Mümkünse oluşturulan nesneyi 'using' deyimi veya 'using' bildirimiyle sarmalayın. Aksi halde, try bölgesinden önce bildirilen ayrılmış bir yerel değişkeni ve 'finally' bölgesinde null olmayan değer üzerinde koşulsuz bir Dispose çağrısı (örneğin, 'x?.Dispose()') olan bir try-finally deseni kullanın. Nesne try bölgesi içinde açıkça atıldıysa veya atma sahipliği başka bir nesne ya da metoda aktarıldıysa, 'finally' bölgesinde çift atma gerçekleşmesini önlemek için bu tür bir işlemden hemen sonra yerel değişkene 'null' atayın.</target>
-        <note />
-      </trans-unit>
-      <trans-unit id="DisposeObjectsBeforeLosingScopeNotDisposedMessage">
-        <source>Call System.IDisposable.Dispose on object created by '{0}' before all references to it are out of scope.</source>
-        <target state="translated">'{0}' tarafından oluşturulan nesnenin tüm başvuruları kapsam dışına çıkmadan önce nesne üzerinde System.IDisposable.Dispose çağrısı yapın.</target>
-        <note />
-      </trans-unit>
-      <trans-unit id="DisposeObjectsBeforeLosingScopeNotDisposedOnExceptionPathsMessage">
-        <source>Object created by '{0}' is not disposed along all exception paths. Call System.IDisposable.Dispose on the object before all references to it are out of scope.</source>
-        <target state="translated">'{0}' tarafından oluşturulan nesne tüm özel durum yolları boyunca atılmıyor. Tüm başvuruları kapsam dışına çıkmadan önce nesne üzerinde System.IDisposable.Dispose çağırın.</target>
-        <note />
-      </trans-unit>
-      <trans-unit id="DisposeObjectsBeforeLosingScopeTitle">
-        <source>Dispose objects before losing scope</source>
-        <target state="translated">Kapsamı kaybetmeden çnce nesneleri bırakın</target>
-        <note />
-      </trans-unit>
-      <trans-unit id="DoNotPassLiteralsAsLocalizedParametersDescription">
-        <source>A method passes a string literal as a parameter to a constructor or method in the .NET Framework class library and that string should be localizable. To fix a violation of this rule, replace the string literal with a string retrieved through an instance of the ResourceManager class.</source>
-        <target state="translated">Bir metot, bir dize sabit değerini .NET Framework sınıf kitaplığında oluşturucuya veya metoda parametre olarak geçiriyor ve bu dize yerelleştirilebilir olmalı. Bu kural ihlalini düzeltmek için dize sabit değerini ResourceManager sınıfı örneği aracılığıyla alınan bir dizeyle değiştirin.</target>
-        <note />
-      </trans-unit>
-      <trans-unit id="DoNotPassLiteralsAsLocalizedParametersMessage">
-        <source>Method '{0}' passes a literal string as parameter '{1}' of a call to '{2}'. Retrieve the following string(s) from a resource table instead: "{3}".</source>
-        <target state="translated">'{0}' metodu bir '{2}' çağrısına '{1}' parametresi olarak bir sabit dizesi geçiriyor. Bunun yerine şu dizeleri bir kaynak tablosundan alın: {3}.</target>
-        <note />
-      </trans-unit>
-      <trans-unit id="DoNotPassLiteralsAsLocalizedParametersTitle">
-        <source>Do not pass literals as localized parameters</source>
-        <target state="translated">Harfleri yerelleştirilmiş parametreler olarak göndermeyin</target>
-        <note />
-      </trans-unit>
-      <trans-unit id="ImplementISerializableCorrectlyDescription">
-        <source>To fix a violation of this rule, make the GetObjectData method visible and overridable, and make sure that all instance fields are included in the serialization process or explicitly marked by using the NonSerializedAttribute attribute.</source>
-        <target state="translated">Bu kural ihlalini düzeltmek için GetObjectData metodunu görünür ve geçersiz kılınabilir hale getirin ve tüm örnek alanlarının serileştirme işlemine dahil edildiğinden veya NonSerializedAttribute özniteliği kullanılarak açıkça işaretlendiğinden emin olun.</target>
-        <note />
-      </trans-unit>
-      <trans-unit id="ImplementISerializableCorrectlyMessageDefault">
-        <source>Add an implementation of GetObjectData to type {0}.</source>
-        <target state="translated">{0} türüne GetObjectData'nın bir uygulamasını ekleyin.</target>
-        <note />
-      </trans-unit>
-      <trans-unit id="ImplementISerializableCorrectlyMessageMakeOverridable">
-        <source>Make {0}.GetObjectData virtual and overridable.</source>
-        <target state="translated">{0}.GetObjectData'yı sanal ve geçersiz kılınabilir yapın.</target>
-        <note />
-      </trans-unit>
-      <trans-unit id="ImplementISerializableCorrectlyMessageMakeVisible">
-        <source>Increase the accessibility of {0}.GetObjectData so that it is visible to derived types.</source>
-        <target state="translated">{0}.GetObjectData erişilebilirliğini türetilmiş türlere de görünür olması için artırın.</target>
-        <note />
-      </trans-unit>
-      <trans-unit id="ImplementISerializableCorrectlyTitle">
-        <source>Implement ISerializable correctly</source>
-        <target state="translated">ISerializable'ı doğru uygulayın</target>
-        <note />
-      </trans-unit>
-      <trans-unit id="ImplementSerializationConstructorsCodeActionTitle">
-        <source>Implement Serialization constructor</source>
-        <target state="translated">Serileştirme oluşturucusunu uygulayın</target>
-        <note />
-      </trans-unit>
-      <trans-unit id="ImplementSerializationConstructorsDescription">
-        <source>To fix a violation of this rule, implement the serialization constructor. For a sealed class, make the constructor private; otherwise, make it protected.</source>
-        <target state="translated">Bu kural ihlalini düzeltmek için serileştirme oluşturucusunu uygulayın. Mühürlü bir sınıf için oluşturucuyu özel yapın. Aksi halde korumalı hale getirin.</target>
-        <note />
-      </trans-unit>
-      <trans-unit id="ImplementSerializationConstructorsMessageCreateMagicConstructor">
-        <source>Add a constructor to {0} with the following signature: 'protected {0}(SerializationInfo info, StreamingContext context)'.</source>
-        <target state="translated">{0} için bu imzayla bir oluşturucu ekleyin: 'protected {0}(SerializationInfo info, StreamingContext context)'.</target>
-        <note />
-      </trans-unit>
-      <trans-unit id="ImplementSerializationConstructorsMessageMakeSealedMagicConstructorPrivate">
-        <source>Declare the serialization constructor of {0}, a sealed type, as private.</source>
-        <target state="translated">Mühürlenmiş bir tür olan {0} için seri hale getirme oluşturucusunu private olarak bildirin.</target>
-        <note />
-      </trans-unit>
-      <trans-unit id="ImplementSerializationConstructorsMessageMakeUnsealedMagicConstructorFamily">
-        <source>Declare the serialization constructor of {0}, an unsealed type, as protected.</source>
-        <target state="translated">Mühürlenmemiş bir tür olan {0} için seri hale getirme oluşturucusunu protected olarak bildirin.</target>
-        <note />
-      </trans-unit>
-      <trans-unit id="ImplementSerializationConstructorsTitle">
-        <source>Implement serialization constructors</source>
-        <target state="translated">Serileştirme oluşturucularını uygulayın</target>
-        <note />
-      </trans-unit>
-      <trans-unit id="ImplementSerializationMethodsCorrectlyDescription">
-        <source>A method that handles a serialization event does not have the correct signature, return type, or visibility.</source>
-        <target state="translated">Serileştirme olayını işleyen bir metot, doğru imzaya, dönüş türüne veya görünürlüğe sahip değildir.</target>
-        <note />
-      </trans-unit>
-      <trans-unit id="ImplementSerializationMethodsCorrectlyMessageGeneric">
-        <source>Because {0} is marked with OnSerializing, OnSerialized, OnDeserializing, or OnDeserialized, change its signature so that it is no longer generic.</source>
-        <target state="translated">{0} OnSerializing, OnSerialized, OnDeserializing ya da OnDeserialized ile işaretli olduğu için, imzasını genel olmayacak şekilde değiştirin.</target>
-        <note />
-      </trans-unit>
-      <trans-unit id="ImplementSerializationMethodsCorrectlyMessageParameters">
-        <source>Because {0} is marked with OnSerializing, OnSerialized, OnDeserializing, or OnDeserialized, change its signature so that it takes a single parameter of type 'System.Runtime.Serialization.StreamingContext'.</source>
-        <target state="translated">{0} OnSerializing, OnSerialized, OnDeserializing, ya da OnDeserialized ile işaretli olduğu için, imzasını 'System.Runtime.Serialization.StreamingContext' türünde tek bir parametre alacak şekilde değiştirin.</target>
-        <note />
-      </trans-unit>
-      <trans-unit id="ImplementSerializationMethodsCorrectlyMessageReturnType">
-        <source>Because {0} is marked with OnSerializing, OnSerialized, OnDeserializing, or OnDeserialized, change its return type from {1} to void (Sub in Visual Basic).</source>
-        <target state="translated">{0} OnSerializing, OnSerialized, OnDeserializing ya da OnDeserialized ile işaretli olduğu için, dönüş türünü {1} yerine void (Visual Basic'te Sub) olarak değiştirin.</target>
-        <note />
-      </trans-unit>
-      <trans-unit id="ImplementSerializationMethodsCorrectlyMessageStatic">
-        <source>Because {0} is marked with OnSerializing, OnSerialized, OnDeserializing, or OnDeserialized, change it from static (Shared in Visual Basic) to an instance method.</source>
-        <target state="translated">{0} OnSerializing, OnSerialized, OnDeserializing ya da OnDeserialized ile işaretli olduğu için, static (Visual Basic'te Shared) yerine bir örnek yöntemi olarak değiştirin.</target>
-        <note />
-      </trans-unit>
-      <trans-unit id="ImplementSerializationMethodsCorrectlyMessageVisibility">
-        <source>Because {0} is marked with OnSerializing, OnSerialized, OnDeserializing, or OnDeserialized, change its accessibility to private.</source>
-        <target state="translated">{0} OnSerializing, OnSerialized, OnDeserializing ya da OnDeserialized ile işaretli olduğu için, erişilebilirliğini private olarak değiştirin.</target>
-        <note />
-      </trans-unit>
-      <trans-unit id="ImplementSerializationMethodsCorrectlyTitle">
-        <source>Implement serialization methods correctly</source>
-        <target state="translated">Serileştirme yöntemlerini doğru uygulayın</target>
-        <note />
-      </trans-unit>
-      <trans-unit id="MarkAllNonSerializableFieldsDescription">
-        <source>An instance field of a type that is not serializable is declared in a type that is serializable.</source>
-        <target state="translated">Serileştirilebilir olmayan bir örnek alanı türü, serileştirilebilir bir türde bildirildi.</target>
-        <note />
-      </trans-unit>
-      <trans-unit id="MarkAllNonSerializableFieldsMessage">
-        <source>Field {0} is a member of type {1} which is serializable but is of type {2} which is not serializable</source>
-        <target state="translated">{0} alanı serileştirilebilir {1} türünün bir üyesidir, ancak serileştirilebilir olmayan {2} türündendir</target>
-        <note />
-      </trans-unit>
-      <trans-unit id="MarkAllNonSerializableFieldsTitle">
-        <source>Mark all non-serializable fields</source>
-        <target state="translated">Tüm serileştirilebilir olmayan alanları işaretleyin</target>
-        <note />
-      </trans-unit>
-      <trans-unit id="MarkISerializableTypesWithSerializableDescription">
-        <source>To be recognized by the common language runtime as serializable, types must be marked by using the SerializableAttribute attribute even when the type uses a custom serialization routine through implementation of the ISerializable interface.</source>
-        <target state="translated">Ortak dil çalışma zamanı modülü tarafından serileştirilebilir olarak tanınmak için, tür ISerializable arabiriminin uygulanması aracılığıyla özel bir serileştirme yordamı kullandığında bile, türler SerializableAttribute özniteliği kullanılarak işaretlenmelidir.</target>
-        <note />
-      </trans-unit>
-      <trans-unit id="MarkISerializableTypesWithSerializableMessage">
-        <source>Add [Serializable] to {0} as this type implements ISerializable</source>
-        <target state="translated">{0} türü ISerializable uyguladığı için [Serializable] ekleyin</target>
-        <note />
-      </trans-unit>
-      <trans-unit id="MarkISerializableTypesWithSerializableTitle">
-        <source>Mark ISerializable types with serializable</source>
-        <target state="translated">ISerializable türlerini serileştirilebilir ile işaretleyin</target>
-        <note />
-      </trans-unit>
-      <trans-unit id="ProvideDeserializationMethodsForOptionalFieldsDescription">
-        <source>A type has a field that is marked by using the System.Runtime.Serialization.OptionalFieldAttribute attribute, and the type does not provide deserialization event handling methods.</source>
-        <target state="translated">Tür, System.Runtime.Serialization.OptionalFieldAttribute özniteliği kullanılarak işaretlenen bir alana sahip ve tür, seri durumdan çıkarma olayı işleme metotlarını sağlamıyor.</target>
-        <note />
-      </trans-unit>
-      <trans-unit id="ProvideDeserializationMethodsForOptionalFieldsMessageOnDeserialized">
-        <source>Add a 'private void OnDeserialized(StreamingContext)' method to type {0} and attribute it with the System.Runtime.Serialization.OnDeserializedAttribute.</source>
-        <target state="translated">{0} türüne 'private void OnDeserialized(StreamingContext)' yöntemini ekleyin ve System.Runtime.Serialization.OnDeserializedAttribute ile özniteliklendirin.</target>
-        <note />
-      </trans-unit>
-      <trans-unit id="ProvideDeserializationMethodsForOptionalFieldsMessageOnDeserializing">
-        <source>Add a 'private void OnDeserializing(StreamingContext)' method to type {0} and attribute it with the System.Runtime.Serialization.OnDeserializingAttribute.</source>
-        <target state="translated">{0} türüne 'private void OnDeserializing(StreamingContext)' yöntemini ekleyin ve System.Runtime.Serialization.OnDeserializingAttribute ile özniteliklendirin.</target>
-        <note />
-      </trans-unit>
-      <trans-unit id="ProvideDeserializationMethodsForOptionalFieldsTitle">
-        <source>Provide deserialization methods for optional fields</source>
-        <target state="translated">İsteğe bağlı yöntemler için serileştirme kaldırma yöntemler sağlayın</target>
-        <note />
-      </trans-unit>
-      <trans-unit id="UseIndexer">
-        <source>Use indexer</source>
-        <target state="translated">Dizin oluşturucuyu kullanın</target>
+        <target state="new">Use managed equivalents of win32 api</target>
+        <note />
+      </trans-unit>
+      <trans-unit id="UseOrdinalStringComparisonDescription">
+        <source>A string comparison operation that is nonlinguistic does not set the StringComparison parameter to either Ordinal or OrdinalIgnoreCase. By explicitly setting the parameter to either StringComparison.Ordinal or StringComparison.OrdinalIgnoreCase, your code often gains speed, becomes more correct, and becomes more reliable.</source>
+        <target state="new">A string comparison operation that is nonlinguistic does not set the StringComparison parameter to either Ordinal or OrdinalIgnoreCase. By explicitly setting the parameter to either StringComparison.Ordinal or StringComparison.OrdinalIgnoreCase, your code often gains speed, becomes more correct, and becomes more reliable.</target>
+        <note />
+      </trans-unit>
+      <trans-unit id="UseOrdinalStringComparisonMessageStringComparer">
+        <source>{0} passes '{1}' as the 'StringComparer' parameter to {2}. To perform a non-linguistic comparison, specify 'StringComparer.Ordinal' or 'StringComparer.OrdinalIgnoreCase' instead.</source>
+        <target state="new">{0} passes '{1}' as the 'StringComparer' parameter to {2}. To perform a non-linguistic comparison, specify 'StringComparer.Ordinal' or 'StringComparer.OrdinalIgnoreCase' instead.</target>
+        <note />
+      </trans-unit>
+      <trans-unit id="UseOrdinalStringComparisonMessageStringComparison">
+        <source>{0} passes '{1}' as the 'StringComparison' parameter to {2}. To perform a non-linguistic comparison, specify 'StringComparison.Ordinal' or 'StringComparison.OrdinalIgnoreCase' instead.</source>
+        <target state="new">{0} passes '{1}' as the 'StringComparison' parameter to {2}. To perform a non-linguistic comparison, specify 'StringComparison.Ordinal' or 'StringComparison.OrdinalIgnoreCase' instead.</target>
         <note />
       </trans-unit>
       <trans-unit id="UseOrdinalStringComparisonTitle">
         <source>Use ordinal stringcomparison</source>
-        <target state="translated">Sıralı stringcomparison kullanın</target>
-        <note />
-      </trans-unit>
-      <trans-unit id="UseOrdinalStringComparisonDescription">
-        <source>A string comparison operation that is nonlinguistic does not set the StringComparison parameter to either Ordinal or OrdinalIgnoreCase. By explicitly setting the parameter to either StringComparison.Ordinal or StringComparison.OrdinalIgnoreCase, your code often gains speed, becomes more correct, and becomes more reliable.</source>
-        <target state="translated">Dille ilgili olmayan bir dize karşılaştırma işlemi, StringComparison parametresini Ordinal veya OrdinalIgnoreCase olarak ayarlamaz. Parametreyi açıkça StringComparison.Ordinal veya StringComparison.OrdinalIgnoreCase olarak ayarladığınızda kodunuz genellikle hızlanır, daha doğru ve daha güvenilir hale gelir.</target>
-        <note />
-      </trans-unit>
-      <trans-unit id="UseOrdinalStringComparisonMessageStringComparison">
-        <source>{0} passes '{1}' as the 'StringComparison' parameter to {2}. To perform a non-linguistic comparison, specify 'StringComparison.Ordinal' or 'StringComparison.OrdinalIgnoreCase' instead.</source>
-        <target state="translated">{0}, {2} öğesine 'StringComparison' parametresi olarak '{1}' değerini geçiriyor. Dille ilgili olmayan bir karşılaştırma gerçekleştirmek için bunun yerine 'StringComparison.Ordinal' veya 'StringComparison.OrdinalIgnoreCase' değerini belirtin.</target>
-        <note />
-      </trans-unit>
-      <trans-unit id="UseOrdinalStringComparisonMessageStringComparer">
-        <source>{0} passes '{1}' as the 'StringComparer' parameter to {2}. To perform a non-linguistic comparison, specify 'StringComparer.Ordinal' or 'StringComparer.OrdinalIgnoreCase' instead.</source>
-        <target state="translated">{0}, {2} öğesine 'StringComparer' parametresi olarak '{1}' değerini geçiriyor. Dille ilgili olmayan bir karşılaştırma gerçekleştirmek için bunun yerine 'StringComparer.Ordinal' veya 'StringComparer.OrdinalIgnoreCase' değerini belirtin.</target>
-        <note />
-      </trans-unit>
-      <trans-unit id="DoNotUseTimersThatPreventPowerStateChangesTitle">
-        <source>Do not use timers that prevent power state changes</source>
-        <target state="translated">Güç durumu değişikliklerini engelleyen süreölçerleri kullanmayın</target>
-        <note />
-      </trans-unit>
-      <trans-unit id="DoNotUseTimersThatPreventPowerStateChangesDescription">
-        <source>Higher-frequency periodic activity will keep the CPU busy and interfere with power-saving idle timers that turn off the display and hard disks.</source>
-        <target state="translated">Daha yüksek frekanslı düzenli etkinlik, CPU’nun meşgul kalmasına neden olmasının yanı sıra ekranı ve sabit diskleri kapatarak güç tasarrufu sağlayan boşta süreölçerlerini etkileyebilir.</target>
-        <note />
-      </trans-unit>
-      <trans-unit id="DoNotUseTimersThatPreventPowerStateChangesMessage">
-        <source>Do not use timers that prevent power state changes</source>
-        <target state="translated">Güç durumu değişikliklerini engelleyen süreölçerleri kullanmayın</target>
-        <note />
-      </trans-unit>
-      <trans-unit id="AvoidUnsealedAttributesTitle">
-        <source>Avoid unsealed attributes</source>
-        <target state="translated">Mühürsüz öznitelikleri kullanmayın</target>
-        <note />
-      </trans-unit>
-      <trans-unit id="AvoidUnsealedAttributesDescription">
-        <source>The .NET Framework class library provides methods for retrieving custom attributes. By default, these methods search the attribute inheritance hierarchy. Sealing the attribute eliminates the search through the inheritance hierarchy and can improve performance.</source>
-        <target state="translated">.NET Framework sınıf kitaplığı, özel öznitelikleri almaya yönelik yöntemler sağlar. Varsayılan olarak bu yöntemler öznitelik devralma hiyerarşisinde arama yapar. Özniteliğin mühürlenmesi, devralma hiyerarşisinde arama yapılmasını engeller ve performansı artırabilir.</target>
-        <note />
-      </trans-unit>
-      <trans-unit id="AvoidUnsealedAttributesMessage">
-        <source>Avoid unsealed attributes</source>
-        <target state="translated">Mühürsüz öznitelikleri kullanmayın</target>
-        <note />
-      </trans-unit>
-      <trans-unit id="TestForEmptyStringsUsingStringLengthTitle">
-        <source>Test for empty strings using string length</source>
-        <target state="translated">Dize uzunluğunu kullanarak boş dize testi uygulayın</target>
-        <note />
-      </trans-unit>
-      <trans-unit id="TestForEmptyStringsUsingStringLengthDescription">
-        <source>Comparing strings by using the String.Length property or the String.IsNullOrEmpty method is significantly faster than using Equals.</source>
-        <target state="translated">Dizeleri Equals yerine String.Length özelliğini veya String.IsNullOrEmpty yöntemini kullanarak karşılaştırmak önemli ölçüde daha hızlıdır.</target>
-        <note />
-      </trans-unit>
-      <trans-unit id="TestForEmptyStringsUsingStringLengthMessage">
-        <source>Test for empty strings using 'string.Length' property or 'string.IsNullOrEmpty' method instead of an Equality check.</source>
-        <target state="translated">Equality denetimi yerine 'string.Length' özelliğini veya 'string.IsNullOrEmpty' yöntemini kullanarak boş dize testi uygulayın.</target>
-        <note />
-      </trans-unit>
-      <trans-unit id="DoNotLockOnObjectsWithWeakIdentityTitle">
-        <source>Do not lock on objects with weak identity</source>
-        <target state="translated">Zayıf kimliği olan nesneleri kilitlemeyin</target>
-        <note />
-      </trans-unit>
-      <trans-unit id="DoNotLockOnObjectsWithWeakIdentityDescription">
-        <source>An object is said to have a weak identity when it can be directly accessed across application domain boundaries. A thread that tries to acquire a lock on an object that has a weak identity can be blocked by a second thread in a different application domain that has a lock on the same object.</source>
-        <target state="translated">Bir nesneye uygulama etki alanı sınırları dışından doğrudan erişilebiliyorsa nesnenin zayıf bir kimliğe sahip olduğu söylenir. Zayıf kimlikli bir nesneyi kilitlemeye çalışan bir iş parçacığı, farklı bir uygulama etki alanında bulunan ve aynı nesneyi kilitlemiş ikinci bir iş parçacığı tarafından engellenebilir.</target>
-        <note />
-      </trans-unit>
-      <trans-unit id="DoNotLockOnObjectsWithWeakIdentityMessage">
-        <source>Do not lock on objects with weak identity</source>
-        <target state="translated">Zayıf kimliği olan nesneleri kilitlemeyin</target>
-        <note />
-      </trans-unit>
-      <trans-unit id="DoNotCatchCorruptedStateExceptionsInGeneralHandlersTitle">
-        <source>Do not catch corrupted state exceptions in general handlers.</source>
-        <target state="translated">Genel işleyicilerde bozuk durum özel durumlarını yakalamayın.</target>
-        <note />
-      </trans-unit>
-      <trans-unit id="DoNotCatchCorruptedStateExceptionsInGeneralHandlersDescription">
-        <source>Do not author general catch handlers in code that receives corrupted state exceptions.</source>
-        <target state="translated">Kodda bozuk durum özel durumlarını alan genel yakalama işleyicileri yazmayın.</target>
-        <note />
-      </trans-unit>
-      <trans-unit id="DoNotCatchCorruptedStateExceptionsInGeneralHandlersMessage">
-        <source>Do not catch corrupted state exceptions in general handlers.</source>
-        <target state="translated">Genel işleyicilerde bozuk durum özel durumlarını yakalamayın.</target>
-        <note />
-      </trans-unit>
-      <trans-unit id="RethrowToPreserveStackDetailsTitle">
-        <source>Rethrow to preserve stack details</source>
-        <target state="translated">Yığın ayrıntılarını korumak için yeniden oluşturun</target>
-        <note />
-      </trans-unit>
-      <trans-unit id="RethrowToPreserveStackDetailsDescription">
-        <source>An exception is rethrown and the exception is explicitly specified in the throw statement. If an exception is rethrown by specifying the exception in the throw statement, the list of method calls between the original method that threw the exception and the current method is lost.</source>
-        <target state="translated">Bir özel durum yeniden oluşturulur ve oluşturma bildiriminde özel durum açıkça belirtilir. Bir özel durum oluşturma bildiriminde belirtilerek yeniden oluşturulursa, özel durumu oluşturan özgün yöntem ile geçerli yöntem arasındaki yöntem çağrıları listesi kaybolur.</target>
-        <note />
-      </trans-unit>
-      <trans-unit id="RethrowToPreserveStackDetailsMessage">
-        <source>Rethrow to preserve stack details</source>
-        <target state="translated">Yığın ayrıntılarını korumak için yeniden oluşturun</target>
-        <note />
-      </trans-unit>
-      <trans-unit id="DoNotRaiseReservedExceptionTypesTitle">
-        <source>Do not raise reserved exception types</source>
-        <target state="translated">Ayrılmış özel durum türleri tetiklemeyin</target>
-        <note />
-      </trans-unit>
-      <trans-unit id="DoNotRaiseReservedExceptionTypesDescription">
-        <source>An exception of type that is not sufficiently specific or reserved by the runtime should never be raised by user code. This makes the original error difficult to detect and debug. If this exception instance might be thrown, use a different exception type.</source>
-        <target state="translated">Kullanıcı kodu tarafından hiçbir zaman yeterince belirgin olmayan veya çalışma zamanı tarafından ayrılmış türdeki bir özel durum tetiklenmemelidir. Bu, özgün hatanın algılanmasını ve ayıklanmasını zorlaştırır. Bu özel durum örneği oluşturulabiliyorsa farklı bir özel durum türü kullanın.</target>
-        <note />
-      </trans-unit>
-      <trans-unit id="DoNotRaiseReservedExceptionTypesMessageTooGeneric">
-        <source>Exception type {0} is not sufficiently specific.</source>
-        <target state="translated">{0} özel durum türü yeterince belirgin değil.</target>
-        <note />
-      </trans-unit>
-      <trans-unit id="DoNotRaiseReservedExceptionTypesMessageReserved">
-        <source>Exception type {0} is reserved by the runtime.</source>
-        <target state="translated">{0} özel durum türü çalışma zamanı tarafından ayrılmış.</target>
-        <note />
-      </trans-unit>
-      <trans-unit id="InitializeValueTypeStaticFieldsInlineTitle">
-        <source>Initialize value type static fields inline</source>
-        <target state="translated">Değer türünde statik alanları satır içi olarak başlatın</target>
-        <note />
-      </trans-unit>
-      <trans-unit id="InitializeReferenceTypeStaticFieldsInlineTitle">
-        <source>Initialize reference type static fields inline</source>
-        <target state="translated">Başvuru türünde statik alanları satır içi olarak başlatın</target>
-        <note />
-      </trans-unit>
-      <trans-unit id="InitializeValueTypeStaticFieldsInlineDescription">
-        <source>A value type declares an explicit static constructor. To fix a violation of this rule, initialize all static data when it is declared and remove the static constructor.</source>
-        <target state="translated">Bir değer türü, açık bir statik oluşturucu bildirir. Bu kuralın ihlal edildiği bir durumu düzeltmek için, statik veriler bildirildiğinde bunların tümünü başlatın ve statik oluşturucuyu kaldırın.</target>
-        <note />
-      </trans-unit>
-      <trans-unit id="InitializeReferenceTypeStaticFieldsInlineDescription">
-        <source>A reference type declares an explicit static constructor. To fix a violation of this rule, initialize all static data when it is declared and remove the static constructor.</source>
-        <target state="translated">Bir başvuru türü, açık bir statik oluşturucu bildirir. Bu kuralın ihlal edildiği bir durumu düzeltmek için, statik veriler bildirildiğinde bunların tümünü başlatın ve statik oluşturucuyu kaldırın.</target>
-        <note />
-      </trans-unit>
-      <trans-unit id="InitializeStaticFieldsInlineMessage">
-        <source>Initialize all static fields in '{0}' when those fields are declared and remove the explicit static constructor</source>
-        <target state="translated">'{0}' içindeki statik alanlar bildirildiğinde bunların tümünü başlatın ve açık statik oluşturucuyu kaldırın</target>
-        <note />
-      </trans-unit>
-      <trans-unit id="DisposableFieldsShouldBeDisposedTitle">
-        <source>Disposable fields should be disposed</source>
-        <target state="translated">Atılabilir alanlar atılmalıdır</target>
-        <note />
-      </trans-unit>
-      <trans-unit id="DisposableFieldsShouldBeDisposedDescription">
-        <source>A type that implements System.IDisposable declares fields that are of types that also implement IDisposable. The Dispose method of the field is not called by the Dispose method of the declaring type. To fix a violation of this rule, call Dispose on fields that are of types that implement IDisposable if you are responsible for allocating and releasing the unmanaged resources held by the field.</source>
-        <target state="translated">System.IDisposable uygulayan bir tür, kendileri de IDisposable uygulayan türlerde alanlar bildiriyor. Alanın Dispose metodu, bildirim türünün Dispose metodu tarafından çağrılmıyor. Bu kural ihlalini düzeltmek için, alan tarafından tutulan yönetilmeyen kaynakları ayırmak ve serbest bırakmaktan sorumluysanız, IDisposable uygulayan türlerdeki alanlarda Dispose çağrısı yapın.</target>
-        <note />
-      </trans-unit>
-      <trans-unit id="DisposableFieldsShouldBeDisposedMessage">
-        <source>'{0}' contains field '{1}' that is of IDisposable type '{2}', but it is never disposed. Change the Dispose method on '{0}' to call Close or Dispose on this field.</source>
-        <target state="translated">'{0}', IDisposable '{2}' türündeki '{1}' alanını içeriyor, ancak hiç Dispose uygulamadı. '{0}' üzerindeki Dispose metodunu, bu alanda Close veya Dispose çağrısı yapacak şekilde değiştirin.</target>
-        <note />
-      </trans-unit>
-      <trans-unit id="DoNotCallOverridableMethodsInConstructorsTitle">
-        <source>Do not call overridable methods in constructors</source>
-        <target state="translated">Oluşturucularda geçersiz kılınabilen yöntemleri çağırmayın</target>
-        <note />
-      </trans-unit>
-      <trans-unit id="DoNotCallOverridableMethodsInConstructorsDescription">
-        <source>When a constructor calls a virtual method, the constructor for the instance that invokes the method may not have executed.</source>
-        <target state="translated">Bir oluşturucu tarafından sanal bir yöntem çağrıldığında, yöntemi tetikleyen örneğin oluşturucusu yürütülmemiş olabilir.</target>
-        <note />
-      </trans-unit>
-      <trans-unit id="DoNotCallOverridableMethodsInConstructorsMessage">
-        <source>Do not call overridable methods in constructors</source>
-        <target state="translated">Oluşturucularda geçersiz kılınabilen yöntemleri çağırmayın</target>
-        <note />
-      </trans-unit>
-      <trans-unit id="DisposeMethodsShouldCallBaseClassDisposeTitle">
-        <source>Dispose methods should call base class dispose</source>
-        <target state="translated">Atma yöntemleri taban sınıf atmayı çağırmalıdır</target>
-        <note />
-      </trans-unit>
-      <trans-unit id="DisposeMethodsShouldCallBaseClassDisposeDescription">
-        <source>A type that implements System.IDisposable inherits from a type that also implements IDisposable. The Dispose method of the inheriting type does not call the Dispose method of the parent type. To fix a violation of this rule, call base.Dispose in your Dispose method.</source>
-        <target state="translated">System.IDisposable uygulayan bir tür, aynı şekilde IDisposable uygulayan bir türden devralıyor. Devralan türün Dispose metodu, üst türün Dispose metodunu çağırmıyor. Bu kural ihlalini düzeltmek için Dispose metodunuzda base.Dispose çağrısı yapın.</target>
-        <note />
-      </trans-unit>
-      <trans-unit id="DisposeMethodsShouldCallBaseClassDisposeMessage">
-        <source>Ensure that method '{0}' calls '{1}' in all possible control flow paths.</source>
-        <target state="translated">'{0}' metodunun olası tüm denetim akışı yollarında '{1}' çağrısı içerdiğinden emin olun.</target>
-        <note />
-      </trans-unit>
-      <trans-unit id="DisposableTypesShouldDeclareFinalizerTitle">
-        <source>Disposable types should declare finalizer</source>
-        <target state="translated">Atılabilir türler sonlandırıcı bildirmelidir</target>
-        <note />
-      </trans-unit>
-      <trans-unit id="DisposableTypesShouldDeclareFinalizerDescription">
-        <source>A type that implements System.IDisposable and has fields that suggest the use of unmanaged resources does not implement a finalizer, as described by Object.Finalize.</source>
-        <target state="translated">System.IDisposable uygulayan ve yönetilmeyen kaynakların kullanılmasını gerektiren alanlara sahip olan bir tür, Object.Finalize tarafından açıklandığı gibi bir sonlandırıcı uygulamıyor.</target>
-        <note />
-      </trans-unit>
-      <trans-unit id="DisposableTypesShouldDeclareFinalizerMessage">
-        <source>Disposable types should declare finalizer</source>
-        <target state="translated">Atılabilir türler sonlandırıcı bildirmelidir</target>
-        <note />
-      </trans-unit>
-      <trans-unit id="FinalizersShouldCallBaseClassFinalizerTitle">
-        <source>Finalizers should call base class finalizer</source>
-        <target state="translated">Sonlandırıcılar temel sınıf sonlandırıcısını çağırmalıdır</target>
-        <note />
-      </trans-unit>
-      <trans-unit id="FinalizersShouldCallBaseClassFinalizerDescription">
-        <source>Finalization must be propagated through the inheritance hierarchy. To guarantee this, types must call their base class Finalize method in their own Finalize method.</source>
-        <target state="translated">Sonlandırma, devralma hiyerarşisine yayılmalıdır. Bunun sağlanması için, türler kendi Finalize yönteminde temel sınıfının Finalize yöntemini çağırmalıdır.</target>
-        <note />
-      </trans-unit>
-      <trans-unit id="FinalizersShouldCallBaseClassFinalizerMessage">
-        <source>Finalizers should call base class finalizer</source>
-        <target state="translated">Sonlandırıcılar temel sınıf sonlandırıcısını çağırmalıdır</target>
-        <note />
-      </trans-unit>
-      <trans-unit id="ProvideCorrectArgumentsToFormattingMethodsTitle">
-        <source>Provide correct arguments to formatting methods</source>
-        <target state="translated">Biçimlendirme yöntemlerine doğru bağımsız değişkenleri sağlayın</target>
-        <note />
-      </trans-unit>
-      <trans-unit id="ProvideCorrectArgumentsToFormattingMethodsDescription">
-        <source>The format argument that is passed to System.String.Format does not contain a format item that corresponds to each object argument, or vice versa.</source>
-        <target state="translated">System.String.Format’a geçirilen biçim bağımsız değişkeni, her nesne bağımsız değişkenine karşılık gelen bir biçim öğesi içermiyor ve tersi için de aynısı geçerli.</target>
-        <note />
-      </trans-unit>
-      <trans-unit id="ProvideCorrectArgumentsToFormattingMethodsMessage">
-        <source>Provide correct arguments to formatting methods</source>
-        <target state="translated">Biçimlendirme yöntemlerine doğru bağımsız değişkenleri sağlayın</target>
-        <note />
-      </trans-unit>
-      <trans-unit id="TestForNaNCorrectlyTitle">
-        <source>Test for NaN correctly</source>
-        <target state="translated">NaN testini doğru uygulayın</target>
-        <note />
-      </trans-unit>
-      <trans-unit id="TestForNaNCorrectlyDescription">
-        <source>This expression tests a value against Single.Nan or Double.Nan. Use Single.IsNan(Single) or Double.IsNan(Double) to test the value.</source>
-        <target state="translated">Bu ifade, bir değeri Single.Nan veya Double.Nan ile karşılaştırarak test eder. Değeri test etmek için Single.IsNan(Single) veya Double.IsNan(Double) kullanın.</target>
-        <note />
-      </trans-unit>
-      <trans-unit id="TestForNaNCorrectlyMessage">
-        <source>Test for NaN correctly</source>
-        <target state="translated">NaN testini doğru uygulayın</target>
-        <note />
-      </trans-unit>
-      <trans-unit id="AttributeStringLiteralsShouldParseCorrectlyTitle">
-        <source>Attribute string literals should parse correctly</source>
-        <target state="translated">Öznitelik dizesinin sabit değerleri doğru ayrıştırılmalıdır</target>
-        <note />
-      </trans-unit>
-      <trans-unit id="AttributeStringLiteralsShouldParseCorrectlyDescription">
-        <source>The string literal parameter of an attribute does not parse correctly for a URL, a GUID, or a version.</source>
-        <target state="translated">Bir URL, GUID veya sürüm için bir özniteliğin dize sabit değeri parametresi doğru ayrıştırılmıyor.</target>
-        <note />
-      </trans-unit>
-      <trans-unit id="AttributeStringLiteralsShouldParseCorrectlyMessageDefault">
-        <source>In the constructor of '{0}', change the value of argument '{1}', which is currently "{2}", to something that can be correctly parsed as '{3}'.</source>
-        <target state="translated">'{0}' öğesinin oluşturucusunda '{1}' bağımsız değişkeninin şu anda "{2}" olan değerini, '{3}' olarak doğru bir şekilde ayrıştırılabilecek bir değer olarak değiştirin.</target>
-        <note />
-      </trans-unit>
-      <trans-unit id="AttributeStringLiteralsShouldParseCorrectlyMessageEmpty">
-        <source>In the constructor of '{0}', change the value of argument '{1}', which is currently an empty string (""), to something that can be correctly parsed as '{2}'.</source>
-        <target state="translated">'{0}' öğesinin oluşturucusunda '{1}' bağımsız değişkeninin şu anda boş bir dize ("") olan değerini, '{2}' olarak doğru bir şekilde ayrıştırılabilecek bir değer olarak değiştirin.</target>
-        <note />
-      </trans-unit>
-      <trans-unit id="AvoidZeroLengthArrayAllocationsTitle">
-        <source>Avoid zero-length array allocations.</source>
-        <target state="translated">Sıfır uzunluklu dizi ayırmaları kullanmayın.</target>
-        <note />
-      </trans-unit>
-      <trans-unit id="AvoidZeroLengthArrayAllocationsMessage">
-        <source>Avoid unnecessary zero-length array allocations.  Use {0} instead.</source>
-        <target state="translated">Gereksiz sıfır uzunluklu dizi ayırmaları kullanmayın.  Bunun yerine {0} kullanın.</target>
-        <note />
-      </trans-unit>
-      <trans-unit id="DoNotUseEnumerableMethodsOnIndexableCollectionsInsteadUseTheCollectionDirectlyTitle">
-        <source>Do not use Enumerable methods on indexable collections. Instead use the collection directly</source>
-        <target state="translated">Dizini oluşturulabilen koleksiyonlarda Enumerable yöntemlerini kullanmayın. Bunun yerine doğrudan koleksiyonu kullanın</target>
-        <note />
-      </trans-unit>
-      <trans-unit id="DoNotUseEnumerableMethodsOnIndexableCollectionsInsteadUseTheCollectionDirectlyDescription">
-        <source>This collection is directly indexable. Going through LINQ here causes unnecessary allocations and CPU work.</source>
-        <target state="translated">Bu koleksiyonun doğrudan dizini oluşturulabilir. Burada LINQ uygulanması gereksiz ayırmalara ve CPU yoğunluğuna yol açar.</target>
-        <note />
-      </trans-unit>
-      <trans-unit id="DoNotUseEnumerableMethodsOnIndexableCollectionsInsteadUseTheCollectionDirectlyMessage">
-        <source>Do not use Enumerable methods on indexable collections. Instead use the collection directly</source>
-        <target state="translated">Dizini oluşturulabilen koleksiyonlarda Enumerable yöntemlerini kullanmayın. Bunun yerine doğrudan koleksiyonu kullanın</target>
-        <note />
-      </trans-unit>
-      <trans-unit id="SpecifyCultureInfoTitle">
-        <source>Specify CultureInfo</source>
-        <target state="translated">CultureInfo’yu belirtin</target>
-        <note />
-      </trans-unit>
-      <trans-unit id="SpecifyCultureInfoDescription">
-        <source>A method or constructor calls a member that has an overload that accepts a System.Globalization.CultureInfo parameter, and the method or constructor does not call the overload that takes the CultureInfo parameter. When a CultureInfo or System.IFormatProvider object is not supplied, the default value that is supplied by the overloaded member might not have the effect that you want in all locales. If the result will be displayed to the user, specify 'CultureInfo.CurrentCulture' as the 'CultureInfo' parameter. Otherwise, if the result will be stored and accessed by software, such as when it is persisted to disk or to a database, specify 'CultureInfo.InvariantCulture'.</source>
-        <target state="translated">Bir yöntem veya oluşturucu, bir System.Globalization.CultureInfo parametresini kabul eden bir aşırı yüklemeye sahip bir üyeyi çağırır, ancak bu yöntem veya oluşturucu, CultureInfo parametresini almayan aşırı yüklemeyi çağırmaz. CultureInfo veya System.IFormatProvider nesnesi sağlanmadığında, aşırı yüklenen üye tarafından sağlanan varsayılan değer tüm yerel ayarlarda istediğiniz etkiye sahip olmayabilir. Sonuç kullanıcıya görüntülenecekse 'CultureInfo' parametresi olarak 'CultureInfo.CurrentCulture' değerini belirtin. Aksi takdirde, sonuç depolanacak ve yazılım tarafından erişilecekse (örneğin, diskte veya bir veritabanında kalıcı hale getirildiğinde) 'CultureInfo.InvariantCulture' değerini belirtin.</target>
-        <note />
-      </trans-unit>
-      <trans-unit id="SpecifyCultureInfoMessage">
-        <source>The behavior of '{0}' could vary based on the current user's locale settings. Replace this call in '{1}' with a call to '{2}'.</source>
-        <target state="translated">'{0}' öğesinin davranışı, geçerli kullanıcının yerel ayarlarına göre farklılık gösterebilir. '{1}' öğesinde bu çağrıyı bir '{2}' çağrısıyla değiştirin.</target>
-        <note />
-      </trans-unit>
-      <trans-unit id="SpecifyIFormatProviderTitle">
-        <source>Specify IFormatProvider</source>
-        <target state="translated">IFormatProvider belirtin</target>
-        <note />
-      </trans-unit>
-      <trans-unit id="SpecifyIFormatProviderDescription">
-        <source>A method or constructor calls one or more members that have overloads that accept a System.IFormatProvider parameter, and the method or constructor does not call the overload that takes the IFormatProvider parameter. When a System.Globalization.CultureInfo or IFormatProvider object is not supplied, the default value that is supplied by the overloaded member might not have the effect that you want in all locales. If the result will be based on the input from/output displayed to the user, specify 'CultureInfo.CurrentCulture' as the 'IFormatProvider'. Otherwise, if the result will be stored and accessed by software, such as when it is loaded from disk/database and when it is persisted to disk/database, specify 'CultureInfo.InvariantCulture'</source>
-        <target state="translated">Bir yöntem veya oluşturucu, bir System.IFormatProvider parametresini kabul eden aşırı yüklemelere sahip bir veya daha fazla üyeyi çağırır, ancak bu yöntem veya oluşturucu, IFormatProvider parametresini almayan aşırı yüklemeyi çağırmaz. System.Globalization.CultureInfo nesnesi sağlanmadığında, aşırı yüklenen üye tarafından sağlanan varsayılan değer tüm yerel ayarlarda istediğiniz etkiye sahip olmayabilir. Sonuç kullanıcı girişine/kullanıcıya görüntülenecek çıkışa bağlı olacaksa 'IFormatProvider' parametresi olarak 'CultureInfo.CurrentCulture' değerini belirtin. Aksi takdirde, sonuç depolanacak ve yazılım tarafından erişilecekse (örneğin, diskten/veritabanından yüklendiğinde ve diskte/veritabanında kalıcı hale getirildiğinde) 'CultureInfo.InvariantCulture' değerini belirtin.</target>
-        <note />
-      </trans-unit>
-      <trans-unit id="SpecifyIFormatProviderMessageIFormatProviderAlternateString">
-        <source>The behavior of '{0}' could vary based on the current user's locale settings. Replace this call in '{1}' with a call to '{2}'.</source>
-        <target state="translated">'{0}' öğesinin davranışı, geçerli kullanıcının yerel ayarlarına göre farklılık gösterebilir. '{1}' öğesinde bu çağrıyı bir '{2}' çağrısıyla değiştirin.</target>
-        <note />
-      </trans-unit>
-      <trans-unit id="SpecifyIFormatProviderMessageIFormatProviderAlternate">
-        <source>The behavior of '{0}' could vary based on the current user's locale settings. Replace this call in '{1}' with a call to '{2}'.</source>
-        <target state="translated">'{0}' öğesinin davranışı, geçerli kullanıcının yerel ayarlarına göre farklılık gösterebilir. '{1}' öğesinde bu çağrıyı bir '{2}' çağrısıyla değiştirin.</target>
-        <note />
-      </trans-unit>
-      <trans-unit id="SpecifyIFormatProviderMessageUICultureString">
-        <source>'{0}' passes '{1}' as the 'IFormatProvider' parameter to '{2}'. This property returns a culture that is inappropriate for formatting methods.</source>
-        <target state="translated">'{0}', '{2}' öğesine 'IFormatProvider' parametresi olarak '{1}' değerini geçiriyor. Bu özellik, biçimlendirme yöntemleri için uygun olmayan bir kültür döndürüyor.</target>
-        <note />
-      </trans-unit>
-      <trans-unit id="SpecifyIFormatProviderMessageUICulture">
-        <source>'{0}' passes '{1}' as the 'IFormatProvider' parameter to '{2}'. This property returns a culture that is inappropriate for formatting methods.</source>
-        <target state="translated">'{0}', '{2}' öğesine 'IFormatProvider' parametresi olarak '{1}' değerini geçiriyor. Bu özellik, biçimlendirme yöntemleri için uygun olmayan bir kültür döndürüyor.</target>
-        <note />
-      </trans-unit>
-      <trans-unit id="SpecifyStringComparisonTitle">
-        <source>Specify StringComparison</source>
-        <target state="translated">StringComparison belirtin</target>
-        <note />
-      </trans-unit>
-      <trans-unit id="SpecifyStringComparisonDescription">
-        <source>A string comparison operation uses a method overload that does not set a StringComparison parameter. If the result will be displayed to the user, such as when sorting a list of items for display in a list box, specify 'StringComparison.CurrentCulture' or 'StringComparison.CurrentCultureIgnoreCase' as the 'StringComparison' parameter. If comparing case-insensitive identifiers, such as file paths, environment variables, or registry keys and values, specify 'StringComparison.OrdinalIgnoreCase'. Otherwise, if comparing case-sensitive identifiers, specify 'StringComparison.Ordinal'.</source>
-        <target state="translated">Dize karşılaştırması, bir StringComparison parametresi ayarlamayan bir yöntem aşırı yüklemesi kullanır. Sonuç kullanıcıya görüntülenecekse (örneğin, bir liste kutusunda görüntülenmek üzere bir öğe listesi sıralanırken), 'StringComparison' parametresi olarak 'StringComparison.CurrentCulture' veya 'StringComparison.CurrentCultureIgnoreCase' değerini belirtin. Dosya yolları, ortam değişkenleri veya kayıt defteri anahtarları ve değerleri gibi büyük/küçük harfe duyarlı olmayan tanımlayıcılar karşılaştırılıyorsa 'StringComparison.OrdinalIgnoreCase' değerini belirtin. Aksi takdirde, yani büyük/küçük harfe duyarlı tanımlayıcılar karşılaştırılıyorsa 'StringComparison.Ordinal' değerini belirtin.</target>
-        <note />
-      </trans-unit>
-      <trans-unit id="SpecifyStringComparisonMessage">
-        <source>The behavior of '{0}' could vary based on the current user's locale settings. Replace this call in '{1}' with a call to '{2}'.</source>
-        <target state="translated">'{0}' öğesinin davranışı, geçerli kullanıcının yerel ayarlarına göre farklılık gösterebilir. '{1}' öğesinde bu çağrıyı bir '{2}' çağrısıyla değiştirin.</target>
-        <note />
-      </trans-unit>
-      <trans-unit id="NormalizeStringsToUppercaseTitle">
-        <source>Normalize strings to uppercase</source>
-        <target state="translated">Dizeleri büyük harf olacak şekilde normalleştirin</target>
-        <note />
-      </trans-unit>
-      <trans-unit id="NormalizeStringsToUppercaseDescription">
-        <source>Strings should be normalized to uppercase. A small group of characters cannot make a round trip when they are converted to lowercase. To make a round trip means to convert the characters from one locale to another locale that represents character data differently, and then to accurately retrieve the original characters from the converted characters.</source>
-        <target state="translated">Dizeler büyük harf olacak şekilde normalleştirilmelidir. Küçük bir karakter grubu küçük harfe dönüştürüldüğünde gidiş-dönüş gerçekleştiremez. Gidiş-dönüş gerçekleştirme, karakterlerin bir yerel ayardan karakterleri farklı temsil eden başka bir yerel ayara dönüştürülmesi, sonra da dönüştürülen karakterlerden özgün karakterlerin doğru bir şekilde alınması anlamına gelir.</target>
-        <note />
-      </trans-unit>
-      <trans-unit id="NormalizeStringsToUppercaseMessageToUpper">
-        <source>In method '{0}', replace the call to '{1}' with '{2}'.</source>
-        <target state="translated">'{0}' yönteminde '{1}' çağrısını '{2}' ile değiştirin.</target>
-        <note />
-      </trans-unit>
-      <trans-unit id="CallGCSuppressFinalizeCorrectlyTitle">
-        <source>Dispose methods should call SuppressFinalize</source>
-        <target state="translated">Dispose yöntemleri tarafından SuppressFinalize çağrılmalıdır</target>
-        <note />
-      </trans-unit>
-      <trans-unit id="CallGCSuppressFinalizeCorrectlyDescription">
-        <source>A method that is an implementation of Dispose does not call GC.SuppressFinalize; or a method that is not an implementation of Dispose calls GC.SuppressFinalize; or a method calls GC.SuppressFinalize and passes something other than this (Me in Visual?Basic).</source>
-        <target state="translated">Dispose uygulaması olan bir yöntem, GC.SuppressFinalize çağrısı yapmıyor veya Dispose uygulaması olmayan bir yöntem, GC.SuppressFinalize çağrısı yapıyor ya da bir yöntem GC.SuppressFinalize çağrısı yapıyor ve bunun (Visual?Basic’te Me) dışında bir şey geçiriyor.</target>
-        <note />
-      </trans-unit>
-      <trans-unit id="CallGCSuppressFinalizeCorrectlyMessageNotCalledWithFinalizer">
-        <source>Change {0} to call {1}. This will prevent unnecessary finalization of the object once it has been disposed and it has fallen out of scope.</source>
-        <target state="translated">{0} öğesini {1} çağrısı yapacak şekilde değiştirin. Bu, nesne atıldıktan ve kapsam dışı kaldıktan sonra nesnenin gereksiz bir biçimde sonlandırılmasını önler.</target>
-        <note />
-      </trans-unit>
-      <trans-unit id="CallGCSuppressFinalizeCorrectlyMessageNotCalled">
-        <source>Change {0} to call {1}. This will prevent derived types that introduce a finalizer from needing to re-implement 'IDisposable' to call it.</source>
-        <target state="translated">{0} öğesini {1} çağrısı yapacak şekilde değiştirin. Bu, bir sonlandırıcı sunan türetilmiş türlerin 'IDisposable' çağrısı yapabilmesi için bunu yeniden uygulamak zorunda kalmasını engeller.</target>
-        <note />
-      </trans-unit>
-      <trans-unit id="CallGCSuppressFinalizeCorrectlyMessageNotPassedThis">
-        <source>{0} calls {1} on something other than itself. Change the call site to pass 'this' ('Me' in Visual Basic) instead.</source>
-        <target state="translated">{0}, kendi dışında bir şey üzerinde {1} çağrısı yapıyor. Çağrı konumunu bunun yerine 'this' (Visual Basic’te 'Me') geçirecek şekilde değiştirin.</target>
-        <note />
-      </trans-unit>
-      <trans-unit id="CallGCSuppressFinalizeCorrectlyMessageOutsideDispose">
-        <source>{0} calls {1}, a method that is typically only called within an implementation of 'IDisposable.Dispose'. Refer to the IDisposable pattern for more information.</source>
-        <target state="translated">{0}, genellikle yalnızca bir 'IDisposable.Dispose' uygulamasının içinden çağrılan bir yöntem olan {1} öğesine çağrı yapıyor. Daha fazla bilgi edinmek için IDisposable desenine başvurun.</target>
-        <note />
-      </trans-unit>
-      <trans-unit id="InstantiateArgumentExceptionsCorrectlyTitle">
-        <source>Instantiate argument exceptions correctly</source>
-        <target state="translated">Bağımsız değişken özel durumlarını doğru bir şekilde başlatın</target>
-        <note />
-      </trans-unit>
-      <trans-unit id="InstantiateArgumentExceptionsCorrectlyDescription">
-        <source>A call is made to the default (parameterless) constructor of an exception type that is or derives from ArgumentException, or an incorrect string argument is passed to a parameterized constructor of an exception type that is or derives from ArgumentException.</source>
-        <target state="translated">ArgumentException olan veya bundan türetilen bir özel durum türünün varsayılan (parametresiz) oluşturucusuna bir çağrı yapıldı veya ArgumentException olan veya bundan türetilen bir özel durum türünün parametreli oluşturucusuna yanlış bir dize bağımsız değişkeni geçirildi.</target>
-        <note />
-      </trans-unit>
-      <trans-unit id="InstantiateArgumentExceptionsCorrectlyMessageNoArguments">
-        <source>Call the {0} constructor that contains a message and/or paramName parameter.</source>
-        <target state="translated">Bir iletiyi ve/veya paramName parametresini içeren {0} oluşturucusunu çağırın.</target>
-        <note />
-      </trans-unit>
-      <trans-unit id="InstantiateArgumentExceptionsCorrectlyMessageIncorrectMessage">
-        <source>Method {0} passes parameter name '{1}' as the {2} argument to a {3} constructor. Replace this argument with a descriptive message and pass the parameter name in the correct position.</source>
-        <target state="translated">{0} yöntemi, bir {3} oluşturucusuna {2} bağımsız değişkeni olarak '{1}' parametre adını geçiriyor. Bu bağımsız değişkeni açıklayıcı bir iletiyle değiştirin ve parametre adını doğru konumda geçirin.</target>
-        <note />
-      </trans-unit>
-      <trans-unit id="InstantiateArgumentExceptionsCorrectlyMessageIncorrectParameterName">
-        <source>Method {0} passes '{1}' as the {2} argument to a {3} constructor. Replace this argument with one of the method's parameter names. Note that the provided parameter name should have the exact casing as declared on the method.</source>
-        <target state="translated">{0} yöntemi, bir {3} oluşturucusuna {2} bağımsız değişkeni olarak '{1}' değerini geçiriyor. Bu bağımsız değişkeni yöntemin parametre adlarından biriyle değiştirin. Sağlanan parametre adındaki büyük/küçük harf kullanımının yöntemde bildirilenle aynı olması gerektiğini unutmayın.</target>
-        <note />
-      </trans-unit>
-      <trans-unit id="UseArrayEmpty">
-        <source>Use Array.Empty</source>
-        <target state="translated">Array.Empty kullanın</target>
-        <note />
-      </trans-unit>
-      <trans-unit id="BinaryFormatterMethodUsedDescription">
-        <source>The method '{0}' is insecure when deserializing untrusted data.  If you need to instead detect BinaryFormatter deserialization without a SerializationBinder set, then disable rule CA2300, and enable rules CA2301 and CA2302.</source>
-        <target state="translated">'{0}' metodu güvenilmeyen veriler seri durumdan çıkarılırken güvenli değil. Bunun yerine SerializationBinder ayarlanmadan BinaryFormatter seri durumdan çıkarma işlemi algılamanız gerekiyorsa, CA2300 kuralını devre dışı bırakıp CA2301 ve CA2302 kurallarını etkinleştirin.</target>
-        <note />
-      </trans-unit>
-      <trans-unit id="BinaryFormatterMethodUsedMessage">
-        <source>The method '{0}' is insecure when deserializing untrusted data.</source>
-        <target state="translated">'{0}' metodu güvenilmeyen veriler seri durumdan çıkarılırken güvenli değil.</target>
-        <note />
-      </trans-unit>
-      <trans-unit id="BinaryFormatterMethodUsedTitle">
-        <source>Do not use insecure deserializer BinaryFormatter</source>
-        <target state="translated">Güvenli olmayan seri kaldırıcı BinaryFormatter kullanmayın</target>
-        <note />
-      </trans-unit>
-      <trans-unit id="DoNotDisableUsingServicePointManagerSecurityProtocolsMessage">
-        <source>Do not set Switch.System.ServiceModel.DisableUsingServicePointManagerSecurityProtocols to true.  Setting this switch limits Windows Communication Framework (WCF) to using Transport Layer Security (TLS) 1.0, which is insecure and obsolete.</source>
-        <target state="translated">Switch.System.ServiceModel.DisableUsingServicePointManagerSecurityProtocols anahtarını true olarak ayarlamayın. Bu anahtarı ayarlamak, Windows Communication Framework'ü (WCF) güvenli olmayan ve eski Aktarım Katmanı Güvenliği (TLS) 1.0 kullanacak şekilde kısıtlar.</target>
-        <note />
-      </trans-unit>
-      <trans-unit id="DoNotDisableUsingServicePointManagerSecurityProtocolsTitle">
-        <source>Do not disable ServicePointManagerSecurityProtocols</source>
-        <target state="translated">ServicePointManagerSecurityProtocols öğesini devre dışı bırakmayın</target>
-        <note />
-      </trans-unit>
-      <trans-unit id="JavaScriptSerializerMaybeWithSimpleTypeResolverMessage">
-        <source>The method '{0}' is insecure when deserializing untrusted data with a JavaScriptSerializer initialized with a SimpleTypeResolver. Ensure that the JavaScriptSerializer is initialized without a JavaScriptTypeResolver specified, or initialized with a JavaScriptTypeResolver that limits the types of objects in the deserialized object graph.</source>
-        <target state="translated">'{0}' metodu, SimpleTypeResolver ile başlatılmış bir JavaScriptSerializer ile güvenilmeyen veriler seri durumdan çıkarılırken güvenli değil. JavaScriptSerializer'ın JavaScriptTypeResolver belirtilmeden başlatıldığından veya seri durumdan çıkarılan nesne grafındaki nesne türlerini sınırlayan bir JavaScriptTypeResolver ile başlatıldığından emin olun.</target>
-        <note />
-      </trans-unit>
-      <trans-unit id="JavaScriptSerializerMaybeWithSimpleTypeResolverTitle">
-        <source>Ensure JavaScriptSerializer is not initialized with SimpleTypeResolver before deserializing</source>
-        <target state="translated">Seri durumdan çıkarmadan önce JavaScriptSerializer'ın SimpleTypeResolver ile başlatılmadığından emin olun</target>
-        <note />
-      </trans-unit>
-      <trans-unit id="JavaScriptSerializerWithSimpleTypeResolverMessage">
-        <source>The method '{0}' is insecure when deserializing untrusted data with a JavaScriptSerializer initialized with a SimpleTypeResolver. Initialize JavaScriptSerializer without a JavaScriptTypeResolver specified, or initialize with a JavaScriptTypeResolver that limits the types of objects in the deserialized object graph.</source>
-        <target state="translated">'{0}' metodu, SimpleTypeResolver ile başlatılmış bir JavaScriptSerializer ile güvenilmeyen veriler seri durumdan çıkarılırken güvenli değil. JavaScriptSerializer'ı JavaScriptTypeResolver belirtilmeden başlatın veya seri durumdan çıkarılan nesne grafındaki nesne türlerini sınırlayan bir JavaScriptTypeResolver ile başlatın.</target>
-        <note />
-      </trans-unit>
-      <trans-unit id="JavaScriptSerializerWithSimpleTypeResolverTitle">
-        <source>Do not deserialize with JavaScriptSerializer using a SimpleTypeResolver</source>
-        <target state="translated">SimpleTypeResolver kullanarak JavaScriptSerializer ile seri durumdan çıkarma</target>
-        <note />
-      </trans-unit>
-      <trans-unit id="JsonNetInsecureSettingsMessage">
-        <source>When deserializing untrusted input, allowing arbitrary types to be deserialized is insecure.  When using JsonSerializerSettings, use TypeNameHandling.None, or for values other than None, restrict deserialized types with a SerializationBinder.</source>
-        <target state="translated">Güvenilmeyen girişler seri durumdan kaldırılırken, rastgele türlerin seri durumdan çıkarılmasına izin vermek güvenli değildir. JsonSerializerSettings kullanılırken, TypeNameHandling.None kullanın veya Hiçbiri dışındaki değerler için, SerializationBinder ile seri durumda çıkarılan türleri kısıtlayın.</target>
-        <note />
-      </trans-unit>
-      <trans-unit id="JsonNetInsecureSettingsTitle">
-        <source>Do not use insecure JsonSerializerSettings</source>
-        <target state="translated">Güvenli olmayan JsonSerializerSettings kullanmayın</target>
-        <note />
-      </trans-unit>
-      <trans-unit id="JsonNetMaybeInsecureSettingsMessage">
-        <source>When deserializing untrusted input, allowing arbitrary types to be deserialized is insecure.  When using JsonSerializerSettings, ensure TypeNameHandling.None is specified, or for values other than None, ensure a SerializationBinder is specified to restrict deserialized types.</source>
-        <target state="translated">Güvenilmeyen girişler seri durumdan kaldırılırken, rastgele türlerin seri durumdan çıkarılmasına izin vermek güvenli değildir. JsonSerializerSettings kullanılırken, TypeNameHandling.None belirtildiğinden veya Hiçbiri dışındaki değerler için, seri durumda çıkarılan türleri kısıtlamak için SerializationBinder belirtildiğinden emin olun.</target>
-        <note />
-      </trans-unit>
-      <trans-unit id="JsonNetMaybeInsecureSettingsTitle">
-        <source>Ensure that JsonSerializerSettings are secure</source>
-        <target state="translated">JsonSerializerSettings'in güvenli olduğundan emin olun</target>
-        <note />
-      </trans-unit>
-      <trans-unit id="JsonNetTypeNameHandlingDescription">
-        <source>Deserializing JSON when using a TypeNameHandling value other than None can be insecure.  If you need to instead detect Json.NET deserialization when a SerializationBinder isn't specified, then disable rule CA2326, and enable rules CA2327, CA2328, CA2329, and CA2330.</source>
-        <target state="translated">None dışında bir TypeNameHandling değeri kullanılırken JSON'nin seri durumundan çıkarılması güvenli olmayabilir. SerializationBinder belirtilmediğinde, Json.NET'in seri durumundan çıkarılmasının algılanması gerekiyorsa, CA2326 kuralını devre dışı bırakıp CA2327, CA2328, CA2329 ve CA2330 kurallarını etkinleştirin.</target>
-        <note />
-      </trans-unit>
-      <trans-unit id="JsonNetTypeNameHandlingMessage">
-        <source>Deserializing JSON when using a TypeNameHandling value other than None can be insecure.</source>
-        <target state="translated">None dışında bir TypeNameHandling değeri kullanılırken JSON'nin seri durumundan çıkarılması güvenli olmayabilir.</target>
-        <note />
-      </trans-unit>
-      <trans-unit id="JsonNetTypeNameHandlingTitle">
-        <source>Do not use TypeNameHandling values other than None</source>
-        <target state="translated">None dışında bir TypeNameHandling değeri kullanmayın</target>
-        <note />
-      </trans-unit>
-      <trans-unit id="LosFormatterMethodUsedMessage">
-        <source>The method '{0}' is insecure when deserializing untrusted data.</source>
-        <target state="translated">'{0}' metodu güvenilmeyen veriler seri durumdan çıkarılırken güvenli değil.</target>
-        <note />
-      </trans-unit>
-      <trans-unit id="LosFormatterMethodUsedTitle">
-        <source>Do not use insecure deserializer LosFormatter</source>
-        <target state="translated">Güvenli olmayan seri kaldırıcı LosFormatter kullanmayın</target>
-        <note />
-      </trans-unit>
-      <trans-unit id="NetDataContractSerializerDeserializeMaybeWithoutBinderSetMessage">
-        <source>The method '{0}' is insecure when deserializing untrusted data without a SerializationBinder to restrict the type of objects in the deserialized object graph.</source>
-        <target state="translated">Güvenilmeyen veriler, seri durumdan çıkarılmış nesne grafındaki nesnelerin türünü kısıtlamak için SerializationBinder kullanılmadan seri durumdan çıkarılırken '{0}' metodu güvenli değil.</target>
-        <note />
-      </trans-unit>
-      <trans-unit id="NetDataContractSerializerDeserializeMaybeWithoutBinderSetTitle">
-        <source>Ensure NetDataContractSerializer.Binder is set before deserializing</source>
-        <target state="translated">Seri durumdan çıkarmadan önce NetDataContractSerializer.Binder öğesinin ayarlandığından emin olun</target>
-        <note />
-      </trans-unit>
-      <trans-unit id="NetDataContractSerializerDeserializeWithoutBinderSetMessage">
-        <source>The method '{0}' is insecure when deserializing untrusted data without a SerializationBinder to restrict the type of objects in the deserialized object graph.</source>
-        <target state="translated">Güvenilmeyen veriler, seri durumdan çıkarılmış nesne grafındaki nesnelerin türünü kısıtlamak için SerializationBinder kullanılmadan seri durumdan çıkarılırken '{0}' metodu güvenli değil.</target>
-        <note />
-      </trans-unit>
-      <trans-unit id="NetDataContractSerializerDeserializeWithoutBinderSetTitle">
-        <source>Do not deserialize without first setting NetDataContractSerializer.Binder</source>
-        <target state="translated">İlk olarak NetDataContractSerializer.Binder öğesini ayarlamadan seri durumdan çıkarmayın</target>
-        <note />
-      </trans-unit>
-      <trans-unit id="NetDataContractSerializerMethodUsedDescription">
-        <source>The method '{0}' is insecure when deserializing untrusted data.  If you need to instead detect NetDataContractSerializer deserialization without a SerializationBinder set, then disable rule CA2310, and enable rules CA2311 and CA2312.</source>
-        <target state="translated">'{0}' metodu güvenilmeyen veriler seri durumdan çıkarılırken güvenli değil.  Bunun yerine SerializationBinder ayarlanmadan NetDataContractSerializer seri durumdan çıkarma işlemi algılamanız gerekiyorsa, CA2310 kuralını devre dışı bırakıp CA2311 ve CA2312 kurallarını etkinleştirin.</target>
-        <note />
-      </trans-unit>
-      <trans-unit id="NetDataContractSerializerMethodUsedMessage">
-        <source>The method '{0}' is insecure when deserializing untrusted data.</source>
-        <target state="translated">'{0}' metodu güvenilmeyen veriler seri durumdan çıkarılırken güvenli değil.</target>
-        <note />
-      </trans-unit>
-      <trans-unit id="NetDataContractSerializerMethodUsedTitle">
-        <source>Do not use insecure deserializer NetDataContractSerializer</source>
-        <target state="translated">Güvenli olmayan seri kaldırıcı NetDataContractSerializer kullanmayın</target>
-        <note />
-      </trans-unit>
-      <trans-unit id="ObjectStateFormatterMethodUsedMessage">
-        <source>The method '{0}' is insecure when deserializing untrusted data.</source>
-        <target state="translated">'{0}' metodu güvenilmeyen veriler seri durumdan çıkarılırken güvenli değil.</target>
-        <note />
-      </trans-unit>
-      <trans-unit id="ObjectStateFormatterMethodUsedTitle">
-        <source>Do not use insecure deserializer ObjectStateFormatter</source>
-        <target state="translated">Güvenli olmayan seri kaldırıcı ObjectStateFormatter kullanmayın</target>
-        <note />
-      </trans-unit>
-      <trans-unit id="ReviewCodeForDllInjectionVulnerabilitiesMessage">
-        <source>Potential DLL injection vulnerability was found where '{0}' in method '{1}' may be tainted by user-controlled data from '{2}' in method '{3}'.</source>
-        <target state="translated">'{1}' metodundaki '{0}' öğesinin '{3}' metodundaki '{2}' öğesinde bulunan kullanıcı denetimindeki veriler nedeniyle zarar görmüş olabileceği bir olası DLL ekleme güvenlik açığı bulundu.</target>
-        <note />
-      </trans-unit>
-      <trans-unit id="ReviewCodeForDllInjectionVulnerabilitiesTitle">
-        <source>Review code for DLL injection vulnerabilities</source>
-        <target state="translated">Kodu DLL ekleme güvenlik açıkları için inceleyin</target>
-        <note />
-      </trans-unit>
-      <trans-unit id="ReviewCodeForFilePathInjectionVulnerabilitiesMessage">
-        <source>Potential file path injection vulnerability was found where '{0}' in method '{1}' may be tainted by user-controlled data from '{2}' in method '{3}'.</source>
-        <target state="translated">'{1}' metodundaki '{0}' öğesinin '{3}' metodundaki '{2}' öğesinde bulunan kullanıcı denetimindeki veriler nedeniyle zarar görmüş olabileceği bir olası dosya yolu ekleme güvenlik açığı bulundu.</target>
-        <note />
-      </trans-unit>
-      <trans-unit id="ReviewCodeForFilePathInjectionVulnerabilitiesTitle">
-        <source>Review code for file path injection vulnerabilities</source>
-        <target state="translated">Kodu dosya yolu ekleme güvenlik açıkları için inceleyin</target>
-        <note />
-      </trans-unit>
-      <trans-unit id="ReviewCodeForInformationDisclosureVulnerabilitiesMessage">
-        <source>Potential information disclosure vulnerability was found where '{0}' in method '{1}' may contain unintended information from '{2}' in method '{3}'.</source>
-        <target state="translated">'{1}' metodundaki '{0}' öğesinin '{3}' metodundaki '{2}' öğesinde bulunan istenmeyen bilgileri içeriyor olabileceği, bilgilerin açığa çıkmasına yönelik olası bir güvenlik açığı bulundu.</target>
-        <note />
-      </trans-unit>
-      <trans-unit id="ReviewCodeForInformationDisclosureVulnerabilitiesTitle">
-        <source>Review code for information disclosure vulnerabilities</source>
-        <target state="translated">Kodu bilgilerin açığa çıkması güvenlik açıkları için inceleyin</target>
-        <note />
-      </trans-unit>
-      <trans-unit id="ReviewCodeForLdapInjectionVulnerabilitiesMessage">
-        <source>Potential LDAP injection vulnerability was found where '{0}' in method '{1}' may be tainted by user-controlled data from '{2}' in method '{3}'.</source>
-        <target state="translated">'{1}' metodundaki '{0}' öğesinin '{3}' metodundaki '{2}' öğesinde bulunan kullanıcı denetimindeki veriler nedeniyle zarar görmüş olabileceği bir olası LDAP ekleme güvenlik açığı bulundu.</target>
-        <note />
-      </trans-unit>
-      <trans-unit id="ReviewCodeForLdapInjectionVulnerabilitiesTitle">
-        <source>Review code for LDAP injection vulnerabilities</source>
-        <target state="translated">Kodu LDAP ekleme güvenlik açıkları için inceleyin</target>
-        <note />
-      </trans-unit>
-      <trans-unit id="ReviewCodeForOpenRedirectVulnerabilitiesMessage">
-        <source>Potential open redirect vulnerability was found where '{0}' in method '{1}' may be tainted by user-controlled data from '{2}' in method '{3}'.</source>
-        <target state="translated">'{1}' metodundaki '{0}' öğesinin '{3}' metodundaki '{2}' öğesinde bulunan kullanıcı denetimindeki veriler nedeniyle zarar görmüş olabileceği bir olası açık yeniden yönlendirme güvenlik açığı bulundu.</target>
-        <note />
-      </trans-unit>
-      <trans-unit id="ReviewCodeForOpenRedirectVulnerabilitiesTitle">
-        <source>Review code for open redirect vulnerabilities</source>
-        <target state="translated">Kodu açık yeniden yönlendirme güvenlik açıkları için inceleyin</target>
-        <note />
-      </trans-unit>
-      <trans-unit id="ReviewCodeForProcessCommandInjectionVulnerabilitiesMessage">
-        <source>Potential process command injection vulnerability was found where '{0}' in method '{1}' may be tainted by user-controlled data from '{2}' in method '{3}'.</source>
-        <target state="translated">'{1}' metodundaki '{0}' öğesinin '{3}' metodundaki '{2}' öğesinde bulunan kullanıcı denetimindeki veriler nedeniyle zarar görmüş olabileceği bir olası işlem komutu ekleme güvenlik açığı bulundu.</target>
-        <note />
-      </trans-unit>
-      <trans-unit id="ReviewCodeForProcessCommandInjectionVulnerabilitiesTitle">
-        <source>Review code for process command injection vulnerabilities</source>
-        <target state="translated">Kodu işlem komutu ekleme güvenlik açıkları için inceleyin</target>
-        <note />
-      </trans-unit>
-      <trans-unit id="ReviewCodeForRegexInjectionVulnerabilitiesMessage">
-        <source>Potential regex injection vulnerability was found where '{0}' in method '{1}' may be tainted by user-controlled data from '{2}' in method '{3}'.</source>
-        <target state="translated">'{1}' metodundaki '{0}' öğesinin '{3}' metodundaki '{2}' öğesinde bulunan kullanıcı denetimindeki veriler nedeniyle zarar görmüş olabileceği bir olası normal ifade ekleme güvenlik açığı bulundu.</target>
-        <note />
-      </trans-unit>
-      <trans-unit id="ReviewCodeForRegexInjectionVulnerabilitiesTitle">
-        <source>Review code for regex injection vulnerabilities</source>
-        <target state="translated">Kodu normal ifade ekleme güvenlik açıkları için inceleyin</target>
-        <note />
-      </trans-unit>
-      <trans-unit id="ReviewCodeForSqlInjectionVulnerabilitiesMessage">
-        <source>Potential SQL injection vulnerability was found where '{0}' in method '{1}' may be tainted by user-controlled data from '{2}' in method '{3}'.</source>
-        <target state="translated">'{1}' metodundaki '{0}' öğesinin '{3}' metodundaki '{2}' öğesinde bulunan kullanıcı denetimindeki veriler nedeniyle zarar görmüş olabileceği bir olası SQL ekleme güvenlik açığı bulundu.</target>
-        <note />
-      </trans-unit>
-      <trans-unit id="ReviewCodeForSqlInjectionVulnerabilitiesTitle">
-        <source>Review code for SQL injection vulnerabilities</source>
-        <target state="translated">Kodu SQL ekleme güvenlik açıkları için inceleyin</target>
-        <note />
-      </trans-unit>
-      <trans-unit id="BinaryFormatterDeserializeMaybeWithoutBinderSetMessage">
-        <source>The method '{0}' is insecure when deserializing untrusted data without a SerializationBinder to restrict the type of objects in the deserialized object graph.</source>
-        <target state="translated">Güvenilmeyen veriler, seri durumdan çıkarılmış nesne grafındaki nesnelerin türünü kısıtlamak için SerializationBinder kullanılmadan seri durumdan çıkarılırken '{0}' metodu güvenli değil.</target>
-        <note />
-      </trans-unit>
-      <trans-unit id="BinaryFormatterDeserializeMaybeWithoutBinderSetTitle">
-        <source>Ensure BinaryFormatter.Binder is set before calling BinaryFormatter.Deserialize</source>
-        <target state="translated">BinaryFormatter.Deserialize çağırmadan önce BinaryFormatter.Binder öğesinin ayarlandığından emin olun</target>
-        <note />
-      </trans-unit>
-      <trans-unit id="BinaryFormatterDeserializeWithoutBinderSetMessage">
-        <source>The method '{0}' is insecure when deserializing untrusted data without a SerializationBinder to restrict the type of objects in the deserialized object graph.</source>
-        <target state="translated">Güvenilmeyen veriler, seri durumdan çıkarılmış nesne grafındaki nesnelerin türünü kısıtlamak için SerializationBinder kullanılmadan seri durumdan çıkarılırken '{0}' metodu güvenli değil.</target>
-        <note />
-      </trans-unit>
-      <trans-unit id="BinaryFormatterDeserializeWithoutBinderSetTitle">
-        <source>Do not call BinaryFormatter.Deserialize without first setting BinaryFormatter.Binder</source>
-        <target state="translated">İlk olarak BinaryFormatter.Binder öğesini ayarlamadan önce BinaryFormatter.Deserialize çağırmayın</target>
-        <note />
-      </trans-unit>
-      <trans-unit id="ReviewCodeForXPathInjectionVulnerabilitiesMessage">
-        <source>Potential XPath injection vulnerability was found where '{0}' in method '{1}' may be tainted by user-controlled data from '{2}' in method '{3}'.</source>
-        <target state="translated">'{1}' metodundaki '{0}' öğesinin '{3}' metodundaki '{2}' öğesinde bulunan kullanıcı denetimindeki veriler nedeniyle zarar görmüş olabileceği bir olası XPath ekleme güvenlik açığı bulundu.</target>
-        <note />
-      </trans-unit>
-      <trans-unit id="ReviewCodeForXPathInjectionVulnerabilitiesTitle">
-        <source>Review code for XPath injection vulnerabilities</source>
-        <target state="translated">Kodu XPath ekleme güvenlik açıkları için inceleyin</target>
-        <note />
-      </trans-unit>
-      <trans-unit id="ReviewCodeForXamlInjectionVulnerabilitiesMessage">
-        <source>Potential XAML injection vulnerability was found where '{0}' in method '{1}' may be tainted by user-controlled data from '{2}' in method '{3}'.</source>
-        <target state="translated">'{1}' metodundaki '{0}' öğesinin '{3}' metodundaki '{2}' öğesinde bulunan kullanıcı denetimindeki veriler nedeniyle zarar görmüş olabileceği bir olası XAML ekleme güvenlik açığı bulundu.</target>
-        <note />
-      </trans-unit>
-      <trans-unit id="ReviewCodeForXamlInjectionVulnerabilitiesTitle">
-        <source>Review code for XAML injection vulnerabilities</source>
-        <target state="translated">Kodu XAML ekleme güvenlik açıkları için inceleyin</target>
-        <note />
-      </trans-unit>
-      <trans-unit id="ReviewCodeForXmlInjectionVulnerabilitiesMessage">
-        <source>Potential XML injection vulnerability was found where '{0}' in method '{1}' may be tainted by user-controlled data from '{2}' in method '{3}'.</source>
-        <target state="translated">'{1}' metodundaki '{0}' öğesinin '{3}' metodundaki '{2}' öğesinde bulunan kullanıcı denetimindeki veriler nedeniyle zarar görmüş olabileceği bir olası XML ekleme güvenlik açığı bulundu.</target>
-        <note />
-      </trans-unit>
-      <trans-unit id="ReviewCodeForXmlInjectionVulnerabilitiesTitle">
-        <source>Review code for XML injection vulnerabilities</source>
-        <target state="translated">Kodu XML ekleme güvenlik açıkları için inceleyin</target>
-        <note />
-      </trans-unit>
-      <trans-unit id="ReviewCodeForXssVulnerabilitiesMessage">
-        <source>Potential cross-site scripting (XSS) vulnerability was found where '{0}' in method '{1}' may be tainted by user-controlled data from '{2}' in method '{3}'.</source>
-        <target state="translated">'{1}' metodundaki '{0}' öğesinin '{3}' metodundaki '{2}' öğesinde bulunan kullanıcı denetimindeki veriler nedeniyle zarar görmüş olabileceği bir olası siteler arası betik yazma (XSS) güvenlik açığı bulundu.</target>
-        <note />
-      </trans-unit>
-      <trans-unit id="ReviewCodeForXssVulnerabilitiesTitle">
-        <source>Review code for XSS vulnerabilities</source>
-        <target state="translated">Kodu XSS güvenlik açıkları için inceleyin</target>
-        <note />
-      </trans-unit>
-      <trans-unit id="ApprovedCipherMode">
-        <source>Do Not Use Unsafe Cipher Modes</source>
-        <target state="translated">Güvenli olmayan şifreleme modlarını kullanmayın</target>
-        <note />
-      </trans-unit>
-      <trans-unit id="ApprovedCipherModeDescription">
-        <source>These modes are vulnerable to attacks. Use only approved modes (CBC, CTS).</source>
-        <target state="translated">Bu modlar saldırılara açıktır. Yalnızca onaylı modları (CBC, CTS) kullanın.</target>
-        <note />
-      </trans-unit>
-      <trans-unit id="ApprovedCipherModeMessage">
-        <source>It uses an unsafe Cipher Mode {0}</source>
-        <target state="translated">Güvenli olmayan {0} Şifreleme Modunu kullanıyor</target>
-        <note />
-      </trans-unit>
-      <trans-unit id="DefinitelyInstallRootCert">
-        <source>Do Not Add Certificates To Root Store</source>
-        <target state="translated">Sertifikaları Kök Depoya Ekleme</target>
-        <note />
-      </trans-unit>
-      <trans-unit id="DefinitelyInstallRootCertMessage">
-        <source>Adding certificates to the operating system's trusted root certificates increases the risk of incorrectly authenticating an illegitimate certificate</source>
-        <target state="translated">Sertifikaların, işletim sisteminin güvenilen kök sertifikalarına eklenmesi, geçerli olmayan bir sertifikanın hatalı bir şekilde kimliğinin doğrulanması riskini artırır</target>
-        <note />
-      </trans-unit>
-      <trans-unit id="DefinitelyUseSecureCookiesASPNetCore">
-        <source>Use Secure Cookies In ASP.Net Core</source>
-        <target state="translated">ASP.Net Core'da Güvenli Tanımlama Bilgileri Kullan</target>
-        <note />
-      </trans-unit>
-      <trans-unit id="DefinitelyUseSecureCookiesASPNetCoreMessage">
-        <source>Set CookieOptions.Secure = true when setting a cookie</source>
-        <target state="translated">Tanımlama bilgisi ayarlarken CookieOptions.Secure = true olarak ayarlayın</target>
-        <note />
-      </trans-unit>
-      <trans-unit id="DoNotAddArchiveItemPathToTheTargetFileSystemPath">
-        <source>Do Not Add Archive Item's Path To The Target File System Path</source>
-        <target state="translated">Arşiv Öğesinin Yolunu Hedef Dosya Sistemi Yoluna Ekleme</target>
-        <note />
-      </trans-unit>
-      <trans-unit id="DoNotAddArchiveItemPathToTheTargetFileSystemPathDescription">
-        <source>When extracting files from an archive and using the archive item's path, check if the path is safe. Archive path can be relative and can lead to file system access outside of the expected file system target path, leading to malicious config changes and remote code execution via lay-and-wait technique.</source>
-        <target state="translated">Bir arşivden dosya ayıklarken ve arşiv öğesinin yolunu kullanırken yolun güvenli olup olmadığını denetleyin. Arşiv yolu göreli olabilir ve beklenen dosya sistemi hedef yolunun dışında bir dosya sistemi erişimine yönlendirebilir. Bu durum, düzenleme ve bekleme tekniği aracılığıyla kötü amaçlı yapılandırma değişikliklerine ve uzaktan kod yürütmeye yol açabilir.</target>
-        <note />
-      </trans-unit>
-      <trans-unit id="DoNotAddArchiveItemPathToTheTargetFileSystemPathMessage">
-        <source>When creating path for '{0} in method {1}' from relative archive item path to extract file and the source is an untrusted zip archive, make sure to sanitize relative archive item path '{2} in method {3}'</source>
-        <target state="translated">Dosyayı ayıklamak için göreli arşiv öğesi yolundan '{1} metodu içindeki {0}' için yol oluşturuluyorsa ve kaynak güvenilmeyen bir ZIP arşiviyse, '{3} metodu içindeki {2}' göreli arşiv öğesi yolunu temizlediğinizden emin olun</target>
-        <note />
-      </trans-unit>
-      <trans-unit id="DefinitelyUseWeakKDFInsufficientIterationCount">
-        <source>Do Not Use Weak Key Derivation Function With Insufficient Iteration Count</source>
-        <target state="translated">Yetersiz Sayıda Yineleme ile Zayıf Anahtar Türetme İşlevi Kullanmayın</target>
-        <note />
-      </trans-unit>
-      <trans-unit id="DefinitelyUseWeakKDFInsufficientIterationCountMessage">
-        <source>Use at least {0} iterations when deriving a cryptographic key from a password. By default, Rfc2898DeriveByte's IterationCount is only 1000</source>
-        <target state="translated">Bir paroladan şifreleme anahtarı türetirken en az {0} yineleme kullanın. Varsayılan olarak, Rfc2898DeriveByte'ın IterationCount değeri yalnızca 1000'dir</target>
-        <note />
-      </trans-unit>
-      <trans-unit id="DoNotAddSchemaByURL">
-        <source>Do Not Add Schema By URL</source>
-        <target state="translated">URL'ye Göre Şema Eklemeyin</target>
-        <note />
-      </trans-unit>
-      <trans-unit id="DoNotAddSchemaByURLDescription">
-        <source>This overload of XmlSchemaCollection.Add method internally enables DTD processing on the XML reader instance used, and uses UrlResolver for resolving external XML entities. The outcome is information disclosure. Content from file system or network shares for the machine processing the XML can be exposed to attacker. In addition, an attacker can use this as a DoS vector.</source>
-        <target state="translated">XmlSchemaCollection.Add metodunun bu aşırı yüklemesi, kullanılan XML okuyucu örneğinde dahili olarak DTD işleme sağlar ve dış XML varlıklarını çözümlemek için UrlResolver kullanır. Bunun sonucunda bilgilerin açığa çıkması durumu ortaya çıkar. Dosya sistemindeki içerikler veya XML'yi işleyen makinenin ağ paylaşımları saldırgana açılabilir. Buna ek olarak, bir saldırgan bunu DoS vektörü olarak kullanabilir.</target>
-        <note />
-      </trans-unit>
-      <trans-unit id="DoNotAddSchemaByURLMessage">
-        <source>This overload of the Add method is potentially unsafe because it may resolve dangerous external references</source>
-        <target state="translated">Tehlikeli dış başvuruları çözümleyebileceğinden Add metodunun bu aşırı yüklemesi güvenli olmayabilir</target>
-        <note />
-      </trans-unit>
-      <trans-unit id="DoNotCallDangerousMethodsInDeserialization">
-        <source>Do Not Call Dangerous Methods In Deserialization</source>
-        <target state="translated">Seri Durumdan Çıkarırken Tehlikeli Metotlar Çağırma</target>
-        <note />
-      </trans-unit>
-      <trans-unit id="DoNotCallDangerousMethodsInDeserializationDescription">
-        <source>Insecure Deserialization is a vulnerability which occurs when untrusted data is used to abuse the logic of an application, inflict a Denial-of-Service (DoS) attack, or even execute arbitrary code upon it being deserialized. It’s frequently possible for malicious users to abuse these deserialization features when the application is deserializing untrusted data which is under their control. Specifically, invoke dangerous methods in the process of deserialization. Successful insecure deserialization attacks could allow an attacker to carry out attacks such as DoS attacks, authentication bypasses, and remote code execution.</source>
-        <target state="translated">Güvenli Olmayan Seri Durumdan Çıkarma, güvenilmeyen verilerin bir uygulamanın mantığını kötüye kullanmak, bir Hizmet Reddi (DoS) saldırısı gerçekleştirmek veya seri durumdan çıkarıldığında rastgele kod yürütmek için kullanılması durumunda oluşan bir güvenlik açığıdır. Kötü amaçlı kullanıcıların uygulama kendi denetimlerindeki güvenilmeyen verileri seri durumdan çıkarırken bu seri durumdan çıkarma özelliklerini kötüye kullanması mümkündür. Özellikle, seri durumdan çıkarma işleminde tehlikeli yöntemler çağrılabilir. Başarılı güvenli olmayan seri durumdan çıkarma salgırıları, saldırganların DoS saldırıları gerçekleştirmesine, kimlik doğrulamasını atlamasına ve uzaktan kod yürütmesine olanak sağlar.</target>
-        <note />
-      </trans-unit>
-      <trans-unit id="DoNotCallDangerousMethodsInDeserializationMessage">
-        <source>When deserializing an instance of class {0}, method {1} can call dangerous method {2}.</source>
-        <target state="translated">{0} sınıfının bir örneği seri durumdan çıkarılırken, {1} metodu tehlikeli {2} metodunu çağırabilir.</target>
-        <note />
-      </trans-unit>
-      <trans-unit id="DoNotDisableCertificateValidation">
-        <source>Do Not Disable Certificate Validation</source>
-        <target state="translated">Sertifika Doğrulamasını Devre Dışı Bırakma</target>
-        <note />
-      </trans-unit>
-      <trans-unit id="DoNotDisableCertificateValidationDescription">
-        <source>A certificate can help authenticate the identity of the server. Clients should validate the server certificate to ensure requests are sent to the intended server. If the ServerCertificateValidationCallback always returns 'true', any certificate will pass validation.</source>
-        <target state="translated">Bir sertifika sunucunun kimliğini doğrulamaya yardımcı olabilir. İstemciler, isteklerin doğru sunucuya gönderildiğinden emin olmak için sunucu sertifikasını doğrulamalıdır. ServerCertificateValidationCallback her zaman 'true' döndürüyorsa, tüm sertifikalar doğrulamayı geçer.</target>
-        <note />
-      </trans-unit>
-      <trans-unit id="DoNotDisableCertificateValidationMessage">
-        <source>The ServerCertificateValidationCallback is set to a function that accepts any server certificate, by always returning true. Ensure that server certificates are validated to verify the identity of the server receiving requests.</source>
-        <target state="translated">ServerCertificateValidationCallback, her zaman true döndürerek tüm sunucu sertifikatarını kabul eden bir işleve ayarlanmış. Sunucu sertifikalarının istekleri alan sunucunun kimliğini doğrulamak için doğrulandığından emin olun.</target>
-        <note />
-      </trans-unit>
-      <trans-unit id="DoNotDisableHTTPHeaderChecking">
-        <source>Do Not Disable HTTP Header Checking</source>
-        <target state="translated">HTTP Üst Bilgisi Denetlemeyi Devre Dışı Bırakmayın</target>
-        <note />
-      </trans-unit>
-      <trans-unit id="DoNotDisableHTTPHeaderCheckingDescription">
-        <source>HTTP header checking enables encoding of the carriage return and newline characters, \r and \n, that are found in response headers. This encoding can help to avoid injection attacks that exploit an application that echoes untrusted data contained by the header.</source>
-        <target state="translated">HTTP üst bilgisi denetleme, yanıt üst bilgilerinde bulunan satır başı ve yeni satır karakterlerinin (\r ve \n) kodlamasını sağlar. Bu kodlama, üst bilginin içerdiği güvenilmeyen verileri yansıtan bi uygulamanın açıklarından yararlanan ekleme saldırılarını önlemeye yardımcı olabilir.</target>
-        <note />
-      </trans-unit>
-      <trans-unit id="DoNotDisableHTTPHeaderCheckingMessage">
-        <source>Do not disable HTTP header checking</source>
-        <target state="translated">HTTP üst bilgisi denetlemeyi devre dışı bırakmayın</target>
-        <note />
-      </trans-unit>
-      <trans-unit id="DoNotDisableRequestValidation">
-        <source>Do Not Disable Request Validation</source>
-        <target state="translated">İstek Doğrulamayı Devre Dışı Bırakmayın</target>
-        <note />
-      </trans-unit>
-      <trans-unit id="DoNotDisableRequestValidationDescription">
-        <source>Request validation is a feature in ASP.NET that examines HTTP requests and determines whether they contain potentially dangerous content. This check adds protection from markup or code in the URL query string, cookies, or posted form values that might have been added for malicious purposes. So, it is generally desirable and should be left enabled for defense in depth.</source>
-        <target state="translated">İstek doğrulama, HTTP isteklerini inceleyen ve bu isteklerin potansiyel olarak tehlikeli içeriğe sahip olup olmadığını belirleyen bir ASP.NET özelliğidir. Bu denetleme, URL sorgu dizesi, tanımlama bilgileri veya kötü amaçlarla eklenmiş olabilecek gönderilmiş form değerlerindeki işaretleme veya kodlara karşı koruma sağlar. Dolayısıyla bu genellikle istenen bir özelliktir ve kapsamlı savunma için etkin olarak bırakılmalıdır.</target>
-        <note />
-      </trans-unit>
-      <trans-unit id="DoNotDisableRequestValidationMessage">
-        <source>{0} has request validation disabled</source>
-        <target state="translated">{0} öğesinde istek doğrulama devre dışı</target>
-        <note />
-      </trans-unit>
-      <trans-unit id="DoNotDisableSchUseStrongCrypto">
-        <source>Do Not Disable SChannel Use of Strong Crypto</source>
-        <target state="translated">Güçlü Şifrelemenin Schannel Kullanımını Devre Dışı Bırakma</target>
-        <note />
-      </trans-unit>
-      <trans-unit id="DoNotDisableSchUseStrongCryptoDescription">
-        <source>Starting with the .NET Framework 4.6, the System.Net.ServicePointManager and System.Net.Security.SslStream classes are recommeded to use new protocols. The old ones have protocol weaknesses and are not supported. Setting Switch.System.Net.DontEnableSchUseStrongCrypto with true will use the old weak crypto check and opt out of the protocol migration.</source>
-        <target state="translated">.NET Framework 4.6'dan başlayarak, System.Net.ServicePointManager ve System.Net.Security.SslStream sınıflarının yeni protokoller kullanması önerilir. Eski sınıfların protokol zayıflıkları vardır ve bunlar desteklenmez. Switch.System.Net.DontEnableSchUseStrongCrypto öğesini true olarak ayarlamak eski zayıf şifreleme denetimini kullanır ve protokol geçişini geri çevirir.</target>
-        <note />
-      </trans-unit>
-      <trans-unit id="DoNotDisableSchUseStrongCryptoMessage">
-        <source>{0} disables TLS 1.2 and enables SSLv3</source>
-        <target state="translated">{0}, TLS 1.2'yi devre dışı bırakır ve SSLv3'ü etkinleştirir</target>
-        <note />
-      </trans-unit>
-      <trans-unit id="DoNotHardCodeEncryptionKey">
-        <source>Do Not Hard Code Encryption Key</source>
-        <target state="translated">Şifreleme Anahtarını Sabit Kodlama</target>
-        <note />
-      </trans-unit>
-      <trans-unit id="DoNotHardCodeEncryptionKeyDescription">
-        <source>SymmetricAlgorithm's .Key property, or a method's rgbKey parameter, should never be a hardcoded value.</source>
-        <target state="translated">SymmetricAlgorithm'in .Key özelliği veya bir metodun rgbKey parametresi hiçbir zaman sabit kodlanmış bir değer olamaz.</target>
-        <note />
-      </trans-unit>
-      <trans-unit id="DoNotHardCodeEncryptionKeyMessage">
-        <source>Potential security vulnerability was found where '{0}' in method '{1}' may be tainted by hardcoded key from '{2}' in method '{3}'</source>
-        <target state="translated">'{1}' metodundaki '{0}' öğesinin, '{3}' metodundaki '{2}' öğesinde bulunan sabit kodlanmış anahtar nedeniyle zarar görmüş olabileceği olası güvenlik açığı bulundu.</target>
-        <note />
-      </trans-unit>
-      <trans-unit id="DoNotInstallRootCertDescription">
-        <source>By default, the Trusted Root Certification Authorities certificate store is configured with a set of public CAs that has met the requirements of the Microsoft Root Certificate Program. Since all trusted root CAs can issue certificates for any domain, an attacker can pick a weak or coercible CA that you install by yourself to target for an attack – and a single vulnerable, malicious or coercible CA undermines the security of the entire system. To make matters worse, these attacks can go unnoticed quite easily.</source>
-        <target state="translated">Varsayılan olarak, Güvenilen Kök Sertifika Yetkilileri sertifika deposu, Microsoft Kök Sertifika Programı gereksinimlerini karşılayan bir genel CA kümesiyle yapılandırılır. Tüm güvenilen kök CA'lar herhangi bir etki alanı için sertifika verebileceği için, bir saldırgan kendiniz yüklediğiniz savunmasız veya zorlanabilir bir CA'yı saldırı için seçebilir ve tek bir zayıf, kötü amaçlı ya da zorlanabilir CA tüm sistemin güvenliğini tehlikeye atabilir. Daha da kötüsü, bu saldırıların gözden kaçırılması oldukça kolaydır.</target>
-        <note />
-      </trans-unit>
-      <trans-unit id="DoNotReferSelfInSerializableClass">
-        <source>Do Not Refer Self In Serializable Class</source>
-        <target state="translated">Serileştirilebilir Sınıfta Kendisine Başvurma</target>
-        <note />
-      </trans-unit>
-      <trans-unit id="DoNotReferSelfInSerializableClassDescription">
-        <source>This can allow an attacker to DOS or exhaust the memory of the process.</source>
-        <target state="translated">Bu, bir saldırganın DOS saldırısı yapmasına veya işlemin belleğini tüketmesine yol açabilir.</target>
-        <note />
-      </trans-unit>
-      <trans-unit id="DoNotReferSelfInSerializableClassMessage">
-        <source>{0} participates in a potential reference cycle</source>
-        <target state="translated">{0}, olası bir başvuru döngüsünde yer alıyor</target>
-        <note />
-      </trans-unit>
-      <trans-unit id="DoNotSerializeTypesWithPointerFields">
-        <source>Do Not Serialize Types With Pointer Fields</source>
-        <target state="translated">İşaretçi Alanlara Sahip Türleri Serileştirmeyin</target>
-        <note />
-      </trans-unit>
-      <trans-unit id="DoNotSerializeTypesWithPointerFieldsDescription">
-        <source>Pointers are not "type safe" in the sense that you cannot guarantee the correctness of the memory they point at. So, serializing types with pointer fields is dangerous, as it may allow an attacker to control the pointer.</source>
-        <target state="translated">İşaretçiler, işaret ettikleri belleğin doğruluğunu garanti edemediğinden "tür kullanımı uyumlu" değildir. Bu nedenle, bir saldırganın işaretçiyi kontrol etmesine olanak sağlayabileceğinden işaretçi alanlara sahip türleri serileştirmek tehlikelidir.</target>
-        <note />
-      </trans-unit>
-      <trans-unit id="DoNotSerializeTypesWithPointerFieldsMessage">
-        <source>Pointer field {0} on serializable type.</source>
-        <target state="translated">Serileştirilebilir türde {0} işaretçi alanı.</target>
-        <note />
-      </trans-unit>
-      <trans-unit id="DoNotUseAccountSAS">
-        <source>Do Not Use Account Shared Access Signature</source>
-        <target state="translated">Hesabın Paylaşılan Erişim İmzasını Kullanmayın</target>
-        <note />
-      </trans-unit>
-      <trans-unit id="DoNotUseAccountSASDescription">
-        <source>Shared Access Signatures(SAS) are a vital part of the security model for any application using Azure Storage, they should provide limited and safe permissions to your storage account to clients that don't have the account key. All of the operations available via a service SAS are also available via an account SAS, that is, account SAS is too powerful. So it is recommended to use Service SAS to delegate access more carefully.</source>
-        <target state="translated">Paylaşılan Erişim İmzaları (SAS), Azure Depolama kullanan tüm uygulamalar için güvenlik modelinin önemli bir bölümüdür, hesap anahtarı olmayan istemciler için depolama hesabınıza yönelik sınırlı ve güvenli izinler sağlar. Hizmet SAS'si üzerinden kullanılabilir olan işlemlerin tümü ayrıca, hesap SAS'sinin çok güçlü olması durumunda hesap SAS'si üzerinden de kullanılabilir. Bu nedenle daha dikkatli bir şekilde erişim vermek için Hizmet SAS'sini kullanmanız önerilir.</target>
-        <note />
-      </trans-unit>
-      <trans-unit id="DoNotUseAccountSASMessage">
-        <source>Use Service SAS instead of Account SAS for fine grained access control and container-level access policy</source>
-        <target state="translated">Ayrıntılı erişim denetimi ve kapsayıcı düzeyinde erişim ilkesi için Hesap SAS'si yerine Hizmet SAS'sini kullanın</target>
-        <note />
-      </trans-unit>
-      <trans-unit id="DoNotUseBrokenCryptographicAlgorithms">
-        <source>Do Not Use Broken Cryptographic Algorithms</source>
-        <target state="translated">Bozuk Kriptografik Algoritmalar Kullanma</target>
-        <note />
-      </trans-unit>
-      <trans-unit id="DoNotUseBrokenCryptographicAlgorithmsDescription">
-        <source>An attack making it computationally feasible to break this algorithm exists. This allows attackers to break the cryptographic guarantees it is designed to provide. Depending on the type and application of this cryptographic algorithm, this may allow attackers to read enciphered messages, tamper with enciphered  messages, forge digital signatures, tamper with hashed content, or otherwise compromise any cryptosystem based on this algorithm. Replace encryption uses with the AES algorithm (AES-256, AES-192 and AES-128 are acceptable) with a key length greater than or equal to 128 bits. Replace hashing uses with a hashing function in the SHA-2 family, such as SHA512, SHA384, or SHA256. Replace digital signature uses with RSA with a key length greater than or equal to 2048-bits, or ECDSA with a key length greater than or equal to 256 bits.</source>
-        <target state="translated">Bu algoritmayı bozmayı işlemsel olarak uygun hale getiren bir saldırı var. Bu, saldırganların sağlamak için tasarlanan kriptografik garantileri aşmasına olanak sağlar. Bu kriptografik algoritmanın türü ve uygulamasına bağlı olarak, bu saldırganların şifrelenmiş iletileri okumasına, şifrelenmiş iletilen üzerinde oynamasına, dijital imza sahteciliği yapmasına, karma içerik üzerinde oynamasına veya bu algoritmayı temel alan herhangi bir kriptosistemin güvenliğini bozmasına neden olabilir. AES algoritması (AES-256, AES-192 ve AES-128 kabul edilebilir) ile şifreleme kullanımlarını 128 bit veya daha büyük bir anahtar uzunluğuyla değiştirin. Karma kullanımlarını SHA512, SHA384 veya SHA256 gibi SHA-2 ailesindeki bir karma işleviyle değiştirin. RSA ile dijital imza kullanımlarını 2048 bit veya daha büyük bir anahtar uzunluğuyla veya ECDSA’yı 256 bit veya daha büyük bir anahtar uzunluğuyla değiştirin.</target>
-        <note />
-      </trans-unit>
-      <trans-unit id="DoNotUseBrokenCryptographicAlgorithmsMessage">
-        <source>{0} uses a broken cryptographic algorithm {1}</source>
-        <target state="translated">{0} bozuk {1} kriptografik algoritmasını kullanıyor</target>
-        <note />
-      </trans-unit>
-      <trans-unit id="DoNotUseDSA">
-        <source>Do Not Use Digital Signature Algorithm (DSA)</source>
-        <target state="translated">Dijital İmza Algoritması (DSA) Kullanma</target>
-        <note />
-      </trans-unit>
-      <trans-unit id="DoNotUseDSADescription">
-        <source>DSA is too weak to use.</source>
-        <target state="translated">DSA, kullanmak için çok zayıf.</target>
-        <note />
-      </trans-unit>
-      <trans-unit id="DoNotUseDSAMessage">
-        <source>Asymmetric encryption algorithm {0} is weak. Switch to an RSA with at least 2048 key size, ECDH or ECDSA algorithm instead</source>
-        <target state="translated">Asimetrik şifreleme algoritması {0} zayıf. Bunun yerine en az 2048 anahtar boyutuna, ECDH veya ECDSA algoritmasına sahip bir RSA'ya geçiş yapın</target>
-        <note />
-      </trans-unit>
-      <trans-unit id="DoNotUseDeprecatedSecurityProtocols">
-        <source>Do Not Use Deprecated Security Protocols</source>
-        <target state="translated">Kullanım Dışı Güvenlik Protokollerini Kullanmayın</target>
-        <note />
-      </trans-unit>
-      <trans-unit id="DoNotUseDeprecatedSecurityProtocolsDescription">
-        <source>Using a deprecated security protocol rather than the system default is risky.</source>
-        <target state="translated">Sistem varsayılanı yerine bir kullanım dışı güvenlik protokolünü kullanmak risklidir.</target>
-        <note />
-      </trans-unit>
-      <trans-unit id="DoNotUseDeprecatedSecurityProtocolsMessage">
-        <source>Hard-coded use of deprecated security protocol {0}</source>
-        <target state="translated">Kullanım dışı {0} güvenlik protokolünün sabit kodlanmış kullanımı</target>
-        <note />
-      </trans-unit>
-      <trans-unit id="DoNotUseMD5">
-        <source>Do not use insecure cryptographic algorithm MD5.</source>
-        <target state="translated">Güvenli olmayan MD5 kriptografik algoritmasını kullanmayın.</target>
-        <note />
-      </trans-unit>
-      <trans-unit id="DoNotUseMD5Description">
-        <source>This type implements MD5, a cryptographically insecure hashing function. Hash collisions are computationally feasible for the MD5 and HMACMD5 algorithms. Replace this usage with a SHA-2 family hash algorithm (SHA512, SHA384, SHA256).</source>
-        <target state="translated">Bu tür, kriptografik olarak güvenli olmayan bir karma işlevi olan MD5 uygular. MD5 ve HMACMD5 algoritmaları için karma çakışmaları işlemsel olarak uygundur. Bu kullanımı bir SHA-2 aile karma algoritmasıyla (SHA512, SHA384, SHA256) değiştirin.</target>
-        <note />
-      </trans-unit>
-      <trans-unit id="DoNotUseObsoleteKDFAlgorithm">
-        <source>Do not use obsolete key derivation function</source>
-        <target state="translated">Artık kullanılmayan anahtar türetme işlevini kullanma</target>
-        <note />
-      </trans-unit>
-      <trans-unit id="DoNotUseObsoleteKDFAlgorithmDescription">
-        <source>Password-based key derivation should use PBKDF2 with SHA-2. Avoid using PasswordDeriveBytes since it generates a PBKDF1 key. Avoid using Rfc2898DeriveBytes.CryptDeriveKey since it doesn't use the iteration count or salt.</source>
-        <target state="translated">Parola tabanlı anahtar türetme SHA-2 ile PBKDF2 kullanmalıdır. Bir PBKDF1 anahtarı ürettiğinden PasswordDeriveBytes kullanmaktan kaçının. Yineleme sayısı veya güvenlik dizisi kullanmadığından Rfc2898DeriveBytes.CryptDeriveKey kullanmaktan kaçının.</target>
-        <note />
-      </trans-unit>
-      <trans-unit id="DoNotUseObsoleteKDFAlgorithmMessage">
-        <source>Call to obsolete key derivation function {0}.{1}</source>
-        <target state="translated">Artık kullanılmayan {0}.{1} anahtar türetme işlevine çağrı</target>
-        <note />
-      </trans-unit>
-      <trans-unit id="DoNotUseSHA1">
-        <source>Do not use insecure cryptographic algorithm SHA1.</source>
-        <target state="translated">Güvenli olmayan SHA1 kriptografik algoritmasını kullanmayın.</target>
-        <note />
-      </trans-unit>
-      <trans-unit id="DoNotUseSHA1Description">
-        <source>This type implements SHA1, a cryptographically insecure hashing function. Hash collisions are computationally feasible for the SHA-1 and SHA-0 algorithms. Replace this usage with a SHA-2 family hash algorithm (SHA512, SHA384, SHA256).</source>
-        <target state="translated">Bu tür, kriptografik olarak güvenli olmayan bir karma işlevi olan SHA1 uygular. SHA-1 ve SHA-0 algoritmaları için karma çakışmaları işlemsel olarak uygundur. Bu kullanımı bir SHA-2 aile karma algoritmasıyla (SHA512, SHA384, SHA256) değiştirin.</target>
-        <note />
-      </trans-unit>
-      <trans-unit id="DoNotUseWeakCryptographicAlgorithms">
-        <source>Do Not Use Weak Cryptographic Algorithms</source>
-        <target state="translated">Zayıf Kriptografik Algoritmalar Kullanma</target>
-        <note />
-      </trans-unit>
-      <trans-unit id="DoNotUseWeakCryptographicAlgorithmsDescription">
-        <source>Cryptographic algorithms degrade over time as attacks become for advances to attacker get access to more computation. Depending on the type and application of this cryptographic algorithm, further degradation of the cryptographic strength of it may allow attackers to read enciphered messages, tamper with enciphered  messages, forge digital signatures, tamper with hashed content, or otherwise compromise any cryptosystem based on this algorithm. Replace encryption uses with the AES algorithm (AES-256, AES-192 and AES-128 are acceptable) with a key length greater than or equal to 128 bits. Replace hashing uses with a hashing function in the SHA-2 family, such as SHA-2 512, SHA-2 384, or SHA-2 256.</source>
-        <target state="translated">Saldırgan daha fazla işlem erişimi elde ettikçe kriptografik algoritmalar zaman içinde zayıflar. Bu kriptografik algoritmanın türü ve uygulamasına bağlı olarak, kriptografik gücün daha da zayıflatılması saldırganların şifrelenmiş iletileri okumasına, şifrelenmiş iletilen üzerinde oynamasına, dijital imza sahteciliği yapmasına, karma içerik üzerinde oynamasına veya bu algoritmayı temel alan herhangi bir kriptosistemin güvenliğini bozmasına neden olabilir. AES algoritması (AES-256, AES-192 ve AES-128 kabul edilebilir) ile şifreleme kullanımlarını 128 bit veya daha büyük bir anahtar uzunluğuyla değiştirin. Karma kullanımlarını SHA-2 512, SHA-2 384 veya SHA-2 256 gibi SHA-2 ailesindeki bir karma işleviyle değiştirin.</target>
-        <note />
-      </trans-unit>
-      <trans-unit id="DoNotUseWeakCryptographicAlgorithmsMessage">
-        <source>{0} uses a weak cryptographic algorithm {1}</source>
-        <target state="translated">{0} zayıf {1} kriptografik algoritmasını kullanıyor</target>
-        <note />
-      </trans-unit>
-      <trans-unit id="DoNotUseWeakKDFAlgorithm">
-        <source>Do Not Use Weak Key Derivation Function Algorithm</source>
-        <target state="translated">Zayıf Anahtar Türetme İşlevi Algoritmasını Kullanma</target>
-        <note />
-      </trans-unit>
-      <trans-unit id="DoNotUseWeakKDFAlgorithmDescription">
-        <source>Some implementations of the Rfc2898DeriveBytes class allow for a hash algorithm to be specified in a constructor parameter or overwritten in the HashAlgorithm property. If a hash algorithm is specified, then it should be SHA-256 or higher.</source>
-        <target state="translated">Rfc2898DeriveBytes sınıfının bazı uygulamaları, bir karma algoritması değerinin oluşturucu parametresinde belirtilmesine veya HashAlgorithm özelliğinde üzerine yazılmasına olanak sağlar. Bir karma algoritması belirtilirse SHA-256 veya üzeri olmalıdır.</target>
-        <note />
-      </trans-unit>
-      <trans-unit id="DoNotUseWeakKDFAlgorithmMessage">
-        <source>{0} created with a weak hash algorithm. Use SHA256, SHA384, or SHA512 to create a strong key from a password</source>
-        <target state="translated">{0} zayıf bir karma algoritmasıyla oluşturuldu. Paroladan güçlü bir anahtar oluşturmak için SHA256, SHA384 veya SHA512 kullanın</target>
-        <note />
-      </trans-unit>
-      <trans-unit id="DoNotUseWeakKDFInsufficientIterationCountDescription">
-        <source>When deriving cryptographic keys from user-provided inputs such as password, use sufficient iteration count (at least 100k).</source>
-        <target state="translated">Parola gibi kullanıcı tarafından sağlanan girişlerden şifreleme anahtarları türetirken, yeterli sayıda yineleme (en az 100.000) kullanın.</target>
-        <note />
-      </trans-unit>
-      <trans-unit id="DoNotUseXslTransform">
-        <source>Do Not Use XslTransform</source>
-        <target state="translated">XslTransform Kullanma</target>
-        <note />
-      </trans-unit>
-      <trans-unit id="DoNotUseXslTransformMessage">
-        <source>Do not use XslTransform. It does not restrict potentially dangerous external references.</source>
-        <target state="translated">XslTransform kullanmayın. Tehlikeli olabilecek dış başvuruları kısıtlamaz.</target>
-        <note />
-      </trans-unit>
-      <trans-unit id="HardCodedSecurityProtocolMessage">
-        <source>Avoid hardcoding SecurityProtocolType {0}, and instead use SecurityProtocolType.SystemDefault to allow the operating system to choose the best Transport Layer Security protocol to use.</source>
-        <target state="translated">SecurityProtocolType {0} değerini sabit kodlamaktan kaçının ve bunun yerine işletim sisteminin kullanılacak en iyi Aktarım Katmanı Güvenlik protokolünü seçmesine izin vermek için SecurityProtocolType.SystemDefault kullanın.</target>
-        <note />
-      </trans-unit>
-      <trans-unit id="HardCodedSecurityProtocolTitle">
-        <source>Avoid hardcoding SecurityProtocolType value</source>
-        <target state="translated">SecurityProtocolType değerini sabit kodlamaktan kaçının</target>
-        <note />
-      </trans-unit>
-      <trans-unit id="MaybeInstallRootCert">
-        <source>Ensure Certificates Are Not Added To Root Store</source>
-        <target state="translated">Sertifikaların Kök Depoya Eklenmediğinden Emin Olun</target>
-        <note />
-      </trans-unit>
-      <trans-unit id="MaybeInstallRootCertMessage">
-        <source>Adding certificates to the operating system's trusted root certificates is insecure. Ensure that the target store is not root store.</source>
-        <target state="translated">Sertifikaların, işletim sisteminin güvenilen kök sertifikalarına eklenmesi güvenli değildir. Hedef deponun kök depo olmadığından emin olun.</target>
-        <note />
-      </trans-unit>
-      <trans-unit id="MaybeUseSecureCookiesASPNetCore">
-        <source>Ensure Use Secure Cookies In ASP.Net Core</source>
-        <target state="translated">ASP.Net Core içinde Güvenli Tanımlama Bilgileri Kullanılmasını Sağla</target>
-        <note />
-      </trans-unit>
-      <trans-unit id="MaybeUseSecureCookiesASPNetCoreMessage">
-        <source>Ensure that CookieOptions.Secure = true when setting a cookie</source>
-        <target state="translated">Tanımlama bilgisi ayarlanırken CookieOptions.Secure = true olduğundan emin olun</target>
-        <note />
-      </trans-unit>
-      <trans-unit id="MaybeUseWeakKDFInsufficientIterationCount">
-        <source>Ensure Sufficient Iteration Count When Using Weak Key Derivation Function</source>
-        <target state="translated">Zayıf Anahtar Türetme İşlevini Kullanırken Yeterli Sayıda Yineleme Sağlayın</target>
-        <note />
-      </trans-unit>
-      <trans-unit id="MaybeUseWeakKDFInsufficientIterationCountMessage">
-        <source>Ensure that the iteration count is at least {0} when deriving a cryptographic key from a password. By default, Rfc2898DeriveByte's IterationCount is only 1000</source>
-        <target state="translated">Bir paroladan şifreleme anahtarı türetirken yineleme sayısının en az {0} olduğundan emin olun. Varsayılan olarak, Rfc2898DeriveByte'ın IterationCount değeri yalnızca 1000'dir</target>
-        <note />
-      </trans-unit>
-      <trans-unit id="SetViewStateUserKey">
-        <source>Set ViewStateUserKey For Classes Derived From Page</source>
-        <target state="translated">Sayfadan Türetilen Sınıflar için ViewStateUserKey Ayarlayın</target>
-        <note />
-      </trans-unit>
-      <trans-unit id="SetViewStateUserKeyDescription">
-        <source>Setting the ViewStateUserKey property can help you prevent attacks on your application by allowing you to assign an identifier to the view-state variable for individual users so that they cannot use the variable to generate an attack. Otherwise, there will be cross-site request forgery vulnerabilities.</source>
-        <target state="translated">ViewStateUserKey özelliğini ayarlamak, görüntüleme durumu değişkenine tanımlayıcı atayarak kullanıcıların bu değişkeni uygulamanıza saldırı oluşturmak üzere kullanmasını önlemeye yardımcı olabilir. Aksi halde siteler arası istek sahteciliği güvenlik açıkları meydana gelir.</target>
-        <note />
-      </trans-unit>
-      <trans-unit id="SetViewStateUserKeyMessage">
-        <source>The class {0} derived from System.Web.UI.Page does not set the ViewStateUserKey property in the OnInit method or Page_Init method</source>
-        <target state="translated">System.Web.UI.Page sınıfından türetilen {0} sınıfı OnInit metodunda veya Page_Init metodunda ViewStateUserKey özelliğini ayarlamıyor</target>
-        <note />
-      </trans-unit>
-      <trans-unit id="UseContainerLevelAccessPolicy">
-        <source>Use Container Level Access Policy</source>
-        <target state="translated">Kapsayıcı Düzeyinde Erişim İlkesi Kullan</target>
-        <note />
-      </trans-unit>
-      <trans-unit id="UseContainerLevelAccessPolicyDescription">
-        <source>No access policy identifier is specified, making tokens non-revocable.</source>
-        <target state="translated">Erişim ilkesi tanımlayıcısı belirtilmediğinden belirteçler iptal edilemez.</target>
-        <note />
-      </trans-unit>
-      <trans-unit id="UseContainerLevelAccessPolicyMessage">
-        <source>Consider using Azure's role-based access control instead of a Shared Access Signature (SAS) if possible. If you still need to use a SAS, use a container-level access policy when creating a SAS</source>
-        <target state="translated">Mümkünse Paylaşılan Erişim İmzası (SAS) yerine Azure'un rol tabanlı erişim denetimini kullanmayı düşünün. Yine de SAS kullanmanız gerekiyorsa, SAS oluştururken kapsayıcı düzeyinde bir erişim ilkesi kullanın</target>
+        <target state="new">Use ordinal stringcomparison</target>
         <note />
       </trans-unit>
       <trans-unit id="UseRSAWithSufficientKeySize">
         <source>Use Rivest–Shamir–Adleman (RSA) Algorithm With Sufficient Key Size</source>
-        <target state="translated">Yeterli Anahtar Boyutuna Sahip Rivest–Shamir–Adleman (RSA) Algoritmasını Kullan</target>
+        <target state="new">Use Rivest–Shamir–Adleman (RSA) Algorithm With Sufficient Key Size</target>
         <note />
       </trans-unit>
       <trans-unit id="UseRSAWithSufficientKeySizeDescription">
         <source>Encryption algorithms are vulnerable to brute force attacks when too small a key size is used.</source>
-        <target state="translated">Çok küçük boyutlu bir anahtar kullanıldığında şifreleme algoritmaları deneme yanılma saldırılarına karşı savunmasız durumda kalır.</target>
+        <target state="new">Encryption algorithms are vulnerable to brute force attacks when too small a key size is used.</target>
         <note />
       </trans-unit>
       <trans-unit id="UseRSAWithSufficientKeySizeMessage">
         <source>Asymmetric encryption algorithm {0}'s key size is less than 2048. Switch to an RSA with at least 2048 key size, ECDH or ECDSA algorithm instead.</source>
-        <target state="translated">Asimetrik şifreleme algoritması {0} anahtar boyutu 2048'den az. Bunun yerine en az 2048 anahtar boyutuna, ECDH veya ECDSA algoritmasına sahip bir RSA'ya geçiş yapın.</target>
+        <target state="new">Asymmetric encryption algorithm {0}'s key size is less than 2048. Switch to an RSA with at least 2048 key size, ECDH or ECDSA algorithm instead.</target>
         <note />
       </trans-unit>
       <trans-unit id="UseSecureCookiesASPNetCoreDescription">
         <source>Applications available over HTTPS must use secure cookies.</source>
-        <target state="translated">HTTPS üzerinden kullanılabilen uygulamalar güvenli tanımlama bilgileri kullanmalıdır.</target>
+        <target state="new">Applications available over HTTPS must use secure cookies.</target>
         <note />
       </trans-unit>
       <trans-unit id="UseSharedAccessProtocolHttpsOnly">
         <source>Use SharedAccessProtocol HttpsOnly</source>
-        <target state="translated">SharedAccessProtocol HttpsOnly Kullan</target>
+        <target state="new">Use SharedAccessProtocol HttpsOnly</target>
         <note />
       </trans-unit>
       <trans-unit id="UseSharedAccessProtocolHttpsOnlyDescription">
         <source>HTTPS encrypts network traffic. Use HttpsOnly, rather than HttpOrHttps, to ensure network traffic is always encrypted to help prevent disclosure of sensitive data.</source>
-        <target state="translated">HTTPS ağ trafiğini şifreler. Hassas verilerin açıklanmasını önlemeye yardımcı olmak için, ağ trafiğinin her zaman şifrelenmesini sağlamak amacıyla HttpOrHttps yerine HttpsOnly kullanın.</target>
+        <target state="new">HTTPS encrypts network traffic. Use HttpsOnly, rather than HttpOrHttps, to ensure network traffic is always encrypted to help prevent disclosure of sensitive data.</target>
         <note />
       </trans-unit>
       <trans-unit id="UseSharedAccessProtocolHttpsOnlyMessage">
         <source>Consider using Azure's role-based access control instead of a Shared Access Signature (SAS) if possible. If you still need to use a SAS, specify SharedAccessProtocol.HttpsOnly</source>
-        <target state="translated">Mümkünse Paylaşılan Erişim İmzası (SAS) yerine Azure'un rol tabanlı erişim denetimini kullanmayı düşünün. Yine de SAS kullanmanız gerekiyorsa, SharedAccessProtocol.HttpsOnly belirtin</target>
+        <target state="new">Consider using Azure's role-based access control instead of a Shared Access Signature (SAS) if possible. If you still need to use a SAS, specify SharedAccessProtocol.HttpsOnly</target>
         <note />
       </trans-unit>
       <trans-unit id="UseXmlReaderDescription">
         <source>Processing XML from untrusted data may load dangerous external references, which should be restricted by using an XmlReader with a secure resolver or with DTD processing disabled.</source>
-        <target state="translated">Güvenilmeyen verilerden XML işlenirse tehlikeli dış başvurular yüklenebilir. Bunun, güvenli bir çözümleyicisi olan bir XmlReader kullanılarak veya DTD işleme devre dışı bırakılarak kısıtlanması gerekir.</target>
+        <target state="new">Processing XML from untrusted data may load dangerous external references, which should be restricted by using an XmlReader with a secure resolver or with DTD processing disabled.</target>
         <note />
       </trans-unit>
       <trans-unit id="UseXmlReaderForDataSetReadXml">
         <source>Use XmlReader For DataSet Read Xml</source>
-        <target state="translated">DataSet Xml'i Okuma için XmlReader kullan</target>
+        <target state="new">Use XmlReader For DataSet Read Xml</target>
         <note />
       </trans-unit>
       <trans-unit id="UseXmlReaderForDeserialize">
         <source>Use XmlReader For Deserialize</source>
-        <target state="translated">Seri Halden Çıkarma için XmlReader kullan</target>
+        <target state="new">Use XmlReader For Deserialize</target>
         <note />
       </trans-unit>
       <trans-unit id="UseXmlReaderForSchemaRead">
         <source>Use XmlReader For Schema Read</source>
-        <target state="translated">Şema Okuma için XmlReader kullan</target>
+        <target state="new">Use XmlReader For Schema Read</target>
         <note />
       </trans-unit>
       <trans-unit id="UseXmlReaderForValidatingReader">
         <source>Use XmlReader For Validating Reader</source>
-        <target state="translated">Okuyucuyu Doğrulamak için XmlReader kullan</target>
+        <target state="new">Use XmlReader For Validating Reader</target>
         <note />
       </trans-unit>
       <trans-unit id="UseXmlReaderForXPathDocument">
         <source>Use XmlReader For XPathDocument</source>
-        <target state="translated">XPathDocument için XmlReader kullan</target>
+        <target state="new">Use XmlReader For XPathDocument</target>
         <note />
       </trans-unit>
       <trans-unit id="UseXmlReaderMessage">
         <source>This overload of the {0}.{1} method is potentially unsafe, use an overload that takes a XmlReader instance instead</source>
-        <target state="translated">{0}.{1} yönteminin bu aşırı yüklemesi güvenli olmayabilir. Bunun yerine bir XmlReader örneğini alan bir aşırı yükleme kullanın</target>
-        <note />
-      </trans-unit>
-      <trans-unit id="DoNotCreateTasksWithoutPassingATaskSchedulerTitle">
-        <source>Do not create tasks without passing a TaskScheduler</source>
-        <target state="translated">Bir TaskScheduler geçirmeden bir görev oluşturmayın</target>
-        <note />
-      </trans-unit>
-      <trans-unit id="DoNotCreateTasksWithoutPassingATaskSchedulerDescription">
-        <source>Do not create tasks unless you are using one of the overloads that takes a TaskScheduler. The default is to schedule on TaskScheduler.Current, which would lead to deadlocks. Either use TaskScheduler.Default to schedule on the thread pool, or explicitly pass TaskScheduler.Current to make your intentions clear.</source>
-        <target state="translated">Bir TaskScheduler kabul eden aşırı yüklerden birini kullanmıyorsanız görev oluşturmayın. Varsayılan, TaskScheduler.Current üzerinde zamanlamaktır. Bu kilitlenmelere neden olur. İş parçacığı havuzunda zamanlamak için TaskScheduler.Default kullanın veya amacınızı açıklamak için açıkça TaskScheduler.Current geçirin.</target>
-        <note />
-      </trans-unit>
-      <trans-unit id="DoNotCreateTasksWithoutPassingATaskSchedulerMessage">
-        <source>Do not create tasks without passing a TaskScheduler</source>
-        <target state="translated">Bir TaskScheduler geçirmeden bir görev oluşturmayın</target>
+        <target state="new">This overload of the {0}.{1} method is potentially unsafe, use an overload that takes a XmlReader instance instead</target>
         <note />
       </trans-unit>
     </body>

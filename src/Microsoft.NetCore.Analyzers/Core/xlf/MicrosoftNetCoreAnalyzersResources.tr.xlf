--- conflicted
+++ resolved
@@ -142,7 +142,6 @@
         <target state="translated">Eylem metodu {0} için HTTP isteği türünün açık olarak belirtilmesi gerekir</target>
         <note />
       </trans-unit>
-<<<<<<< HEAD
       <trans-unit id="MaybeDisableHttpClientCRLCheck">
         <source>Ensure HttpClient certificate revocation list check is not disabled</source>
         <target state="new">Ensure HttpClient certificate revocation list check is not disabled</target>
@@ -151,7 +150,8 @@
       <trans-unit id="MaybeDisableHttpClientCRLCheckMessage">
         <source>HttpClient may be created without enabling CheckCertificateRevocationList</source>
         <target state="new">HttpClient may be created without enabling CheckCertificateRevocationList</target>
-=======
+        <note />
+      </trans-unit>
       <trans-unit id="DoNotUseCountAsyncWhenAnyAsyncCanBeUsedDescription">
         <source>For non-empty collections, CountAsync() and LongCountAsync() enumerate the entire sequence, while AnyAsync() stops at the first item or the first item that satisfies a condition.</source>
         <target state="translated">Boş olmayan koleksiyonlarda CountAsync() ve LongCountAsync() dizinin tamamını numaralandırır. AnyAsync() ise ilk öğede veya koşulu karşılayan ilk öğede durur.</target>
@@ -180,7 +180,6 @@
       <trans-unit id="DoNotUseCountWhenAnyCanBeUsedTitle">
         <source>Do not use Count() or LongCount() when Any() can be used</source>
         <target state="translated">Any() kullanılabiliyorsa Count() veya LongCount() kullanma</target>
->>>>>>> 69f61aa0
         <note />
       </trans-unit>
       <trans-unit id="ReviewSQLQueriesForSecurityVulnerabilitiesDescription">

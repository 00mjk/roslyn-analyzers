﻿<?xml version="1.0" encoding="utf-8"?>
<xliff xmlns="urn:oasis:names:tc:xliff:document:1.2" xmlns:xsi="http://www.w3.org/2001/XMLSchema-instance" version="1.2" xsi:schemaLocation="urn:oasis:names:tc:xliff:document:1.2 xliff-core-1.2-transitional.xsd">
  <file datatype="xml" source-language="en" target-language="ja" original="../MicrosoftNetCoreAnalyzersResources.resx">
    <body>
      <trans-unit id="DoNotUseUnsafeDllImportSearchPath">
        <source>Do not use unsafe DllImportSearchPath value</source>
        <target state="new">Do not use unsafe DllImportSearchPath value</target>
        <note />
      </trans-unit>
      <trans-unit id="DoNotUseUnsafeDllImportSearchPathDescription">
        <source>There could be a malicious DLL in the default DLL search directories. Or, depending on where your application is run from, there could be a malicious DLL in the application's directory. Use a DllImportSearchPath value that specifies an explicit search path instead. The DllImportSearchPath flags that this rule looks for can be configured in .editorconfig.</source>
        <target state="new">There could be a malicious DLL in the default DLL search directories. Or, depending on where your application is run from, there could be a malicious DLL in the application's directory. Use a DllImportSearchPath value that specifies an explicit search path instead. The DllImportSearchPath flags that this rule looks for can be configured in .editorconfig.</target>
        <note />
      </trans-unit>
      <trans-unit id="DoNotUseUnsafeDllImportSearchPathMessage">
        <source>Use of unsafe DllImportSearchPath value {0}</source>
        <target state="new">Use of unsafe DllImportSearchPath value {0}</target>
        <note />
      </trans-unit>
      <trans-unit id="JsonNetInsecureSerializerMessage">
        <source>When deserializing untrusted input, allowing arbitrary types to be deserialized is insecure. When using deserializing JsonSerializer, use TypeNameHandling.None, or for values other than None, restrict deserialized types with a SerializationBinder.</source>
        <target state="new">When deserializing untrusted input, allowing arbitrary types to be deserialized is insecure. When using deserializing JsonSerializer, use TypeNameHandling.None, or for values other than None, restrict deserialized types with a SerializationBinder.</target>
        <note />
      </trans-unit>
      <trans-unit id="JsonNetInsecureSerializerTitle">
        <source>Do not deserialize with JsonSerializer using an insecure configuration</source>
        <target state="new">Do not deserialize with JsonSerializer using an insecure configuration</target>
        <note />
      </trans-unit>
      <trans-unit id="JsonNetMaybeInsecureSerializerMessage">
        <source>When deserializing untrusted input, allowing arbitrary types to be deserialized is insecure. When using deserializing JsonSerializer, use TypeNameHandling.None, or for values other than None, restrict deserialized types with a SerializationBinder.</source>
        <target state="new">When deserializing untrusted input, allowing arbitrary types to be deserialized is insecure. When using deserializing JsonSerializer, use TypeNameHandling.None, or for values other than None, restrict deserialized types with a SerializationBinder.</target>
        <note />
      </trans-unit>
      <trans-unit id="JsonNetMaybeInsecureSerializerTitle">
        <source>Ensure that JsonSerializer has a secure configuration when deserializing</source>
        <target state="new">Ensure that JsonSerializer has a secure configuration when deserializing</target>
        <note />
      </trans-unit>
      <trans-unit id="MissHttpVerbAttribute">
        <source>Miss HttpVerb Attribute for action methods</source>
        <target state="new">Miss HttpVerb Attribute for action methods</target>
        <note />
      </trans-unit>
      <trans-unit id="MissHttpVerbAttributeMessage">
        <source>Action method {0} needs to specify the Http request kind explictly</source>
        <target state="new">Action method {0} needs to specify the Http request kind explictly</target>
        <note />
      </trans-unit>
      <trans-unit id="ReviewSQLQueriesForSecurityVulnerabilitiesDescription">
        <source>SQL queries that directly use user input can be vulnerable to SQL injection attacks. Review this SQL query for potential vulnerabilities, and consider using a parameterized SQL query.</source>
        <target state="translated">ユーザー入力を直接使用する SQL クエリは、SQL インジェクション攻撃に対して脆弱である可能性があります。この SQL クエリをレビューして潜在的な脆弱性を確認し、パラメーター化された SQL クエリの使用を検討してください。</target>
        <note />
      </trans-unit>
      <trans-unit id="ReviewSQLQueriesForSecurityVulnerabilitiesMessageNoNonLiterals">
        <source>Review if the query string passed to '{0}' in '{1}', accepts any user input.</source>
        <target state="translated">'{1}' の '{0}' に渡されたクエリ文字列が任意のユーザー入力を受け入れるかどうかを確認します。</target>
        <note />
      </trans-unit>
      <trans-unit id="ReviewSQLQueriesForSecurityVulnerabilitiesTitle">
        <source>Review SQL queries for security vulnerabilities</source>
        <target state="translated">SQL クエリのセキュリティ脆弱性を確認</target>
        <note />
      </trans-unit>
      <trans-unit id="CategoryReliability">
        <source>Reliability</source>
        <target state="translated">信頼性</target>
        <note />
      </trans-unit>
      <trans-unit id="DoNotCallToImmutableCollectionOnAnImmutableCollectionValueTitle">
        <source>Do not call ToImmutableCollection on an ImmutableCollection value</source>
        <target state="translated">ImmutableCollection 値で ToImmutableCollection を呼び出さないでください</target>
        <note />
      </trans-unit>
      <trans-unit id="DoNotCallToImmutableCollectionOnAnImmutableCollectionValueMessage">
        <source>Do not call {0} on an {1} value</source>
        <target state="translated">{1} 値で {0} を呼び出さないでください</target>
        <note />
      </trans-unit>
      <trans-unit id="RemoveRedundantCall">
        <source>Remove redundant call</source>
        <target state="translated">冗長な呼び出しを削除する</target>
        <note />
      </trans-unit>
      <trans-unit id="PInvokesShouldNotBeVisibleTitle">
        <source>P/Invokes should not be visible</source>
        <target state="translated">P/Invokes は参照可能にすることはできません</target>
        <note />
      </trans-unit>
      <trans-unit id="PInvokesShouldNotBeVisibleDescription">
        <source>A public or protected method in a public type has the System.Runtime.InteropServices.DllImportAttribute attribute (also implemented by the Declare keyword in Visual Basic). Such methods should not be exposed.</source>
        <target state="translated">パブリック型にあるパブリック メソッドまたは保護されたメソッドには、System.Runtime.InteropServices.DllImportAttribute 属性 (Visual Basic では、Declare キーワードによっても実装されています) があります。このようなメソッドは公開しないでください。</target>
        <note />
      </trans-unit>
      <trans-unit id="PInvokesShouldNotBeVisibleMessage">
        <source>P/Invoke method '{0}' should not be visible</source>
        <target state="translated">P/Invoke メソッド '{0}' は参照可能にすることはできません</target>
        <note />
      </trans-unit>
      <trans-unit id="PInvokeDeclarationsShouldBePortableTitle">
        <source>PInvoke declarations should be portable</source>
        <target state="translated">PInvoke 宣言はポータブルでなければなりません</target>
        <note />
      </trans-unit>
      <trans-unit id="PInvokeDeclarationsShouldBePortableDescription">
        <source>This rule evaluates the size of each parameter and the return value of a P/Invoke, and verifies that the size of the parameter is correct when marshaled to unmanaged code on 32-bit and 64-bit operating systems.</source>
        <target state="translated">この規則では、各パラメーターのサイズと P/Invoke の戻り値を評価し、32 ビットおよび 64 ビットのオペレーティング システム上のアンマネージ コードにマーシャリングされた場合にパラメーターのサイズが正しいことを確認します。</target>
        <note />
      </trans-unit>
      <trans-unit id="PInvokeDeclarationsShouldBePortableMessageParameter">
        <source>As it is declared in your code, parameter {0} of P/Invoke {1} will be {2} bytes wide on {3} platforms. This is not correct, as the actual native declaration of this API indicates it should be {4} bytes wide on {3} platforms. Consult the MSDN Platform SDK documentation for help determining what data type should be used instead of {5}.</source>
        <target state="translated">コードで宣言されているとおり、P/Invoke {1} のパラメーター {0} は {3} プラットフォームで {2} バイトになります。この API の実際のネイティブ宣言は {3} プラットフォームで {4} バイトでなければならないことを示しているため、この状態は正しくありません。{5} の代わりにどのデータ型を使用する必要があるかを判断するには、MSDN のプラットフォーム SDK ドキュメントを参照してください。</target>
        <note />
      </trans-unit>
      <trans-unit id="PInvokeDeclarationsShouldBePortableMessageReturn">
        <source>As it is declared in your code, the return type of P/Invoke {0} will be {1} bytes wide on {2} platforms. This is not correct, as the actual native declaration of this API indicates it should be {3} bytes wide on {2} platforms. Consult the MSDN Platform SDK documentation for help determining what data type should be used instead of {4}.</source>
        <target state="translated">コードで宣言されているとおり、P/Invoke {0} の戻り値の型は {2} プラットフォームで {1} バイトになります。この API の実際のネイティブ宣言は {2} プラットフォームで {3} バイトでなければならないことを示しているため、この状態は正しくありません。{4} の代わりにどのデータ型を使用する必要があるかを判断するには、MSDN のプラットフォーム SDK ドキュメントを参照してください。</target>
        <note />
      </trans-unit>
      <trans-unit id="SpecifyMarshalingForPInvokeStringArgumentsTitle">
        <source>Specify marshaling for P/Invoke string arguments</source>
        <target state="translated">P/Invoke 文字列引数に対してマーシャリングを指定します</target>
        <note />
      </trans-unit>
      <trans-unit id="SpecifyMarshalingForPInvokeStringArgumentsDescription">
        <source>A platform invoke member allows partially trusted callers, has a string parameter, and does not explicitly marshal the string. This can cause a potential security vulnerability.</source>
        <target state="translated">プラットフォーム呼び出しメンバーは、部分的に信頼された呼び出し元を許可し、文字列パラメーターを持ち、文字列を明示的にはマーシャリングしません。このために、セキュリティの脆弱性が生じる場合があります。</target>
        <note />
      </trans-unit>
      <trans-unit id="SpecifyMarshalingForPInvokeStringArgumentsMessageParameter">
        <source>To reduce security risk, marshal parameter {0} as Unicode, by setting DllImport.CharSet to CharSet.Unicode, or by explicitly marshaling the parameter as UnmanagedType.LPWStr. If you need to marshal this string as ANSI or system-dependent, set BestFitMapping=false; for added security, also set ThrowOnUnmappableChar=true.</source>
        <target state="translated">セキュリティ上の問題を軽減するには、DllImport.CharSet を CharSet.Unicode に設定するか、またはパラメーターを明示的に UnmanagedType.LPWStr としてマーシャリングすることで、パラメーター {0} を Unicode としてマーシャリングします。この文字列を ANSI またはシステム依存としてマーシャリングする必要がある場合は、セキュリティ強化のために BestFitMapping=false と設定し、さらに ThrowOnUnmappableChar=true と設定します。</target>
        <note />
      </trans-unit>
      <trans-unit id="SpecifyMarshalingForPInvokeStringArgumentsMessageField">
        <source>To reduce security risk, marshal field {0} as Unicode, by setting StructLayout.CharSet on {1} to CharSet.Unicode, or by explicitly marshaling the field as UnmanagedType.LPWStr. If you need to marshal this string as ANSI or system-dependent, use the BestFitMapping attribute to turn best-fit mapping off, and for added security, ensure ThrowOnUnmappableChar is on.</source>
        <target state="translated">セキュリティ上の問題を軽減するには、{1} の StructLayout.CharSet on を CharSet.Unicode に設定するか、またはフィールドを明示的に UnmanagedType.LPWStr としてマーシャリングすることで、フィールド {0} を Unicode としてマーシャリングします。この文字列を ANSI またはシステム依存としてマーシャリングする必要がある場合は、BestFitMapping 属性を使用して最適なマッピングを無効にし、セキュリティ強化のために ThrowOnUnmappableChar が有効に設定されていることを確認します。</target>
        <note />
      </trans-unit>
      <trans-unit id="SpecifyMarshalingForPInvokeStringArgumentsMessageParameterImplicitAnsi">
        <source>To reduce security risk, marshal parameter {0} as Unicode, by setting DllImport.CharSet to CharSet.Unicode, or by explicitly marshaling the parameter as UnmanagedType.LPWStr. If you need to marshal this string as ANSI or system-dependent, specify MarshalAs explicitly, and set BestFitMapping=false; for added security, also set ThrowOnUnmappableChar=true.</source>
        <target state="translated">セキュリティ上の問題を軽減するには、DllImport.CharSet を CharSet.Unicode に設定するか、またはパラメーターを明示的に UnmanagedType.LPWStr としてマーシャリングすることで、パラメーター {0} を Unicode としてマーシャリングします。この文字列を ANSI またはシステム依存としてマーシャリングする必要がある場合は、MarshalAs を明示的に指定し、セキュリティ強化のために BestFitMapping=false と設定し、さらに ThrowOnUnmappableChar=true と設定します。</target>
        <note />
      </trans-unit>
      <trans-unit id="SpecifyMarshalingForPInvokeStringArgumentsMessageFieldImplicitAnsi">
        <source>To reduce security risk, marshal field {0} as Unicode, by setting StructLayout.CharSet on {1} to CharSet.Unicode, or by explicitly marshaling the field as UnmanagedType.LPWStr. If you need to marshal this string as ANSI or system-dependent, specify MarshalAs explicitly, use the BestFitMapping attribute to turn best-fit mapping off, and for added security, to turn ThrowOnUnmappableChar on.</source>
        <target state="translated">セキュリティ上の問題を軽減するには、{1} の StructLayout.CharSet on を CharSet.Unicode に設定するか、またはフィールドを明示的に UnmanagedType.LPWStr としてマーシャリングすることで、フィールド {0} を Unicode としてマーシャリングします。この文字列を ANSI またはシステム依存としてマーシャリングする必要がある場合は、MarshalAs を明示的に指定し、BestFitMapping 属性を使用して最適なマッピングを無効にし、セキュリティ強化のために ThrowOnUnmappableChar を有効にします。</target>
        <note />
      </trans-unit>
<<<<<<< HEAD
      <trans-unit id="UseAutoValidateAntiforgeryToken">
        <source>Use antiforgery tokens in ASP.NET Core MVC controllers</source>
        <target state="new">Use antiforgery tokens in ASP.NET Core MVC controllers</target>
        <note />
      </trans-unit>
      <trans-unit id="UseAutoValidateAntiforgeryTokenDescription">
        <source>Handling a POST, PUT, PATCH, or DELETE request without validating an antiforgery token may be vulnerable to cross-site request forgery attacks. A cross-site request forgery attack can send malicious requests from an authenticated user to your ASP.NET Core MVC controller.</source>
        <target state="new">Handling a POST, PUT, PATCH, or DELETE request without validating an antiforgery token may be vulnerable to cross-site request forgery attacks. A cross-site request forgery attack can send malicious requests from an authenticated user to your ASP.NET Core MVC controller.</target>
        <note />
      </trans-unit>
      <trans-unit id="UseAutoValidateAntiforgeryTokenMessage">
        <source>Method {0} handles a {1} request without performing CSRF token validation</source>
        <target state="new">Method {0} handles a {1} request without performing CSRF token validation</target>
=======
      <trans-unit id="UseDefaultDllImportSearchPathsAttribute">
        <source>Use DefaultDllImportSearchPaths attribute for P/Invokes</source>
        <target state="new">Use DefaultDllImportSearchPaths attribute for P/Invokes</target>
        <note />
      </trans-unit>
      <trans-unit id="UseDefaultDllImportSearchPathsAttributeDescription">
        <source>By default, P/Invokes using DllImportAttribute probe a number of directories, including the current working directory for the library to load. This can be a security issue for certain applications, leading to DLL hijacking.</source>
        <target state="new">By default, P/Invokes using DllImportAttribute probe a number of directories, including the current working directory for the library to load. This can be a security issue for certain applications, leading to DLL hijacking.</target>
        <note />
      </trans-unit>
      <trans-unit id="UseDefaultDllImportSearchPathsAttributeMessage">
        <source>The method {0} didn't use DefaultDllImportSearchPaths attribute for P/Invokes.</source>
        <target state="new">The method {0} didn't use DefaultDllImportSearchPaths attribute for P/Invokes.</target>
>>>>>>> f152af91
        <note />
      </trans-unit>
      <trans-unit id="UseManagedEquivalentsOfWin32ApiTitle">
        <source>Use managed equivalents of win32 api</source>
        <target state="translated">Win32 API に相当するマネージ API を使用します</target>
        <note />
      </trans-unit>
      <trans-unit id="UseManagedEquivalentsOfWin32ApiDescription">
        <source>An operating system invoke method is defined and a method that has the equivalent functionality is located in the .NET Framework class library.</source>
        <target state="translated">オペレーティング システムの呼び出しメソッドが定義されており、同等の機能を持つメソッドが .NET Framework クラス ライブラリにあります。</target>
        <note />
      </trans-unit>
      <trans-unit id="UseManagedEquivalentsOfWin32ApiMessage">
        <source>Use managed equivalents of win32 api</source>
        <target state="translated">Win32 API に相当するマネージ API を使用します</target>
        <note />
      </trans-unit>
      <trans-unit id="AlwaysConsumeTheValueReturnedByMethodsMarkedWithPreserveSigAttributeTitle">
        <source>Always consume the value returned by methods marked with PreserveSigAttribute</source>
        <target state="translated">PreserveSigAttribute に設定されたメソッドから返される値を常に使用します。</target>
        <note />
      </trans-unit>
      <trans-unit id="AlwaysConsumeTheValueReturnedByMethodsMarkedWithPreserveSigAttributeDescription">
        <source>PreserveSigAttribute indicates that a method will return an HRESULT, rather than throwing an exception. Therefore, it is important to consume the HRESULT returned by the method, so that errors can be detected. Generally, this is done by calling Marshal.ThrowExceptionForHR.</source>
        <target state="translated">PreserveSigAttribute は、メソッドが例外をスローするのではなく HRESULT を返すことを示します。そのため、エラーを検出できるように、メソッドによって返された HRESULT を使用することが重要です。一般に、これは Marshal.ThrowExceptionForHR を呼び出すことによって行われます。</target>
        <note />
      </trans-unit>
      <trans-unit id="AlwaysConsumeTheValueReturnedByMethodsMarkedWithPreserveSigAttributeMessage">
        <source>Consume the hresult returned by method '{0}' and call Marshal.ThrowExceptionForHR.</source>
        <target state="translated">メソッド '{0}' によって返される hresult を使用し、Marshal.ThrowExceptionForHR を呼び出します。</target>
        <note />
      </trans-unit>
      <trans-unit id="MarkBooleanPInvokeArgumentsWithMarshalAsTitle">
        <source>Mark boolean PInvoke arguments with MarshalAs</source>
        <target state="translated">ブール型の PInvoke 引数を MarshalAs に設定します</target>
        <note />
      </trans-unit>
      <trans-unit id="MarkBooleanPInvokeArgumentsWithMarshalAsDescription">
        <source>The Boolean data type has multiple representations in unmanaged code.</source>
        <target state="translated">ブール型には、アンマネージ コードで複数の表現があります。</target>
        <note />
      </trans-unit>
      <trans-unit id="MarkBooleanPInvokeArgumentsWithMarshalAsMessageDefault">
        <source>Add the MarshalAsAttribute to parameter {0} of P/Invoke {1}. If the corresponding unmanaged parameter is a 4-byte Win32 'BOOL', use [MarshalAs(UnmanagedType.Bool)]. For a 1-byte C++ 'bool', use MarshalAs(UnmanagedType.U1).</source>
        <target state="translated">P/Invoke {1} のパラメーター {0} に MarshalAsAttribute を追加します。対応するアンマネージ パラメーターが 4 バイトの Win32 'BOOL' である場合は、[MarshalAs(UnmanagedType.Bool)] を使用してください。1 バイト C++ 'bool' の場合は、MarshalAs(UnmanagedType.U1) を使用してください。</target>
        <note />
      </trans-unit>
      <trans-unit id="MarkBooleanPInvokeArgumentsWithMarshalAsMessageReturn">
        <source>Add the MarshalAsAttribute to the return type of P/Invoke {0}. If the corresponding unmanaged return type is a 4-byte Win32 'BOOL', use MarshalAs(UnmanagedType.Bool). For a 1-byte C++ 'bool', use MarshalAs(UnmanagedType.U1).</source>
        <target state="translated">P/Invoke {0} の戻り値の型に MarshalAsAttribute を追加します。対応するアンマネージ戻り値の型が 4 バイトの Win32 'BOOL' である場合は、MarshalAs(UnmanagedType.Bool) を使用してください。1 バイト C++ 'bool' の場合は、MarshalAs(UnmanagedType.U1) を使用してください。</target>
        <note />
      </trans-unit>
      <trans-unit id="MarkAssembliesWithNeutralResourcesLanguageTitle">
        <source>Mark assemblies with NeutralResourcesLanguageAttribute</source>
        <target state="translated">アセンブリに NeutralResourcesLanguageAttribute を設定します</target>
        <note />
      </trans-unit>
      <trans-unit id="MarkAssembliesWithNeutralResourcesLanguageDescription">
        <source>The NeutralResourcesLanguage attribute informs the ResourceManager of the language that was used to display the resources of a neutral culture for an assembly. This improves lookup performance for the first resource that you load and can reduce your working set.</source>
        <target state="translated">NeutralResourcesLanguage 属性は、アセンブリ用のニュートラル カルチャのリソースを表示するために使用された言語を ResourceManager に通知します。これにより、最初に読み込むリソースのルックアップのパフォーマンスが向上し、ワーキング セットを減らすことができます。</target>
        <note />
      </trans-unit>
      <trans-unit id="MarkAssembliesWithNeutralResourcesLanguageMessage">
        <source>Mark assemblies with NeutralResourcesLanguageAttribute</source>
        <target state="translated">アセンブリに NeutralResourcesLanguageAttribute を設定します</target>
        <note />
      </trans-unit>
      <trans-unit id="AddNonSerializedAttributeCodeActionTitle">
        <source>Add the 'NonSerialized' attribute to this field.</source>
        <target state="translated">このフィールドに、'NonSerialized' 属性を追加します。</target>
        <note />
      </trans-unit>
      <trans-unit id="AddSerializableAttributeCodeActionTitle">
        <source>Add Serializable attribute</source>
        <target state="translated">Serializable 属性を追加する</target>
        <note />
      </trans-unit>
      <trans-unit id="DisposeObjectsBeforeLosingScopeDescription">
        <source>If a disposable object is not explicitly disposed before all references to it are out of scope, the object will be disposed at some indeterminate time when the garbage collector runs the finalizer of the object. Because an exceptional event might occur that will prevent the finalizer of the object from running, the object should be explicitly disposed instead.</source>
        <target state="translated">破棄可能なオブジェクトは、自身へのすべての参照がスコープ外になる前に明示的に破棄されなかった場合、ガベージ コレクターがそのオブジェクトのファイナライザーを実行した際に不特定の時点で破棄されます。ただし例外的なイベントが起こってオブジェクトのファイナライザーの実行が妨げられる場合もあるため、オブジェクトの破棄は明示的に行ってください。</target>
        <note />
      </trans-unit>
      <trans-unit id="DisposeObjectsBeforeLosingScopeMayBeDisposedMessage">
        <source>Use recommended dispose pattern to ensure that object created by '{0}' is disposed on all paths. If possible, wrap the creation within a 'using' statement or a 'using' declaration. Otherwise, use a try-finally pattern, with a dedicated local variable declared before the try region and an unconditional Dispose invocation on non-null value in the 'finally' region, say 'x?.Dispose()'. If the object is explicitly disposed within the try region or the dispose ownership is transfered to another object or method, assign 'null' to the local variable just after such an operation to prevent double dispose in 'finally'.</source>
        <target state="translated">推奨された dispose パターンを使用して、'{0}' が作成したオブジェクトがすべてのパスで破棄されるようにします。可能なら、'using' ステートメントまたは 'using' 宣言内で作成をラップします。または、try-finally パターンを、try 領域の前で宣言された専用のローカル変数と、'finally' 領域の非 null 値での条件なしの Dispose の呼び出し (例: 'x?.Dispose()') とともに使用します。オブジェクトが try 領域内で明示的に破棄されるか、dispose の所有権が他のオブジェクトまたはメソッドに移される場合、その操作のすぐ後で 'null' をローカル変数に割り当てて、'finally' 内での dispose の重複を回避します。</target>
        <note />
      </trans-unit>
      <trans-unit id="DisposeObjectsBeforeLosingScopeMayBeDisposedOnExceptionPathsMessage">
        <source>Use recommended dispose pattern to ensure that object created by '{0}' is disposed on all exception paths. If possible, wrap the creation within a 'using' statement or a 'using' declaration. Otherwise, use a try-finally pattern, with a dedicated local variable declared before the try region and an unconditional Dispose invocation on non-null value in the 'finally' region, say 'x?.Dispose()'. If the object is explicitly disposed within the try region or the dispose ownership is transfered to another object or method, assign 'null' to the local variable just after such an operation to prevent double dispose in 'finally'.</source>
        <target state="translated">推奨された dispose パターンを使用して、'{0}' が作成したオブジェクトがすべての例外パスで破棄されるようにします。可能なら、'using' ステートメントまたは 'using' 宣言内で作成をラップします。または、try-finally パターンを、try 領域の前で宣言された専用のローカル変数と、'finally' 領域の非 null 値での条件なしの Dispose の呼び出し (例: 'x?.Dispose()') とともに使用します。オブジェクトが try 領域内で明示的に破棄されるか、dispose の所有権が他のオブジェクトまたはメソッドに移される場合、その操作のすぐ後で 'null' をローカル変数に割り当てて、'finally' 内での dispose の重複を回避します。</target>
        <note />
      </trans-unit>
      <trans-unit id="DisposeObjectsBeforeLosingScopeNotDisposedMessage">
        <source>Call System.IDisposable.Dispose on object created by '{0}' before all references to it are out of scope.</source>
        <target state="translated">'{0}' が作成したオブジェクトへの参照がすべてスコープ外になる前に、そのオブジェクトの System.IDisposable.Dispose を呼び出してください。</target>
        <note />
      </trans-unit>
      <trans-unit id="DisposeObjectsBeforeLosingScopeNotDisposedOnExceptionPathsMessage">
        <source>Object created by '{0}' is not disposed along all exception paths. Call System.IDisposable.Dispose on the object before all references to it are out of scope.</source>
        <target state="translated">'{0}' に作成されたオブジェクトが破棄されない例外パスがあります。オブジェクトへの参照がすべてスコープ外になる前に、このオブジェクトの System.IDisposable.Dispose を呼び出してください。</target>
        <note />
      </trans-unit>
      <trans-unit id="DisposeObjectsBeforeLosingScopeTitle">
        <source>Dispose objects before losing scope</source>
        <target state="translated">スコープを失う前にオブジェクトを破棄</target>
        <note />
      </trans-unit>
      <trans-unit id="DoNotPassLiteralsAsLocalizedParametersDescription">
        <source>A method passes a string literal as a parameter to a constructor or method in the .NET Framework class library and that string should be localizable. To fix a violation of this rule, replace the string literal with a string retrieved through an instance of the ResourceManager class.</source>
        <target state="translated">メソッドは文字列リテラルをパラメーターとして .NET Framework クラス ライブラリ内のコンストラクターまたはメソッドに渡し、その文字列はローカライズ可能である必要があります。このルールの違反を修正するには、文字列リテラルを、ResourceManager クラスのインスタンスを使用して取得した文字列で置き換えます。</target>
        <note />
      </trans-unit>
      <trans-unit id="DoNotPassLiteralsAsLocalizedParametersMessage">
        <source>Method '{0}' passes a literal string as parameter '{1}' of a call to '{2}'. Retrieve the following string(s) from a resource table instead: "{3}".</source>
        <target state="translated">メソッド '{0}' は、リテラル文字列を '{2}' への呼び出しのパラメーター '{1}' として渡します。これを変更して、リソース テーブルから次の文字列を取得してください: "{3}"</target>
        <note />
      </trans-unit>
      <trans-unit id="DoNotPassLiteralsAsLocalizedParametersTitle">
        <source>Do not pass literals as localized parameters</source>
        <target state="translated">ローカライズされるパラメーターとしてリテラルを渡さない</target>
        <note />
      </trans-unit>
      <trans-unit id="ImplementISerializableCorrectlyDescription">
        <source>To fix a violation of this rule, make the GetObjectData method visible and overridable, and make sure that all instance fields are included in the serialization process or explicitly marked by using the NonSerializedAttribute attribute.</source>
        <target state="translated">このルールの違反を修正するには、GetObjectData メソッドを参照可能およびオーバーライド可能にして、すべてのインスタンス フィールドがシリアル化プロセスに含まれるか、NonSerializedAttribute 属性を使用して明示的にマークされるようにしてください。</target>
        <note />
      </trans-unit>
      <trans-unit id="ImplementISerializableCorrectlyMessageDefault">
        <source>Add an implementation of GetObjectData to type {0}.</source>
        <target state="translated">GetObjectData の実装を型 {0} に追加します。</target>
        <note />
      </trans-unit>
      <trans-unit id="ImplementISerializableCorrectlyMessageMakeOverridable">
        <source>Make {0}.GetObjectData virtual and overridable.</source>
        <target state="translated">{0}.GetObjectData を仮想およびオーバーライド可能にします。</target>
        <note />
      </trans-unit>
      <trans-unit id="ImplementISerializableCorrectlyMessageMakeVisible">
        <source>Increase the accessibility of {0}.GetObjectData so that it is visible to derived types.</source>
        <target state="translated">派生型に公開するため、{0}.GetObjectData のアクセシビリティを上げます。</target>
        <note />
      </trans-unit>
      <trans-unit id="ImplementISerializableCorrectlyTitle">
        <source>Implement ISerializable correctly</source>
        <target state="translated">ISerializable を正しく実装します</target>
        <note />
      </trans-unit>
      <trans-unit id="ImplementSerializationConstructorsCodeActionTitle">
        <source>Implement Serialization constructor</source>
        <target state="translated">シリアル化コンストラクターを実装する</target>
        <note />
      </trans-unit>
      <trans-unit id="ImplementSerializationConstructorsDescription">
        <source>To fix a violation of this rule, implement the serialization constructor. For a sealed class, make the constructor private; otherwise, make it protected.</source>
        <target state="translated">このルールの違反を修正するには、シリアル化コンストラクターを実装します。シール クラスの場合はコンストラクターを private にします。そうでない場合、protected にします。</target>
        <note />
      </trans-unit>
      <trans-unit id="ImplementSerializationConstructorsMessageCreateMagicConstructor">
        <source>Add a constructor to {0} with the following signature: 'protected {0}(SerializationInfo info, StreamingContext context)'.</source>
        <target state="translated">次のシグネチャと共にコンストラクターを {0} に追加します: 'protected {0}(SerializationInfo 情報、StreamingContext コンテキスト)'</target>
        <note />
      </trans-unit>
      <trans-unit id="ImplementSerializationConstructorsMessageMakeSealedMagicConstructorPrivate">
        <source>Declare the serialization constructor of {0}, a sealed type, as private.</source>
        <target state="translated">シールド型である {0} のシリアル化コンストラクターを private として宣言します。</target>
        <note />
      </trans-unit>
      <trans-unit id="ImplementSerializationConstructorsMessageMakeUnsealedMagicConstructorFamily">
        <source>Declare the serialization constructor of {0}, an unsealed type, as protected.</source>
        <target state="translated">アンシールド型である {0} のシリアル化コンストラクターを protected として宣言します。</target>
        <note />
      </trans-unit>
      <trans-unit id="ImplementSerializationConstructorsTitle">
        <source>Implement serialization constructors</source>
        <target state="translated">シリアル化コンストラクターを実装します</target>
        <note />
      </trans-unit>
      <trans-unit id="ImplementSerializationMethodsCorrectlyDescription">
        <source>A method that handles a serialization event does not have the correct signature, return type, or visibility.</source>
        <target state="translated">シリアル化イベントを処理するメソッドには、正しいシグネチャ、戻り値の型、または可視性がありません。</target>
        <note />
      </trans-unit>
      <trans-unit id="ImplementSerializationMethodsCorrectlyMessageGeneric">
        <source>Because {0} is marked with OnSerializing, OnSerialized, OnDeserializing, or OnDeserialized, change its signature so that it is no longer generic.</source>
        <target state="translated">{0} は OnSerializing、OnSerialized、OnDeserializing、または OnDeserialized に設定されているため、ジェネリックにならないようにシグネチャを変更してください。</target>
        <note />
      </trans-unit>
      <trans-unit id="ImplementSerializationMethodsCorrectlyMessageParameters">
        <source>Because {0} is marked with OnSerializing, OnSerialized, OnDeserializing, or OnDeserialized, change its signature so that it takes a single parameter of type 'System.Runtime.Serialization.StreamingContext'.</source>
        <target state="translated">{0} は OnSerializing、OnSerialized、OnDeserializing、または OnDeserialized に設定されているため、'System.Runtime.Serialization.StreamingContext' という型の単一のパラメーターを受け取るようにシグネチャを変更してください。</target>
        <note />
      </trans-unit>
      <trans-unit id="ImplementSerializationMethodsCorrectlyMessageReturnType">
        <source>Because {0} is marked with OnSerializing, OnSerialized, OnDeserializing, or OnDeserialized, change its return type from {1} to void (Sub in Visual Basic).</source>
        <target state="translated">{0} は OnSerializing、OnSerialized、OnDeserializing、または OnDeserialized に設定されているため、戻り値の型を {1} から void (Visual Basic では Sub) に変更してください。</target>
        <note />
      </trans-unit>
      <trans-unit id="ImplementSerializationMethodsCorrectlyMessageStatic">
        <source>Because {0} is marked with OnSerializing, OnSerialized, OnDeserializing, or OnDeserialized, change it from static (Shared in Visual Basic) to an instance method.</source>
        <target state="translated">{0} は OnSerializing、OnSerialized、OnDeserializing、または OnDeserialized に設定されているため、静的 (Visual Basic では共有) からインスタンス メソッドに変更してください。</target>
        <note />
      </trans-unit>
      <trans-unit id="ImplementSerializationMethodsCorrectlyMessageVisibility">
        <source>Because {0} is marked with OnSerializing, OnSerialized, OnDeserializing, or OnDeserialized, change its accessibility to private.</source>
        <target state="translated">{0} は OnSerializing、OnSerialized、OnDeserializing、または OnDeserialized に設定されているため、アクセシビリティをプライベートに変更してください。</target>
        <note />
      </trans-unit>
      <trans-unit id="ImplementSerializationMethodsCorrectlyTitle">
        <source>Implement serialization methods correctly</source>
        <target state="translated">シリアル化メソッドを正しく実装します</target>
        <note />
      </trans-unit>
      <trans-unit id="MarkAllNonSerializableFieldsDescription">
        <source>An instance field of a type that is not serializable is declared in a type that is serializable.</source>
        <target state="translated">シリアル化可能ではない型のインスタンス フィールドが、シリアル化可能な型で宣言されています。</target>
        <note />
      </trans-unit>
      <trans-unit id="MarkAllNonSerializableFieldsMessage">
        <source>Field {0} is a member of type {1} which is serializable but is of type {2} which is not serializable</source>
        <target state="translated">フィールド {0} はシリアル化可能な型 {1} のメンバーですが、そのフィールド自体はシリアル化可能ではない型 {2} です</target>
        <note />
      </trans-unit>
      <trans-unit id="MarkAllNonSerializableFieldsTitle">
        <source>Mark all non-serializable fields</source>
        <target state="translated">すべてのシリアル化不可能なフィールドを設定します</target>
        <note />
      </trans-unit>
      <trans-unit id="MarkISerializableTypesWithSerializableDescription">
        <source>To be recognized by the common language runtime as serializable, types must be marked by using the SerializableAttribute attribute even when the type uses a custom serialization routine through implementation of the ISerializable interface.</source>
        <target state="translated">共通言語ランタイムからシリアル化可能として認識されるには、型が ISerializable インターフェイスの実装によりカスタムのシリアル化ルーチンを使用する場合でも、SerializableAttribute 属性を使用して型をマークする必要があります。</target>
        <note />
      </trans-unit>
      <trans-unit id="MarkISerializableTypesWithSerializableMessage">
        <source>Add [Serializable] to {0} as this type implements ISerializable</source>
        <target state="translated">この型は ISerializable を実装するため、[Serializable] を {0} に追加します</target>
        <note />
      </trans-unit>
      <trans-unit id="MarkISerializableTypesWithSerializableTitle">
        <source>Mark ISerializable types with serializable</source>
        <target state="translated">ISerializable 型を serializable に設定します</target>
        <note />
      </trans-unit>
      <trans-unit id="ProvideDeserializationMethodsForOptionalFieldsDescription">
        <source>A type has a field that is marked by using the System.Runtime.Serialization.OptionalFieldAttribute attribute, and the type does not provide deserialization event handling methods.</source>
        <target state="translated">型には System.Runtime.Serialization.OptionalFieldAttribute 属性を使用してマークされているフィールドがあり、型は逆シリアル化イベントの処理メソッドを提供しません。</target>
        <note />
      </trans-unit>
      <trans-unit id="ProvideDeserializationMethodsForOptionalFieldsMessageOnDeserialized">
        <source>Add a 'private void OnDeserialized(StreamingContext)' method to type {0} and attribute it with the System.Runtime.Serialization.OnDeserializedAttribute.</source>
        <target state="translated">'private void OnDeserialized(StreamingContext)' メソッドを型 {0} に追加し、System.Runtime.Serialization.OnDeserializedAttribute に属性指定します。</target>
        <note />
      </trans-unit>
      <trans-unit id="ProvideDeserializationMethodsForOptionalFieldsMessageOnDeserializing">
        <source>Add a 'private void OnDeserializing(StreamingContext)' method to type {0} and attribute it with the System.Runtime.Serialization.OnDeserializingAttribute.</source>
        <target state="translated">'private void OnDeserializing(StreamingContext)' メソッドを型 {0} に追加し、System.Runtime.Serialization.OnDeserializingAttribute に属性指定します。</target>
        <note />
      </trans-unit>
      <trans-unit id="ProvideDeserializationMethodsForOptionalFieldsTitle">
        <source>Provide deserialization methods for optional fields</source>
        <target state="translated">省略可能なフィールドに、逆シリアル化メソッドを指定します</target>
        <note />
      </trans-unit>
      <trans-unit id="UseIndexer">
        <source>Use indexer</source>
        <target state="translated">インデクサーを使用する</target>
        <note />
      </trans-unit>
      <trans-unit id="UseOrdinalStringComparisonTitle">
        <source>Use ordinal stringcomparison</source>
        <target state="translated">順序を示す StringComparison を使用します</target>
        <note />
      </trans-unit>
      <trans-unit id="UseOrdinalStringComparisonDescription">
        <source>A string comparison operation that is nonlinguistic does not set the StringComparison parameter to either Ordinal or OrdinalIgnoreCase. By explicitly setting the parameter to either StringComparison.Ordinal or StringComparison.OrdinalIgnoreCase, your code often gains speed, becomes more correct, and becomes more reliable.</source>
        <target state="translated">非言語的な文字列比較操作では、StringComparison パラメーターが Ordinal にも OrdinalIgnoreCase にも設定されません。パラメーターを StringComparison.Ordinal または StringComparison.OrdinalIgnoreCase に明示的に設定することによって、コードは多くの場合、高速で正確になり、信頼性が向上します。</target>
        <note />
      </trans-unit>
      <trans-unit id="UseOrdinalStringComparisonMessageStringComparison">
        <source>{0} passes '{1}' as the 'StringComparison' parameter to {2}. To perform a non-linguistic comparison, specify 'StringComparison.Ordinal' or 'StringComparison.OrdinalIgnoreCase' instead.</source>
        <target state="translated">{0} は '{1}' を 'StringComparison' パラメーターとして {2} に渡します。非言語的な比較を実行するには、代わりに 'StringComparison.Ordinal' または 'StringComparison.OrdinalIgnoreCase' を指定してください。</target>
        <note />
      </trans-unit>
      <trans-unit id="UseOrdinalStringComparisonMessageStringComparer">
        <source>{0} passes '{1}' as the 'StringComparer' parameter to {2}. To perform a non-linguistic comparison, specify 'StringComparer.Ordinal' or 'StringComparer.OrdinalIgnoreCase' instead.</source>
        <target state="translated">{0} は '{1}' を 'StringComparer' パラメーターとして {2} に渡します。非言語的な比較を実行するには、代わりに 'StringComparer.Ordinal' または 'StringComparer.OrdinalIgnoreCase' を指定してください。</target>
        <note />
      </trans-unit>
      <trans-unit id="DoNotUseTimersThatPreventPowerStateChangesTitle">
        <source>Do not use timers that prevent power state changes</source>
        <target state="translated">電源の状態の変更を妨げるタイマーを使用しません</target>
        <note />
      </trans-unit>
      <trans-unit id="DoNotUseTimersThatPreventPowerStateChangesDescription">
        <source>Higher-frequency periodic activity will keep the CPU busy and interfere with power-saving idle timers that turn off the display and hard disks.</source>
        <target state="translated">頻度の高い定期的な動作は CPU のビジー状態を維持し、画面およびハード ディスクの電源を切る節電アイドル タイマーに影響します。</target>
        <note />
      </trans-unit>
      <trans-unit id="DoNotUseTimersThatPreventPowerStateChangesMessage">
        <source>Do not use timers that prevent power state changes</source>
        <target state="translated">電源の状態の変更を妨げるタイマーを使用しません</target>
        <note />
      </trans-unit>
      <trans-unit id="AvoidUnsealedAttributesTitle">
        <source>Avoid unsealed attributes</source>
        <target state="translated">アンシールド属性を使用しません</target>
        <note />
      </trans-unit>
      <trans-unit id="AvoidUnsealedAttributesDescription">
        <source>The .NET Framework class library provides methods for retrieving custom attributes. By default, these methods search the attribute inheritance hierarchy. Sealing the attribute eliminates the search through the inheritance hierarchy and can improve performance.</source>
        <target state="translated">.NET Framework クラス ライブラリには、カスタム属性を取得するためのメソッドが用意されています。既定では、これらのメソッドは属性継承階層を検索します。属性をシールすると、継承階層全体を検索しなくなるため、パフォーマンスが向上します。</target>
        <note />
      </trans-unit>
      <trans-unit id="AvoidUnsealedAttributesMessage">
        <source>Avoid unsealed attributes</source>
        <target state="translated">アンシールド属性を使用しません</target>
        <note />
      </trans-unit>
      <trans-unit id="TestForEmptyStringsUsingStringLengthTitle">
        <source>Test for empty strings using string length</source>
        <target state="translated">文字列の長さを使用して空の文字列をテストします</target>
        <note />
      </trans-unit>
      <trans-unit id="TestForEmptyStringsUsingStringLengthDescription">
        <source>Comparing strings by using the String.Length property or the String.IsNullOrEmpty method is significantly faster than using Equals.</source>
        <target state="translated">String.Length プロパティまたは String.IsNullOrEmpty メソッドを使用して文字列を比較すると、Equals を使用した場合よりも処理速度が大幅に向上します。</target>
        <note />
      </trans-unit>
      <trans-unit id="TestForEmptyStringsUsingStringLengthMessage">
        <source>Test for empty strings using 'string.Length' property or 'string.IsNullOrEmpty' method instead of an Equality check.</source>
        <target state="translated">等値チェックの代わりに 'string.Length' プロパティまたは 'string.IsNullOrEmpty' メソッドを使用して空の文字列をテストしてください。</target>
        <note />
      </trans-unit>
      <trans-unit id="DoNotLockOnObjectsWithWeakIdentityTitle">
        <source>Do not lock on objects with weak identity</source>
        <target state="translated">弱い ID を伴うオブジェクト上でロックしません</target>
        <note />
      </trans-unit>
      <trans-unit id="DoNotLockOnObjectsWithWeakIdentityDescription">
        <source>An object is said to have a weak identity when it can be directly accessed across application domain boundaries. A thread that tries to acquire a lock on an object that has a weak identity can be blocked by a second thread in a different application domain that has a lock on the same object.</source>
        <target state="translated">オブジェクトは、アプリケーション ドメイン境界を超えて直接アクセスできる場合に、弱い ID を持つと言われます。弱い ID を持つオブジェクトに対するロックを取得しようとするスレッドが、同じオブジェクトに対するロックを持っている別のアプリケーション ドメイン内の 2 番目のスレッドによってブロックされることがあります。</target>
        <note />
      </trans-unit>
      <trans-unit id="DoNotLockOnObjectsWithWeakIdentityMessage">
        <source>Do not lock on objects with weak identity</source>
        <target state="translated">弱い ID を伴うオブジェクト上でロックしません</target>
        <note />
      </trans-unit>
      <trans-unit id="DoNotCatchCorruptedStateExceptionsInGeneralHandlersTitle">
        <source>Do not catch corrupted state exceptions in general handlers.</source>
        <target state="translated">汎用ハンドラーの破損状態例外をキャッチしません。</target>
        <note />
      </trans-unit>
      <trans-unit id="DoNotCatchCorruptedStateExceptionsInGeneralHandlersDescription">
        <source>Do not author general catch handlers in code that receives corrupted state exceptions.</source>
        <target state="translated">破損状態例外を受け取るコード内に汎用キャッチ ハンドラーを作成しないでください。</target>
        <note />
      </trans-unit>
      <trans-unit id="DoNotCatchCorruptedStateExceptionsInGeneralHandlersMessage">
        <source>Do not catch corrupted state exceptions in general handlers.</source>
        <target state="translated">汎用ハンドラーの破損状態例外をキャッチしません。</target>
        <note />
      </trans-unit>
      <trans-unit id="RethrowToPreserveStackDetailsTitle">
        <source>Rethrow to preserve stack details</source>
        <target state="translated">スタック詳細を保持するために再度スローします</target>
        <note />
      </trans-unit>
      <trans-unit id="RethrowToPreserveStackDetailsDescription">
        <source>An exception is rethrown and the exception is explicitly specified in the throw statement. If an exception is rethrown by specifying the exception in the throw statement, the list of method calls between the original method that threw the exception and the current method is lost.</source>
        <target state="translated">例外が再スローされ、その例外が throw ステートメント内に明示的に指定されます。throw ステートメント内で例外を指定することによって例外が再スローされる場合、例外をスローした元のメソッドと現在のメソッドの間のメソッド呼び出しのリストは失われます。</target>
        <note />
      </trans-unit>
      <trans-unit id="RethrowToPreserveStackDetailsMessage">
        <source>Rethrow to preserve stack details</source>
        <target state="translated">スタック詳細を保持するために再度スローします</target>
        <note />
      </trans-unit>
      <trans-unit id="DoNotRaiseReservedExceptionTypesTitle">
        <source>Do not raise reserved exception types</source>
        <target state="translated">予約された例外の種類を発生させません</target>
        <note />
      </trans-unit>
      <trans-unit id="DoNotRaiseReservedExceptionTypesDescription">
        <source>An exception of type that is not sufficiently specific or reserved by the runtime should never be raised by user code. This makes the original error difficult to detect and debug. If this exception instance might be thrown, use a different exception type.</source>
        <target state="translated">十分に特定されていない種類の例外またはランタイムによって予約されている種類の例外は、ユーザー コードで発生することはありません。これにより、元のエラーの検出およびデバッグが困難になります。この例外インスタンスがスローされる可能性がある場合は、別の例外の種類を使用してください。</target>
        <note />
      </trans-unit>
      <trans-unit id="DoNotRaiseReservedExceptionTypesMessageTooGeneric">
        <source>Exception type {0} is not sufficiently specific.</source>
        <target state="translated">例外の種類 {0} は十分に特定されていません。</target>
        <note />
      </trans-unit>
      <trans-unit id="DoNotRaiseReservedExceptionTypesMessageReserved">
        <source>Exception type {0} is reserved by the runtime.</source>
        <target state="translated">例外の種類 {0} は、ランタイムによって予約されています。</target>
        <note />
      </trans-unit>
      <trans-unit id="InitializeValueTypeStaticFieldsInlineTitle">
        <source>Initialize value type static fields inline</source>
        <target state="translated">値型の静的フィールドをインラインで初期化します</target>
        <note />
      </trans-unit>
      <trans-unit id="InitializeReferenceTypeStaticFieldsInlineTitle">
        <source>Initialize reference type static fields inline</source>
        <target state="translated">参照型の静的フィールドをインラインで初期化します</target>
        <note />
      </trans-unit>
      <trans-unit id="InitializeValueTypeStaticFieldsInlineDescription">
        <source>A value type declares an explicit static constructor. To fix a violation of this rule, initialize all static data when it is declared and remove the static constructor.</source>
        <target state="translated">値型が明示的な静的コンストラクターを宣言します。この規則の違反を修正するには、すべての静的データを宣言時に初期化し、静的コンストラクターを削除します。</target>
        <note />
      </trans-unit>
      <trans-unit id="InitializeReferenceTypeStaticFieldsInlineDescription">
        <source>A reference type declares an explicit static constructor. To fix a violation of this rule, initialize all static data when it is declared and remove the static constructor.</source>
        <target state="translated">参照型が明示的な静的コンストラクターを宣言します。この規則の違反を修正するには、すべての静的データを宣言時に初期化し、静的コンストラクターを削除します。</target>
        <note />
      </trans-unit>
      <trans-unit id="InitializeStaticFieldsInlineMessage">
        <source>Initialize all static fields in '{0}' when those fields are declared and remove the explicit static constructor</source>
        <target state="translated">'{0}' のすべての静的フィールドを宣言時に初期化し、明示的な静的コンストラクターを削除します</target>
        <note />
      </trans-unit>
      <trans-unit id="DisposableFieldsShouldBeDisposedTitle">
        <source>Disposable fields should be disposed</source>
        <target state="translated">破棄可能なフィールドは破棄しなければなりません</target>
        <note />
      </trans-unit>
      <trans-unit id="DisposableFieldsShouldBeDisposedDescription">
        <source>A type that implements System.IDisposable declares fields that are of types that also implement IDisposable. The Dispose method of the field is not called by the Dispose method of the declaring type. To fix a violation of this rule, call Dispose on fields that are of types that implement IDisposable if you are responsible for allocating and releasing the unmanaged resources held by the field.</source>
        <target state="translated">System.IDisposable を実装する型は、IDisposable も実装する型のフィールドを宣言します。フィールドの Dispose メソッドは、宣言する型の Dispose メソッドによって呼び出されません。フィールドが保持する管理されていないリソースの割り当てと解放を自分が担当している場合、このルールの違反を修正するには、IDisposable を実装する型のフィールドに Dispose を呼び出します。</target>
        <note />
      </trans-unit>
      <trans-unit id="DisposableFieldsShouldBeDisposedMessage">
        <source>'{0}' contains field '{1}' that is of IDisposable type '{2}', but it is never disposed. Change the Dispose method on '{0}' to call Close or Dispose on this field.</source>
        <target state="translated">'{0}' には IDisposable 型 '{2}' のフィールド '{1}' が含まれますが、破棄されることはありません。'{0}' 上の Dispose メソッドを変更して、このフィールドで Close または Dispose を呼び出します。</target>
        <note />
      </trans-unit>
      <trans-unit id="DoNotCallOverridableMethodsInConstructorsTitle">
        <source>Do not call overridable methods in constructors</source>
        <target state="translated">コンストラクターのオーバーライド可能なメソッドを呼び出しません</target>
        <note />
      </trans-unit>
      <trans-unit id="DoNotCallOverridableMethodsInConstructorsDescription">
        <source>When a constructor calls a virtual method, the constructor for the instance that invokes the method may not have executed.</source>
        <target state="translated">コンストラクターが仮想メソッドを呼び出すときに、メソッドを呼び出すインスタンスのコンストラクターは実行されていない可能性があります。</target>
        <note />
      </trans-unit>
      <trans-unit id="DoNotCallOverridableMethodsInConstructorsMessage">
        <source>Do not call overridable methods in constructors</source>
        <target state="translated">コンストラクターのオーバーライド可能なメソッドを呼び出しません</target>
        <note />
      </trans-unit>
      <trans-unit id="DisposeMethodsShouldCallBaseClassDisposeTitle">
        <source>Dispose methods should call base class dispose</source>
        <target state="translated">Dispose メソッドが基底クラスの Dispose を呼び出す必要があります</target>
        <note />
      </trans-unit>
      <trans-unit id="DisposeMethodsShouldCallBaseClassDisposeDescription">
        <source>A type that implements System.IDisposable inherits from a type that also implements IDisposable. The Dispose method of the inheriting type does not call the Dispose method of the parent type. To fix a violation of this rule, call base.Dispose in your Dispose method.</source>
        <target state="translated">System.IDisposable を実装する型は、IDisposable も実装する型から継承されます。継承する型の Dispose メソッドは、親の型の Dispose メソッドを呼び出しません。このルールの違反を修正するには、Dispose メソッドで base.Dispose を呼び出します。</target>
        <note />
      </trans-unit>
      <trans-unit id="DisposeMethodsShouldCallBaseClassDisposeMessage">
        <source>Ensure that method '{0}' calls '{1}' in all possible control flow paths.</source>
        <target state="translated">考えられるすべての制御フロー パスで、メソッド '{0}' が '{1}' を呼び出すようにしてください。</target>
        <note />
      </trans-unit>
      <trans-unit id="DisposableTypesShouldDeclareFinalizerTitle">
        <source>Disposable types should declare finalizer</source>
        <target state="translated">破棄可能な型はファイナライザーを宣言しなければなりません</target>
        <note />
      </trans-unit>
      <trans-unit id="DisposableTypesShouldDeclareFinalizerDescription">
        <source>A type that implements System.IDisposable and has fields that suggest the use of unmanaged resources does not implement a finalizer, as described by Object.Finalize.</source>
        <target state="translated">System.IDisposable を実装し、アンマネージ リソースの使用を推奨するフィールドを持っている型は、Object.Finalize で記述されているようにファイナライザーを実装しません。</target>
        <note />
      </trans-unit>
      <trans-unit id="DisposableTypesShouldDeclareFinalizerMessage">
        <source>Disposable types should declare finalizer</source>
        <target state="translated">破棄可能な型はファイナライザーを宣言しなければなりません</target>
        <note />
      </trans-unit>
      <trans-unit id="FinalizersShouldCallBaseClassFinalizerTitle">
        <source>Finalizers should call base class finalizer</source>
        <target state="translated">ファイナライザーは基底クラスのファイナライザーを呼び出さなければなりません</target>
        <note />
      </trans-unit>
      <trans-unit id="FinalizersShouldCallBaseClassFinalizerDescription">
        <source>Finalization must be propagated through the inheritance hierarchy. To guarantee this, types must call their base class Finalize method in their own Finalize method.</source>
        <target state="translated">終了処理は、継承階層を通じて伝達される必要があります。これを保証するには、型が独自の Finalize メソッド内で基底クラスの Finalize メソッドを呼び出す必要があります。</target>
        <note />
      </trans-unit>
      <trans-unit id="FinalizersShouldCallBaseClassFinalizerMessage">
        <source>Finalizers should call base class finalizer</source>
        <target state="translated">ファイナライザーは基底クラスのファイナライザーを呼び出さなければなりません</target>
        <note />
      </trans-unit>
      <trans-unit id="ProvideCorrectArgumentsToFormattingMethodsTitle">
        <source>Provide correct arguments to formatting methods</source>
        <target state="translated">書式設定メソッドに正しい引数を指定します</target>
        <note />
      </trans-unit>
      <trans-unit id="ProvideCorrectArgumentsToFormattingMethodsDescription">
        <source>The format argument that is passed to System.String.Format does not contain a format item that corresponds to each object argument, or vice versa.</source>
        <target state="translated">System.String.Format に渡される書式引数には、各オブジェクト引数に対応する書式項目が含まれていないか、各書式項目に対応するオブジェクト引数が含まれていません。</target>
        <note />
      </trans-unit>
      <trans-unit id="ProvideCorrectArgumentsToFormattingMethodsMessage">
        <source>Provide correct arguments to formatting methods</source>
        <target state="translated">書式設定メソッドに正しい引数を指定します</target>
        <note />
      </trans-unit>
      <trans-unit id="TestForNaNCorrectlyTitle">
        <source>Test for NaN correctly</source>
        <target state="translated">NaN に対して正しくテストします</target>
        <note />
      </trans-unit>
      <trans-unit id="TestForNaNCorrectlyDescription">
        <source>This expression tests a value against Single.Nan or Double.Nan. Use Single.IsNan(Single) or Double.IsNan(Double) to test the value.</source>
        <target state="translated">この式は、Single.Nan または Double.Nan に対して値をテストします。Single.IsNan(Single) または Double.IsNan(Double) を使用して、値をテストしてください。</target>
        <note />
      </trans-unit>
      <trans-unit id="TestForNaNCorrectlyMessage">
        <source>Test for NaN correctly</source>
        <target state="translated">NaN に対して正しくテストします</target>
        <note />
      </trans-unit>
      <trans-unit id="AttributeStringLiteralsShouldParseCorrectlyTitle">
        <source>Attribute string literals should parse correctly</source>
        <target state="translated">属性文字列リテラルは、正しく解析する必要があります</target>
        <note />
      </trans-unit>
      <trans-unit id="AttributeStringLiteralsShouldParseCorrectlyDescription">
        <source>The string literal parameter of an attribute does not parse correctly for a URL, a GUID, or a version.</source>
        <target state="translated">属性の文字列リテラル パラメーターが URL、GUID、またはバージョンを正しく解析しません。</target>
        <note />
      </trans-unit>
      <trans-unit id="AttributeStringLiteralsShouldParseCorrectlyMessageDefault">
        <source>In the constructor of '{0}', change the value of argument '{1}', which is currently "{2}", to something that can be correctly parsed as '{3}'.</source>
        <target state="translated">'{0}' のコンストラクター内にある引数 '{1}' の値 (現在は "{2}") を、'{3}' として正しく解析できる値に変更してください。</target>
        <note />
      </trans-unit>
      <trans-unit id="AttributeStringLiteralsShouldParseCorrectlyMessageEmpty">
        <source>In the constructor of '{0}', change the value of argument '{1}', which is currently an empty string (""), to something that can be correctly parsed as '{2}'.</source>
        <target state="translated">'{0}' のコンストラクター内にある引数 '{1}' の値は現在空の文字列 ("") になっています。'{2}' として正しく解析できる値に変更してください。</target>
        <note />
      </trans-unit>
      <trans-unit id="AvoidZeroLengthArrayAllocationsTitle">
        <source>Avoid zero-length array allocations.</source>
        <target state="translated">長さ 0 の配列の割り当てを避けます。</target>
        <note />
      </trans-unit>
      <trans-unit id="AvoidZeroLengthArrayAllocationsMessage">
        <source>Avoid unnecessary zero-length array allocations.  Use {0} instead.</source>
        <target state="translated">不要な長さ 0 の配列の割り当てを避けます。代わりに {0} を使用してください。</target>
        <note />
      </trans-unit>
      <trans-unit id="DoNotUseEnumerableMethodsOnIndexableCollectionsInsteadUseTheCollectionDirectlyTitle">
        <source>Do not use Enumerable methods on indexable collections. Instead use the collection directly</source>
        <target state="translated">インデックス可能なコレクションで Enumerable メソッドを使用しません。代わりに、コレクションを直接使用します</target>
        <note />
      </trans-unit>
      <trans-unit id="DoNotUseEnumerableMethodsOnIndexableCollectionsInsteadUseTheCollectionDirectlyDescription">
        <source>This collection is directly indexable. Going through LINQ here causes unnecessary allocations and CPU work.</source>
        <target state="translated">このコレクションは、直接インデックス可能です。ここで LINQ を実行すると、不要な割り当てと CPU 作業が生じます。</target>
        <note />
      </trans-unit>
      <trans-unit id="DoNotUseEnumerableMethodsOnIndexableCollectionsInsteadUseTheCollectionDirectlyMessage">
        <source>Do not use Enumerable methods on indexable collections. Instead use the collection directly</source>
        <target state="translated">インデックス可能なコレクションで Enumerable メソッドを使用しません。代わりに、コレクションを直接使用します</target>
        <note />
      </trans-unit>
      <trans-unit id="SpecifyCultureInfoTitle">
        <source>Specify CultureInfo</source>
        <target state="translated">CultureInfo を指定します</target>
        <note />
      </trans-unit>
      <trans-unit id="SpecifyCultureInfoDescription">
        <source>A method or constructor calls a member that has an overload that accepts a System.Globalization.CultureInfo parameter, and the method or constructor does not call the overload that takes the CultureInfo parameter. When a CultureInfo or System.IFormatProvider object is not supplied, the default value that is supplied by the overloaded member might not have the effect that you want in all locales. If the result will be displayed to the user, specify 'CultureInfo.CurrentCulture' as the 'CultureInfo' parameter. Otherwise, if the result will be stored and accessed by software, such as when it is persisted to disk or to a database, specify 'CultureInfo.InvariantCulture'.</source>
        <target state="translated">メソッドまたはコンストラクターは、System.Globalization.CultureInfo パラメーターを受け取るオーバーロードを持つメンバーを呼び出します。CultureInfo パラメーターを受け取るオーバーロードは呼び出しません。CultureInfo または System.IFormatProvider オブジェクトが指定されない場合、オーバーロードされたメンバーによって指定される既定値は、一部のロケールでは期待どおりの効果がないことがあります。結果がユーザーに表示される場合は、'CultureInfo' パラメーターとして 'CultureInfo.CurrentCulture' を指定してください。そうではなく、結果がソフトウェアによって格納およびアクセスされる場合 (結果がディスクやデータベースに永続的に保存される場合など) は、'CultureInfo.InvariantCulture' を指定します。</target>
        <note />
      </trans-unit>
      <trans-unit id="SpecifyCultureInfoMessage">
        <source>The behavior of '{0}' could vary based on the current user's locale settings. Replace this call in '{1}' with a call to '{2}'.</source>
        <target state="translated">'{0}' の動作は、現在のユーザーのロケール設定によって異なる場合があります。'{1}' 内のこの呼び出しを '{2}' への呼び出しに置き換えてください。</target>
        <note />
      </trans-unit>
      <trans-unit id="SpecifyIFormatProviderTitle">
        <source>Specify IFormatProvider</source>
        <target state="translated">IFormatProvider を指定します</target>
        <note />
      </trans-unit>
      <trans-unit id="SpecifyIFormatProviderDescription">
        <source>A method or constructor calls one or more members that have overloads that accept a System.IFormatProvider parameter, and the method or constructor does not call the overload that takes the IFormatProvider parameter. When a System.Globalization.CultureInfo or IFormatProvider object is not supplied, the default value that is supplied by the overloaded member might not have the effect that you want in all locales. If the result will be based on the input from/output displayed to the user, specify 'CultureInfo.CurrentCulture' as the 'IFormatProvider'. Otherwise, if the result will be stored and accessed by software, such as when it is loaded from disk/database and when it is persisted to disk/database, specify 'CultureInfo.InvariantCulture'</source>
        <target state="translated">メソッドまたはコンストラクターは、System.IFormatProvider パラメーターを受け取るオーバーロードを持つ 1 つ以上のメンバーを呼び出します。IFormatProvider パラメーターを受け取るオーバーロードは呼び出しません。System.Globalization.CultureInfo または IFormatProvider オブジェクトが指定されない場合、オーバーロードされたメンバーによって指定される既定値は、一部のロケールでは期待どおりの効果がないことがあります。結果がユーザーからの入力およびユーザーに表示される出力に基づく場合、'IFormatProvider' として 'CultureInfo.CurrentCulture' を指定します。そうではなく、結果がソフトウェアによって格納およびアクセスされる場合 (結果がディスク/データベースから読み込まれる場合やディスク/データベースに永続的に保存される場合など) は、'CultureInfo.InvariantCulture' を指定します</target>
        <note />
      </trans-unit>
      <trans-unit id="SpecifyIFormatProviderMessageIFormatProviderAlternateString">
        <source>The behavior of '{0}' could vary based on the current user's locale settings. Replace this call in '{1}' with a call to '{2}'.</source>
        <target state="translated">'{0}' の動作は、現在のユーザーのロケール設定によって異なる場合があります。'{1}' 内のこの呼び出しを '{2}' への呼び出しに置き換えてください。</target>
        <note />
      </trans-unit>
      <trans-unit id="SpecifyIFormatProviderMessageIFormatProviderAlternate">
        <source>The behavior of '{0}' could vary based on the current user's locale settings. Replace this call in '{1}' with a call to '{2}'.</source>
        <target state="translated">'{0}' の動作は、現在のユーザーのロケール設定によって異なる場合があります。'{1}' 内のこの呼び出しを '{2}' への呼び出しに置き換えてください。</target>
        <note />
      </trans-unit>
      <trans-unit id="SpecifyIFormatProviderMessageUICultureString">
        <source>'{0}' passes '{1}' as the 'IFormatProvider' parameter to '{2}'. This property returns a culture that is inappropriate for formatting methods.</source>
        <target state="translated">'{0}' は '{1}' を 'IFormatProvider' パラメーターとして '{2}' に渡します。このプロパティは、書式設定メソッドに不適切なカルチャを返します。</target>
        <note />
      </trans-unit>
      <trans-unit id="SpecifyIFormatProviderMessageUICulture">
        <source>'{0}' passes '{1}' as the 'IFormatProvider' parameter to '{2}'. This property returns a culture that is inappropriate for formatting methods.</source>
        <target state="translated">'{0}' は '{1}' を 'IFormatProvider' パラメーターとして '{2}' に渡します。このプロパティは、書式設定メソッドに不適切なカルチャを返します。</target>
        <note />
      </trans-unit>
      <trans-unit id="SpecifyStringComparisonTitle">
        <source>Specify StringComparison</source>
        <target state="translated">StringComparison を指定します</target>
        <note />
      </trans-unit>
      <trans-unit id="SpecifyStringComparisonDescription">
        <source>A string comparison operation uses a method overload that does not set a StringComparison parameter. If the result will be displayed to the user, such as when sorting a list of items for display in a list box, specify 'StringComparison.CurrentCulture' or 'StringComparison.CurrentCultureIgnoreCase' as the 'StringComparison' parameter. If comparing case-insensitive identifiers, such as file paths, environment variables, or registry keys and values, specify 'StringComparison.OrdinalIgnoreCase'. Otherwise, if comparing case-sensitive identifiers, specify 'StringComparison.Ordinal'.</source>
        <target state="translated">文字列比較操作では、StringComparison パラメーターを設定しないメソッド オーバーロードを使用します。結果がユーザーに表示される場合 (リスト ボックスに表示するために項目のリストを並べ替える場合など) は、'StringComparison' パラメーターとして 'StringComparison.CurrentCulture' または 'StringComparison.CurrentCultureIgnoreCase' を指定します。大文字と小文字が区別されない識別子 (ファイル パス、環境変数、レジストリのキーと値など) を比較する場合は、'StringComparison.OrdinalIgnoreCase' を指定します。そうではなく、大文字と小文字が区別される識別子を比較する場合は、'StringComparison.Ordinal' を指定します。</target>
        <note />
      </trans-unit>
      <trans-unit id="SpecifyStringComparisonMessage">
        <source>The behavior of '{0}' could vary based on the current user's locale settings. Replace this call in '{1}' with a call to '{2}'.</source>
        <target state="translated">'{0}' の動作は、現在のユーザーのロケール設定によって異なる場合があります。'{1}' 内のこの呼び出しを '{2}' への呼び出しに置き換えてください。</target>
        <note />
      </trans-unit>
      <trans-unit id="NormalizeStringsToUppercaseTitle">
        <source>Normalize strings to uppercase</source>
        <target state="translated">文字列を大文字に標準化します</target>
        <note />
      </trans-unit>
      <trans-unit id="NormalizeStringsToUppercaseDescription">
        <source>Strings should be normalized to uppercase. A small group of characters cannot make a round trip when they are converted to lowercase. To make a round trip means to convert the characters from one locale to another locale that represents character data differently, and then to accurately retrieve the original characters from the converted characters.</source>
        <target state="translated">文字列は、大文字に標準化する必要があります。一部の文字は、小文字に変換した場合、ラウンド トリップできなくなります。ラウンド トリップとは、文字をあるロケールから、文字データを異なる方式で表す別のロケールに変換した後、変換された文字から元の文字を正確に取得することを意味します。</target>
        <note />
      </trans-unit>
      <trans-unit id="NormalizeStringsToUppercaseMessageToUpper">
        <source>In method '{0}', replace the call to '{1}' with '{2}'.</source>
        <target state="translated">メソッド '{0}' で、'{1}' の呼び出しを '{2}' に置き換えます。</target>
        <note />
      </trans-unit>
      <trans-unit id="CallGCSuppressFinalizeCorrectlyTitle">
        <source>Dispose methods should call SuppressFinalize</source>
        <target state="translated">Dispose メソッドは、SuppressFinalize を呼び出す必要があります</target>
        <note />
      </trans-unit>
      <trans-unit id="CallGCSuppressFinalizeCorrectlyDescription">
        <source>A method that is an implementation of Dispose does not call GC.SuppressFinalize; or a method that is not an implementation of Dispose calls GC.SuppressFinalize; or a method calls GC.SuppressFinalize and passes something other than this (Me in Visual?Basic).</source>
        <target state="translated">Dispose の実装であるメソッドは GC.SuppressFinalize を呼び出しません。または、Dispose の実装ではないメソッドは GC.SuppressFinalize を呼び出します。または、メソッドは GC.SuppressFinalize を呼び出し、this (Visual Basic では Me) 以外のものを渡します。</target>
        <note />
      </trans-unit>
      <trans-unit id="CallGCSuppressFinalizeCorrectlyMessageNotCalledWithFinalizer">
        <source>Change {0} to call {1}. This will prevent unnecessary finalization of the object once it has been disposed and it has fallen out of scope.</source>
        <target state="translated">{1} を呼び出すように {0} を変更します。これにより、オブジェクトが破棄されてスコープ外になった場合の、不要な終了処理を回避できます。</target>
        <note />
      </trans-unit>
      <trans-unit id="CallGCSuppressFinalizeCorrectlyMessageNotCalled">
        <source>Change {0} to call {1}. This will prevent derived types that introduce a finalizer from needing to re-implement 'IDisposable' to call it.</source>
        <target state="translated">{1} を呼び出すように {0} を変更します。これにより、ファイナライザーを導入する派生型で、その呼び出しのために 'IDisposable' を再実装する必要がなくなります。</target>
        <note />
      </trans-unit>
      <trans-unit id="CallGCSuppressFinalizeCorrectlyMessageNotPassedThis">
        <source>{0} calls {1} on something other than itself. Change the call site to pass 'this' ('Me' in Visual Basic) instead.</source>
        <target state="translated">{0} が、それ以外に対して {1} を呼び出します。呼び出しサイトを変更して、'this' (Visual Basic では 'Me') を渡します。</target>
        <note />
      </trans-unit>
      <trans-unit id="CallGCSuppressFinalizeCorrectlyMessageOutsideDispose">
        <source>{0} calls {1}, a method that is typically only called within an implementation of 'IDisposable.Dispose'. Refer to the IDisposable pattern for more information.</source>
        <target state="translated">{0} は、通常 'IDisposable.Dispose' の実装内でのみ呼び出されるメソッド {1} を呼び出しています。詳細については、IDisposable パターンを参照してください。</target>
        <note />
      </trans-unit>
      <trans-unit id="InstantiateArgumentExceptionsCorrectlyTitle">
        <source>Instantiate argument exceptions correctly</source>
        <target state="translated">引数の例外を正しくインスタンス化します</target>
        <note />
      </trans-unit>
      <trans-unit id="InstantiateArgumentExceptionsCorrectlyDescription">
        <source>A call is made to the default (parameterless) constructor of an exception type that is or derives from ArgumentException, or an incorrect string argument is passed to a parameterized constructor of an exception type that is or derives from ArgumentException.</source>
        <target state="translated">ArgumentException またはそれから派生した例外の種類の既定の (パラメーターのない) コンストラクターに対して呼び出しが行われます。または、正しくない文字列引数が、ArgumentException またはそれから派生した例外の種類のパラメーター化されたコンストラクターに渡されます。</target>
        <note />
      </trans-unit>
      <trans-unit id="InstantiateArgumentExceptionsCorrectlyMessageNoArguments">
        <source>Call the {0} constructor that contains a message and/or paramName parameter.</source>
        <target state="translated">メッセージおよび paramName パラメーターまたはそのいずれかを含む {0} コンストラクターを呼び出します。</target>
        <note />
      </trans-unit>
      <trans-unit id="InstantiateArgumentExceptionsCorrectlyMessageIncorrectMessage">
        <source>Method {0} passes parameter name '{1}' as the {2} argument to a {3} constructor. Replace this argument with a descriptive message and pass the parameter name in the correct position.</source>
        <target state="translated">メソッド {0} は、パラメーター名 '{1}' を {2} 引数として {3} コンストラクターに渡します。この引数を説明メッセージに置き換え、正しい位置にパラメーター名を渡してください。</target>
        <note />
      </trans-unit>
      <trans-unit id="InstantiateArgumentExceptionsCorrectlyMessageIncorrectParameterName">
        <source>Method {0} passes '{1}' as the {2} argument to a {3} constructor. Replace this argument with one of the method's parameter names. Note that the provided parameter name should have the exact casing as declared on the method.</source>
        <target state="translated">メソッド {0} は、'{1}' を {2} 引数として {3} コンストラクターに渡します。この引数をメソッドのいずれかのパラメーター名に置き換えてください。指定されたパラメーター名は、メソッドで宣言されている大文字と小文字の区別を正確に含んでいなければなりません。</target>
        <note />
      </trans-unit>
      <trans-unit id="UseArrayEmpty">
        <source>Use Array.Empty</source>
        <target state="translated">Array.Empty を使用します</target>
        <note />
      </trans-unit>
      <trans-unit id="BinaryFormatterMethodUsedDescription">
        <source>The method '{0}' is insecure when deserializing untrusted data.  If you need to instead detect BinaryFormatter deserialization without a SerializationBinder set, then disable rule CA2300, and enable rules CA2301 and CA2302.</source>
        <target state="translated">信頼されていないデータを逆シリアル化する場合、メソッド '{0}' は安全ではありません。代わりに、SerializationBinder が設定されていない BinaryFormatter 逆シリアル化を検出する必要がある場合、ルール CA2300 を無効にし、ルール CA2301 と CA2302 を有効にします。</target>
        <note />
      </trans-unit>
      <trans-unit id="BinaryFormatterMethodUsedMessage">
        <source>The method '{0}' is insecure when deserializing untrusted data.</source>
        <target state="translated">信頼されていないデータを逆シリアル化する場合、メソッド '{0}' は安全ではありません。</target>
        <note />
      </trans-unit>
      <trans-unit id="BinaryFormatterMethodUsedTitle">
        <source>Do not use insecure deserializer BinaryFormatter</source>
        <target state="translated">安全でないデシリアライザー BinaryFormatter を使用しない</target>
        <note />
      </trans-unit>
      <trans-unit id="DoNotDisableUsingServicePointManagerSecurityProtocolsMessage">
        <source>Do not set Switch.System.ServiceModel.DisableUsingServicePointManagerSecurityProtocols to true.  Setting this switch limits Windows Communication Framework (WCF) to using Transport Layer Security (TLS) 1.0, which is insecure and obsolete.</source>
        <target state="translated">Switch.System.ServiceModel.DisableUsingServicePointManagerSecurityProtocols を true に設定しないでください。このスイッチを設定すると、Windows Communication Framework (WCF) で、古く安全ではないトラスポート層セキュリティ (TLS) 1.0 しか使用できなくなります。</target>
        <note />
      </trans-unit>
      <trans-unit id="DoNotDisableUsingServicePointManagerSecurityProtocolsTitle">
        <source>Do not disable ServicePointManagerSecurityProtocols</source>
        <target state="translated">ServicePointManagerSecurityProtocols を無効にしないでください</target>
        <note />
      </trans-unit>
      <trans-unit id="JavaScriptSerializerMaybeWithSimpleTypeResolverMessage">
        <source>The method '{0}' is insecure when deserializing untrusted data with a JavaScriptSerializer initialized with a SimpleTypeResolver. Ensure that the JavaScriptSerializer is initialized without a JavaScriptTypeResolver specified, or initialized with a JavaScriptTypeResolver that limits the types of objects in the deserialized object graph.</source>
        <target state="needs-review-translation">SimpleTypeResolver で初期化された JavaScriptSerializer で信頼されていないデータを逆シリアル化している場合、メソッド '{0}' は安全ではありません。JavaScriptTypeResolver が指定されずに JavaScriptSerializer が初期化されていること、または逆シリアル化されたオブジェクト グラフ内のオブジェクトの種類を制限する JavaScriptTypeResolver で初期化されていることを確認してください。</target>
        <note />
      </trans-unit>
      <trans-unit id="JavaScriptSerializerMaybeWithSimpleTypeResolverTitle">
        <source>Ensure JavaScriptSerializer is not initialized with SimpleTypeResolver before deserializing</source>
        <target state="translated">逆シリアル化する前に JavaScriptSerializer が SimpleTypeResolver で初期化されていないことを確認します</target>
        <note />
      </trans-unit>
      <trans-unit id="JavaScriptSerializerWithSimpleTypeResolverMessage">
        <source>The method '{0}' is insecure when deserializing untrusted data with a JavaScriptSerializer initialized with a SimpleTypeResolver. Initialize JavaScriptSerializer without a JavaScriptTypeResolver specified, or initialize with a JavaScriptTypeResolver that limits the types of objects in the deserialized object graph.</source>
        <target state="needs-review-translation">SimpleTypeResolver で初期化された JavaScriptSerializer で信頼されていないデータを逆シリアル化している場合、メソッド '{0}' は安全ではありません。JavaScriptTypeResolver を指定せずに JavaScriptSerializer を初期化するか、逆シリアル化されたオブジェクト グラフ内のオブジェクトの種類を制限する JavaScriptTypeResolver で初期化します。</target>
        <note />
      </trans-unit>
      <trans-unit id="JavaScriptSerializerWithSimpleTypeResolverTitle">
        <source>Do not deserialize with JavaScriptSerializer using a SimpleTypeResolver</source>
        <target state="translated">SimpleTypeResolver を使用して JavaScriptSerializer で逆シリアル化できません</target>
        <note />
      </trans-unit>
      <trans-unit id="JsonNetInsecureSettingsMessage">
        <source>When deserializing untrusted input, allowing arbitrary types to be deserialized is insecure.  When using JsonSerializerSettings, use TypeNameHandling.None, or for values other than None, restrict deserialized types with a SerializationBinder.</source>
        <target state="new">When deserializing untrusted input, allowing arbitrary types to be deserialized is insecure.  When using JsonSerializerSettings, use TypeNameHandling.None, or for values other than None, restrict deserialized types with a SerializationBinder.</target>
        <note />
      </trans-unit>
      <trans-unit id="JsonNetInsecureSettingsTitle">
        <source>Do not use insecure JsonSerializerSettings</source>
        <target state="new">Do not use insecure JsonSerializerSettings</target>
        <note />
      </trans-unit>
      <trans-unit id="JsonNetMaybeInsecureSettingsMessage">
        <source>When deserializing untrusted input, allowing arbitrary types to be deserialized is insecure.  When using JsonSerializerSettings, ensure TypeNameHandling.None is specified, or for values other than None, ensure a SerializationBinder is specified to restrict deserialized types.</source>
        <target state="new">When deserializing untrusted input, allowing arbitrary types to be deserialized is insecure.  When using JsonSerializerSettings, ensure TypeNameHandling.None is specified, or for values other than None, ensure a SerializationBinder is specified to restrict deserialized types.</target>
        <note />
      </trans-unit>
      <trans-unit id="JsonNetMaybeInsecureSettingsTitle">
        <source>Ensure that JsonSerializerSettings are secure</source>
        <target state="new">Ensure that JsonSerializerSettings are secure</target>
        <note />
      </trans-unit>
      <trans-unit id="JsonNetTypeNameHandlingDescription">
        <source>Deserializing JSON when using a TypeNameHandling value other than None can be insecure.  If you need to instead detect Json.NET deserialization when a SerializationBinder isn't specified, then disable rule CA2326, and enable rules CA2327, CA2328, CA2329, and CA2330.</source>
        <target state="new">Deserializing JSON when using a TypeNameHandling value other than None can be insecure.  If you need to instead detect Json.NET deserialization when a SerializationBinder isn't specified, then disable rule CA2326, and enable rules CA2327, CA2328, CA2329, and CA2330.</target>
        <note />
      </trans-unit>
      <trans-unit id="JsonNetTypeNameHandlingMessage">
        <source>Deserializing JSON when using a TypeNameHandling value other than None can be insecure.</source>
        <target state="new">Deserializing JSON when using a TypeNameHandling value other than None can be insecure.</target>
        <note />
      </trans-unit>
      <trans-unit id="JsonNetTypeNameHandlingTitle">
        <source>Do not use TypeNameHandling values other than None</source>
        <target state="new">Do not use TypeNameHandling values other than None</target>
        <note />
      </trans-unit>
      <trans-unit id="LosFormatterMethodUsedMessage">
        <source>The method '{0}' is insecure when deserializing untrusted data.</source>
        <target state="translated">信頼されていないデータを逆シリアル化する場合、メソッド '{0}' は安全ではありません。</target>
        <note />
      </trans-unit>
      <trans-unit id="LosFormatterMethodUsedTitle">
        <source>Do not use insecure deserializer LosFormatter</source>
        <target state="translated">安全でないデシリアライザー LosFormatter を使用しない</target>
        <note />
      </trans-unit>
      <trans-unit id="NetDataContractSerializerDeserializeMaybeWithoutBinderSetMessage">
        <source>The method '{0}' is insecure when deserializing untrusted data without a SerializationBinder to restrict the type of objects in the deserialized object graph.</source>
        <target state="translated">SerializationBinder なしで信頼されていないデータを逆シリアル化して、逆シリアル化されたオブジェクト グラフ内でオブジェクトの型を制限する場合、メソッド '{0}' は安全ではありません。</target>
        <note />
      </trans-unit>
      <trans-unit id="NetDataContractSerializerDeserializeMaybeWithoutBinderSetTitle">
        <source>Ensure NetDataContractSerializer.Binder is set before deserializing</source>
        <target state="translated">逆シリアル化の前に NetDataContractSerializer.Binder が設定されていることを確認する</target>
        <note />
      </trans-unit>
      <trans-unit id="NetDataContractSerializerDeserializeWithoutBinderSetMessage">
        <source>The method '{0}' is insecure when deserializing untrusted data without a SerializationBinder to restrict the type of objects in the deserialized object graph.</source>
        <target state="translated">SerializationBinder なしで信頼されていないデータを逆シリアル化して、逆シリアル化されたオブジェクト グラフ内でオブジェクトの型を制限する場合、メソッド '{0}' は安全ではありません。</target>
        <note />
      </trans-unit>
      <trans-unit id="NetDataContractSerializerDeserializeWithoutBinderSetTitle">
        <source>Do not deserialize without first setting NetDataContractSerializer.Binder</source>
        <target state="translated">NetDataContractSerializer.Binder を設定せずに逆シリアル化しない</target>
        <note />
      </trans-unit>
      <trans-unit id="NetDataContractSerializerMethodUsedDescription">
        <source>The method '{0}' is insecure when deserializing untrusted data.  If you need to instead detect NetDataContractSerializer deserialization without a SerializationBinder set, then disable rule CA2310, and enable rules CA2311 and CA2312.</source>
        <target state="translated">信頼されていないデータを逆シリアル化する場合、メソッド '{0}' は安全ではありません。代わりに、SerializationBinder が設定されていない NetDataContractSerializer 逆シリアル化を検出する必要がある場合、ルール CA2310 を無効にし、ルール CA2311 と CA2312 を有効にします。</target>
        <note />
      </trans-unit>
      <trans-unit id="NetDataContractSerializerMethodUsedMessage">
        <source>The method '{0}' is insecure when deserializing untrusted data.</source>
        <target state="translated">信頼されていないデータを逆シリアル化する場合、メソッド '{0}' は安全ではありません。</target>
        <note />
      </trans-unit>
      <trans-unit id="NetDataContractSerializerMethodUsedTitle">
        <source>Do not use insecure deserializer NetDataContractSerializer</source>
        <target state="translated">安全でないデシリアライザー NetDataContractSerializer を使用しない</target>
        <note />
      </trans-unit>
      <trans-unit id="ObjectStateFormatterMethodUsedMessage">
        <source>The method '{0}' is insecure when deserializing untrusted data.</source>
        <target state="translated">信頼されていないデータを逆シリアル化する場合、メソッド '{0}' は安全ではありません。</target>
        <note />
      </trans-unit>
      <trans-unit id="ObjectStateFormatterMethodUsedTitle">
        <source>Do not use insecure deserializer ObjectStateFormatter</source>
        <target state="translated">安全でないデシリアライザー ObjectStateFormatter を使用しない</target>
        <note />
      </trans-unit>
      <trans-unit id="ReviewCodeForDllInjectionVulnerabilitiesMessage">
        <source>Potential DLL injection vulnerability was found where '{0}' in method '{1}' may be tainted by user-controlled data from '{2}' in method '{3}'.</source>
        <target state="translated">潜在的な DLL インジェクションの脆弱性が見つかりました。メソッド '{1}' の '{0}' は、メソッド '{3}' の '{2}' からのユーザーが制御するデータによって悪用される可能性があります。</target>
        <note />
      </trans-unit>
      <trans-unit id="ReviewCodeForDllInjectionVulnerabilitiesTitle">
        <source>Review code for DLL injection vulnerabilities</source>
        <target state="translated">コードをレビューし、DLL インジェクションの脆弱性を確認する</target>
        <note />
      </trans-unit>
      <trans-unit id="ReviewCodeForFilePathInjectionVulnerabilitiesMessage">
        <source>Potential file path injection vulnerability was found where '{0}' in method '{1}' may be tainted by user-controlled data from '{2}' in method '{3}'.</source>
        <target state="translated">潜在的なファイル パス インジェクションの脆弱性が見つかりました。メソッド '{1}' の '{0}' は、メソッド '{3}' の '{2}' からのユーザーが制御するデータによって悪用される可能性があります。</target>
        <note />
      </trans-unit>
      <trans-unit id="ReviewCodeForFilePathInjectionVulnerabilitiesTitle">
        <source>Review code for file path injection vulnerabilities</source>
        <target state="translated">コードをレビューし、ファイル パス インジェクションの脆弱性を確認する</target>
        <note />
      </trans-unit>
      <trans-unit id="ReviewCodeForInformationDisclosureVulnerabilitiesMessage">
        <source>Potential information disclosure vulnerability was found where '{0}' in method '{1}' may contain unintended information from '{2}' in method '{3}'.</source>
        <target state="translated">潜在的な情報漏えいの脆弱性が見つかりました。メソッド '{1}' の '{0}' に、メソッド '{3}' の '{2}' からの意図しない情報が含まれる可能性があります。</target>
        <note />
      </trans-unit>
      <trans-unit id="ReviewCodeForInformationDisclosureVulnerabilitiesTitle">
        <source>Review code for information disclosure vulnerabilities</source>
        <target state="translated">コードをレビューし、情報漏えいの脆弱性を確認する</target>
        <note />
      </trans-unit>
      <trans-unit id="ReviewCodeForLdapInjectionVulnerabilitiesMessage">
        <source>Potential LDAP injection vulnerability was found where '{0}' in method '{1}' may be tainted by user-controlled data from '{2}' in method '{3}'.</source>
        <target state="translated">潜在的な LDAP インジェクションの脆弱性が見つかりました。メソッド '{1}' の '{0}' は、メソッド '{3}' の '{2}' からのユーザーが制御するデータによって悪用される可能性があります。</target>
        <note />
      </trans-unit>
      <trans-unit id="ReviewCodeForLdapInjectionVulnerabilitiesTitle">
        <source>Review code for LDAP injection vulnerabilities</source>
        <target state="translated">コードをレビューし、LDAP インジェクションの脆弱性を確認する</target>
        <note />
      </trans-unit>
      <trans-unit id="ReviewCodeForOpenRedirectVulnerabilitiesMessage">
        <source>Potential open redirect vulnerability was found where '{0}' in method '{1}' may be tainted by user-controlled data from '{2}' in method '{3}'.</source>
        <target state="translated">潜在的なオープン リダイレクトの脆弱性が見つかりました。メソッド '{1}' の '{0}' は、メソッド '{3}' の '{2}' からのユーザーが制御するデータによって悪用される可能性があります。</target>
        <note />
      </trans-unit>
      <trans-unit id="ReviewCodeForOpenRedirectVulnerabilitiesTitle">
        <source>Review code for open redirect vulnerabilities</source>
        <target state="translated">コードをレビューし、オープン リダイレクトの脆弱性を確認する</target>
        <note />
      </trans-unit>
      <trans-unit id="ReviewCodeForProcessCommandInjectionVulnerabilitiesMessage">
        <source>Potential process command injection vulnerability was found where '{0}' in method '{1}' may be tainted by user-controlled data from '{2}' in method '{3}'.</source>
        <target state="translated">潜在的なプロセス コマンド インジェクションの脆弱性が見つかりました。メソッド '{1}' の '{0}' は、メソッド '{3}' の '{2}' からのユーザーが制御するデータによって悪用される可能性があります。</target>
        <note />
      </trans-unit>
      <trans-unit id="ReviewCodeForProcessCommandInjectionVulnerabilitiesTitle">
        <source>Review code for process command injection vulnerabilities</source>
        <target state="translated">コードをレビューし、プロセス コマンド インジェクションの脆弱性を確認する</target>
        <note />
      </trans-unit>
      <trans-unit id="ReviewCodeForRegexInjectionVulnerabilitiesMessage">
        <source>Potential regex injection vulnerability was found where '{0}' in method '{1}' may be tainted by user-controlled data from '{2}' in method '{3}'.</source>
        <target state="translated">潜在的な正規表現インジェクションの脆弱性が見つかりました。メソッド '{1}' の '{0}' は、メソッド '{3}' の '{2}' からのユーザーが制御するデータによって悪用される可能性があります。</target>
        <note />
      </trans-unit>
      <trans-unit id="ReviewCodeForRegexInjectionVulnerabilitiesTitle">
        <source>Review code for regex injection vulnerabilities</source>
        <target state="translated">コードをレビューし、正規表現インジェクションの脆弱性を確認する</target>
        <note />
      </trans-unit>
      <trans-unit id="ReviewCodeForSqlInjectionVulnerabilitiesMessage">
        <source>Potential SQL injection vulnerability was found where '{0}' in method '{1}' may be tainted by user-controlled data from '{2}' in method '{3}'.</source>
        <target state="translated">潜在的な SQL インジェクションの脆弱性が見つかりました。メソッド '{1}' の '{0}' は、メソッド '{3}' の '{2}' からのユーザーが制御するデータによって悪用される可能性があります。</target>
        <note />
      </trans-unit>
      <trans-unit id="ReviewCodeForSqlInjectionVulnerabilitiesTitle">
        <source>Review code for SQL injection vulnerabilities</source>
        <target state="translated">コードをレビューし、SQL インジェクションの脆弱性を確認する</target>
        <note />
      </trans-unit>
      <trans-unit id="BinaryFormatterDeserializeMaybeWithoutBinderSetMessage">
        <source>The method '{0}' is insecure when deserializing untrusted data without a SerializationBinder to restrict the type of objects in the deserialized object graph.</source>
        <target state="translated">SerializationBinder なしで信頼されていないデータを逆シリアル化して、逆シリアル化されたオブジェクト グラフ内でオブジェクトの型を制限する場合、メソッド '{0}' は安全ではありません。</target>
        <note />
      </trans-unit>
      <trans-unit id="BinaryFormatterDeserializeMaybeWithoutBinderSetTitle">
        <source>Ensure BinaryFormatter.Binder is set before calling BinaryFormatter.Deserialize</source>
        <target state="translated">BinaryFormatter.Deserialize を呼び出す前に BinaryFormatter.Binder が設定されていることを確認する</target>
        <note />
      </trans-unit>
      <trans-unit id="BinaryFormatterDeserializeWithoutBinderSetMessage">
        <source>The method '{0}' is insecure when deserializing untrusted data without a SerializationBinder to restrict the type of objects in the deserialized object graph.</source>
        <target state="translated">SerializationBinder なしで信頼されていないデータを逆シリアル化して、逆シリアル化されたオブジェクト グラフ内でオブジェクトの型を制限する場合、メソッド '{0}' は安全ではありません。</target>
        <note />
      </trans-unit>
      <trans-unit id="BinaryFormatterDeserializeWithoutBinderSetTitle">
        <source>Do not call BinaryFormatter.Deserialize without first setting BinaryFormatter.Binder</source>
        <target state="translated">BinaryFormatter.Binder を設定せずに BinaryFormatter.Deserialize を呼び出さない</target>
        <note />
      </trans-unit>
      <trans-unit id="ReviewCodeForXPathInjectionVulnerabilitiesMessage">
        <source>Potential XPath injection vulnerability was found where '{0}' in method '{1}' may be tainted by user-controlled data from '{2}' in method '{3}'.</source>
        <target state="translated">潜在的な XPath インジェクションの脆弱性が見つかりました。メソッド '{1}' の '{0}' は、メソッド '{3}' の '{2}' からのユーザーが制御するデータによって悪用される可能性があります。</target>
        <note />
      </trans-unit>
      <trans-unit id="ReviewCodeForXPathInjectionVulnerabilitiesTitle">
        <source>Review code for XPath injection vulnerabilities</source>
        <target state="translated">コードをレビューし、XPath インジェクションの脆弱性を確認する</target>
        <note />
      </trans-unit>
      <trans-unit id="ReviewCodeForXamlInjectionVulnerabilitiesMessage">
        <source>Potential XAML injection vulnerability was found where '{0}' in method '{1}' may be tainted by user-controlled data from '{2}' in method '{3}'.</source>
        <target state="translated">潜在的な XAML インジェクションの脆弱性が見つかりました。メソッド '{1}' の '{0}' は、メソッド '{3}' の '{2}' からのユーザーが制御するデータによって悪用される可能性があります。</target>
        <note />
      </trans-unit>
      <trans-unit id="ReviewCodeForXamlInjectionVulnerabilitiesTitle">
        <source>Review code for XAML injection vulnerabilities</source>
        <target state="translated">コードをレビューし、XAML インジェクションの脆弱性を確認する</target>
        <note />
      </trans-unit>
      <trans-unit id="ReviewCodeForXmlInjectionVulnerabilitiesMessage">
        <source>Potential XML injection vulnerability was found where '{0}' in method '{1}' may be tainted by user-controlled data from '{2}' in method '{3}'.</source>
        <target state="translated">潜在的な XML インジェクションの脆弱性が見つかりました。メソッド '{1}' の '{0}' は、メソッド '{3}' の '{2}' からのユーザーが制御するデータによって悪用される可能性があります。</target>
        <note />
      </trans-unit>
      <trans-unit id="ReviewCodeForXmlInjectionVulnerabilitiesTitle">
        <source>Review code for XML injection vulnerabilities</source>
        <target state="translated">コードをレビューし、XML インジェクションの脆弱性を確認する</target>
        <note />
      </trans-unit>
      <trans-unit id="ReviewCodeForXssVulnerabilitiesMessage">
        <source>Potential cross-site scripting (XSS) vulnerability was found where '{0}' in method '{1}' may be tainted by user-controlled data from '{2}' in method '{3}'.</source>
        <target state="translated">潜在的なクロスサイト スクリプト (XSS) の脆弱性が見つかりました。メソッド '{1}' の '{0}' は、メソッド '{3}' の '{2}' からのユーザーが制御するデータによって悪用される可能性があります。</target>
        <note />
      </trans-unit>
      <trans-unit id="ReviewCodeForXssVulnerabilitiesTitle">
        <source>Review code for XSS vulnerabilities</source>
        <target state="translated">コードをレビューし、XSS の脆弱性を確認する</target>
        <note />
      </trans-unit>
      <trans-unit id="ApprovedCipherMode">
        <source>Do Not Use Unsafe Cipher Modes</source>
        <target state="translated">安全ではない暗号モードを使用しないでください。</target>
        <note />
      </trans-unit>
      <trans-unit id="ApprovedCipherModeDescription">
        <source>These modes are vulnerable to attacks. Use only approved modes (CBC, CTS).</source>
        <target state="translated">これらのモードは、攻撃に対して脆弱です。承認されたモード (CBC、CTS) のみを使用してください。</target>
        <note />
      </trans-unit>
      <trans-unit id="ApprovedCipherModeMessage">
        <source>It uses an unsafe Cipher Mode {0}</source>
        <target state="translated">安全ではない暗号モード {0} を使用します</target>
        <note />
      </trans-unit>
      <trans-unit id="DefinitelyInstallRootCert">
        <source>Do Not Add Certificates To Root Store</source>
        <target state="translated">ルート ストアに証明書を追加しない</target>
        <note />
      </trans-unit>
      <trans-unit id="DefinitelyInstallRootCertMessage">
        <source>Adding certificates to the operating system's trusted root certificates increases the risk of incorrectly authenticating an illegitimate certificate</source>
        <target state="translated">オペレーティング システムの信頼されたルート証明書に証明書を追加すると、不正な証明書を誤って認証するリスクが高くなります</target>
        <note />
      </trans-unit>
      <trans-unit id="DefinitelyUseSecureCookiesASPNetCore">
        <source>Use Secure Cookies In ASP.Net Core</source>
        <target state="translated">ASP.Net Core で安全な Cookie を使用します</target>
        <note />
      </trans-unit>
      <trans-unit id="DefinitelyUseSecureCookiesASPNetCoreMessage">
        <source>Set CookieOptions.Secure = true when setting a cookie</source>
        <target state="translated">Cookie を設定する場合は、CookieOptions.Secure = true と設定してください。</target>
        <note />
      </trans-unit>
      <trans-unit id="DoNotAddArchiveItemPathToTheTargetFileSystemPath">
        <source>Do Not Add Archive Item's Path To The Target File System Path</source>
        <target state="translated">アーカイブ項目のパスをターゲット ファイル システム パスに追加しない</target>
        <note />
      </trans-unit>
      <trans-unit id="DoNotAddArchiveItemPathToTheTargetFileSystemPathDescription">
        <source>When extracting files from an archive and using the archive item's path, check if the path is safe. Archive path can be relative and can lead to file system access outside of the expected file system target path, leading to malicious config changes and remote code execution via lay-and-wait technique.</source>
        <target state="translated">アーカイブからファイルを抽出し、アーカイブ アイテムのパスを使用するときは、パスが安全であるかどうかを確認します。アーカイブ パスは相対パスの場合があり、想定されるファイル システムのターゲット パス以外でファイル システムへのアクセスを引き起こす可能性があります。これは、lay-and-wait の技法によって悪意のある構成変更とリモート コードの実行につながります。</target>
        <note />
      </trans-unit>
      <trans-unit id="DoNotAddArchiveItemPathToTheTargetFileSystemPathMessage">
        <source>When creating path for '{0} in method {1}' from relative archive item path to extract file and the source is an untrusted zip archive, make sure to sanitize relative archive item path '{2} in method {3}'</source>
        <target state="translated">'メソッド {1} の {0}' のパスを相対アーカイブ アイテムのパスから作成してファイルを抽出し、ソースが信頼されていない zip アーカイブである場合は、'メソッド {3} の相対アーカイブ アイテムのパス {2}' をサニタイズしてください</target>
        <note />
      </trans-unit>
      <trans-unit id="DefinitelyUseWeakKDFInsufficientIterationCount">
        <source>Do Not Use Weak Key Derivation Function With Insufficient Iteration Count</source>
        <target state="translated">反復回数が十分でない弱いキー派生関数は使用しないでください</target>
        <note />
      </trans-unit>
      <trans-unit id="DefinitelyUseWeakKDFInsufficientIterationCountMessage">
        <source>Use at least {0} iterations when deriving a cryptographic key from a password. By default, Rfc2898DeriveByte's IterationCount is only 1000</source>
        <target state="translated">パスワードから暗号化キーを派生させる場合は、少なくとも {0} 回の反復を使用してください。既定では、Rfc2898DeriveByte の IterationCount は 1000 のみです</target>
        <note />
      </trans-unit>
      <trans-unit id="DoNotAddSchemaByURL">
        <source>Do Not Add Schema By URL</source>
        <target state="translated">URL でスキーマを追加しない</target>
        <note />
      </trans-unit>
      <trans-unit id="DoNotAddSchemaByURLDescription">
        <source>This overload of XmlSchemaCollection.Add method internally enables DTD processing on the XML reader instance used, and uses UrlResolver for resolving external XML entities. The outcome is information disclosure. Content from file system or network shares for the machine processing the XML can be exposed to attacker. In addition, an attacker can use this as a DoS vector.</source>
        <target state="translated">XmlSchemaCollection.Add メソッドのこのオーバーロードは、使用される XML リーダー インスタンスでの DTD の処理を内部的に有効にし、外部の XML エンティティの解決に UrlResolver を使用します。結果として情報が漏えいします。XML を処理するマシンのファイル システムまたはネットワーク共有からのコンテンツが攻撃者に対して流出する可能性があります。また、攻撃者はこれを DoS ベクターとして使用する可能性もあります。</target>
        <note />
      </trans-unit>
      <trans-unit id="DoNotAddSchemaByURLMessage">
        <source>This overload of the Add method is potentially unsafe because it may resolve dangerous external references</source>
        <target state="translated">Add メソッドのこのオーバーロードは、危険な外部参照を解決することが考えられるため、安全ではない可能性があります</target>
        <note />
      </trans-unit>
      <trans-unit id="DoNotCallDangerousMethodsInDeserialization">
        <source>Do Not Call Dangerous Methods In Deserialization</source>
        <target state="translated">逆シリアル化で危険なメソッドを呼び出さないでください</target>
        <note />
      </trans-unit>
      <trans-unit id="DoNotCallDangerousMethodsInDeserializationDescription">
        <source>Insecure Deserialization is a vulnerability which occurs when untrusted data is used to abuse the logic of an application, inflict a Denial-of-Service (DoS) attack, or even execute arbitrary code upon it being deserialized. It’s frequently possible for malicious users to abuse these deserialization features when the application is deserializing untrusted data which is under their control. Specifically, invoke dangerous methods in the process of deserialization. Successful insecure deserialization attacks could allow an attacker to carry out attacks such as DoS attacks, authentication bypasses, and remote code execution.</source>
        <target state="translated">安全でない逆シリアル化は、アプリケーションのロジックを悪用したり、サービス拒否 (DoS) 攻撃を仕掛けたり、逆シリアル化されたときに任意のコードを実行したりすることさえあるために、信頼できないデータが使用される場合に発生する脆弱性です。 悪意のあるユーザーが、自分の管理下にある信頼できないデータをアプリケーションで逆シリアル化しているときに、これらの逆シリアル化機能を悪用することがよくあります。 具体的には、逆シリアル化の過程で危険なメソッドを呼び出します。 安全でない逆シリアル化攻撃が成功すると、攻撃者は DoS 攻撃、認証回避、リモートでのコード実行などの攻撃を仕掛ける可能性があります。</target>
        <note />
      </trans-unit>
      <trans-unit id="DoNotCallDangerousMethodsInDeserializationMessage">
        <source>When deserializing an instance of class {0}, method {1} can call dangerous method {2}.</source>
        <target state="translated">クラス {0} のインスタンスを逆シリアル化すると、メソッド {1} が危険なメソッド{2} を呼び出す可能性があります。</target>
        <note />
      </trans-unit>
      <trans-unit id="DoNotDisableCertificateValidation">
        <source>Do Not Disable Certificate Validation</source>
        <target state="translated">証明書の検証を無効にしません</target>
        <note />
      </trans-unit>
      <trans-unit id="DoNotDisableCertificateValidationDescription">
        <source>A certificate can help authenticate the identity of the server. Clients should validate the server certificate to ensure requests are sent to the intended server. If the ServerCertificateValidationCallback always returns 'true', any certificate will pass validation.</source>
        <target state="translated">証明書を使用すると、サーバーの ID を認証できます。クライアントは、サーバー証明書を検証し、要求が意図したとおりのサーバーに送信されるようにする必要があります。ServerCertificateValidationCallback が常時 'true' を返す場合、すべての証明書が検証に成功します。</target>
        <note />
      </trans-unit>
      <trans-unit id="DoNotDisableCertificateValidationMessage">
        <source>The ServerCertificateValidationCallback is set to a function that accepts any server certificate, by always returning true. Ensure that server certificates are validated to verify the identity of the server receiving requests.</source>
        <target state="translated">ServerCertificateValidationCallback は、常時 true を返すことによってあらゆるサーバー証明書を受け入れる関数に設定されます。要求を受信するサーバーの ID を確認するサーバー証明書が検証されるようにします。</target>
        <note />
      </trans-unit>
      <trans-unit id="DoNotDisableHTTPHeaderChecking">
        <source>Do Not Disable HTTP Header Checking</source>
        <target state="translated">HTTP ヘッダーのチェックを無効にしない</target>
        <note />
      </trans-unit>
      <trans-unit id="DoNotDisableHTTPHeaderCheckingDescription">
        <source>HTTP header checking enables encoding of the carriage return and newline characters, \r and \n, that are found in response headers. This encoding can help to avoid injection attacks that exploit an application that echoes untrusted data contained by the header.</source>
        <target state="translated">HTTP ヘッダーのチェックでは、応答ヘッダーに含まれる復帰や改行文字のエンコードを有効にします。\r\nこのエンコードは、ヘッダーに含まれる信頼されていないデータをエコーするアプリケーションを悪用するインジェクション攻撃を回避するのに役立ちます。</target>
        <note />
      </trans-unit>
      <trans-unit id="DoNotDisableHTTPHeaderCheckingMessage">
        <source>Do not disable HTTP header checking</source>
        <target state="translated">HTTP ヘッダーのチェックを無効にしない</target>
        <note />
      </trans-unit>
      <trans-unit id="DoNotDisableRequestValidation">
        <source>Do Not Disable Request Validation</source>
        <target state="translated">要求の検証を無効にしない</target>
        <note />
      </trans-unit>
      <trans-unit id="DoNotDisableRequestValidationDescription">
        <source>Request validation is a feature in ASP.NET that examines HTTP requests and determines whether they contain potentially dangerous content. This check adds protection from markup or code in the URL query string, cookies, or posted form values that might have been added for malicious purposes. So, it is generally desirable and should be left enabled for defense in depth.</source>
        <target state="translated">要求の検証は、HTTP 要求を調べ、危険性のあるコンテンツが含まれているかどうかを判断する ASP.NET の機能です。この確認により、不正な目的のために追加された可能性がある、URL クエリ文字列内のマークアップやコード、Cookie、投稿されたフォームの値から保護することができます。そのため、この機能は一般的に望ましいものであり、多重の防御のために有効にしておくべきです。</target>
        <note />
      </trans-unit>
      <trans-unit id="DoNotDisableRequestValidationMessage">
        <source>{0} has request validation disabled</source>
        <target state="translated">メソッド {0} の要求の検証が無効です</target>
        <note />
      </trans-unit>
      <trans-unit id="DoNotDisableSchUseStrongCrypto">
        <source>Do Not Disable SChannel Use of Strong Crypto</source>
        <target state="translated">SChannel による強力な暗号の使用を無効にしません</target>
        <note />
      </trans-unit>
      <trans-unit id="DoNotDisableSchUseStrongCryptoDescription">
        <source>Starting with the .NET Framework 4.6, the System.Net.ServicePointManager and System.Net.Security.SslStream classes are recommeded to use new protocols. The old ones have protocol weaknesses and are not supported. Setting Switch.System.Net.DontEnableSchUseStrongCrypto with true will use the old weak crypto check and opt out of the protocol migration.</source>
        <target state="translated">.NET Framework 4.6 以降、System.Net.ServicePointManager クラスと System.Net.Security.SslStream クラスで新しいプロトコルを使用することをお勧めします。古いプロトコルは、プロトコルの脆弱性があるため、サポートされていません。Switch.System.Net.DontEnableSchUseStrongCrypto を true に設定すると、古くて脆弱な暗号のチェックが使用され、プロトコルの移行がオプトアウトされます。</target>
        <note />
      </trans-unit>
      <trans-unit id="DoNotDisableSchUseStrongCryptoMessage">
        <source>{0} disables TLS 1.2 and enables SSLv3</source>
        <target state="translated">{0} は、TLS 1.2 を無効にして、SSLv3 を有効にします</target>
        <note />
      </trans-unit>
      <trans-unit id="DoNotHardCodeEncryptionKey">
        <source>Do Not Hard Code Encryption Key</source>
        <target state="new">Do Not Hard Code Encryption Key</target>
        <note />
      </trans-unit>
      <trans-unit id="DoNotHardCodeEncryptionKeyDescription">
        <source>SymmetricAlgorithm's .Key property, or a method's rgbKey parameter, should never be a hardcoded value.</source>
        <target state="new">SymmetricAlgorithm's .Key property, or a method's rgbKey parameter, should never be a hardcoded value.</target>
        <note />
      </trans-unit>
      <trans-unit id="DoNotHardCodeEncryptionKeyMessage">
        <source>Potential security vulnerability was found where '{0}' in method '{1}' may be tainted by hardcoded key from '{2}' in method '{3}'</source>
        <target state="new">Potential security vulnerability was found where '{0}' in method '{1}' may be tainted by hardcoded key from '{2}' in method '{3}'</target>
        <note />
      </trans-unit>
      <trans-unit id="DoNotInstallRootCertDescription">
        <source>By default, the Trusted Root Certification Authorities certificate store is configured with a set of public CAs that has met the requirements of the Microsoft Root Certificate Program. Since all trusted root CAs can issue certificates for any domain, an attacker can pick a weak or coercible CA that you install by yourself to target for an attack – and a single vulnerable, malicious or coercible CA undermines the security of the entire system. To make matters worse, these attacks can go unnoticed quite easily.</source>
        <target state="translated">既定では、信頼されたルート証明機関の証明書ストアは、Microsoft ルート証明書プログラムの要件を満たす一連の公的 CA で構成されています。すべての信頼されたルート CA は任意のドメインの証明書を発行できますが、攻撃者はユーザー自身がインストールする脆弱な CA または制御可能な CA を攻撃対象として選択できます。脆弱な CA、悪意のあるCA、制御可能な CA が 1 つでもあると、システム全体のセキュリティが弱体化します。さらに悪いことに、こうした攻撃はまったく気付かずに、しかも簡単に行うことができます。</target>
        <note />
      </trans-unit>
      <trans-unit id="DoNotReferSelfInSerializableClass">
        <source>Do Not Refer Self In Serializable Class</source>
        <target state="translated">シリアル化可能なクラスで自己参照しません</target>
        <note />
      </trans-unit>
      <trans-unit id="DoNotReferSelfInSerializableClassDescription">
        <source>This can allow an attacker to DOS or exhaust the memory of the process.</source>
        <target state="translated">これにより、攻撃者が DOS を実行したり、プロセスのメモリを消費したりできるようになります。</target>
        <note />
      </trans-unit>
      <trans-unit id="DoNotReferSelfInSerializableClassMessage">
        <source>{0} participates in a potential reference cycle</source>
        <target state="translated">{0} で潜在的な参照サイクルが生じています</target>
        <note />
      </trans-unit>
      <trans-unit id="DoNotSerializeTypesWithPointerFields">
        <source>Do Not Serialize Types With Pointer Fields</source>
        <target state="translated">ポインター フィールドを持つ型をシリアル化しない</target>
        <note />
      </trans-unit>
      <trans-unit id="DoNotSerializeTypesWithPointerFieldsDescription">
        <source>Pointers are not "type safe" in the sense that you cannot guarantee the correctness of the memory they point at. So, serializing types with pointer fields is dangerous, as it may allow an attacker to control the pointer.</source>
        <target state="translated">ポインターは、自身がポイントするメモリの正しさを保証できないという意味で「タイプ セーフ」ではありません。そのため、攻撃者によるポインターの制御が可能になる場合があるので、ポインター フィールドを持つ型をシリアル化することは危険です。</target>
        <note />
      </trans-unit>
      <trans-unit id="DoNotSerializeTypesWithPointerFieldsMessage">
        <source>Pointer field {0} on serializable type.</source>
        <target state="translated">シリアル化可能な型のポインター フィールド {0} です。</target>
        <note />
      </trans-unit>
      <trans-unit id="DoNotUseAccountSAS">
        <source>Do Not Use Account Shared Access Signature</source>
        <target state="translated">アカウントの Shared Access Signature を使用しない</target>
        <note />
      </trans-unit>
      <trans-unit id="DoNotUseAccountSASDescription">
        <source>Shared Access Signatures(SAS) are a vital part of the security model for any application using Azure Storage, they should provide limited and safe permissions to your storage account to clients that don't have the account key. All of the operations available via a service SAS are also available via an account SAS, that is, account SAS is too powerful. So it is recommended to use Service SAS to delegate access more carefully.</source>
        <target state="translated">Shared Access Signatures (SAS) は、Azure Storage を使用しているすべてのアプリケーションのセキュリティ モデルに不可欠な部分であり、アカウント キーを持たないクライアントにストレージ アカウントへの制限された安全なアクセス許可を提供する必要があります。サービス SAS を通じて利用可能なすべての操作は、アカウント SAS を通じて利用することもできます。つまり、アカウント SAS は強力すぎるということです。このため、サービス SAS を使用してアクセスをより慎重に委任することをお勧めします。</target>
        <note />
      </trans-unit>
      <trans-unit id="DoNotUseAccountSASMessage">
        <source>Use Service SAS instead of Account SAS for fine grained access control and container-level access policy</source>
        <target state="translated">詳細に設定されたアクセス制御とコンテナーレベルのアクセス ポリシーには、アカウント SAS の代わりにサービス SAS を使用してください</target>
        <note />
      </trans-unit>
      <trans-unit id="DoNotUseBrokenCryptographicAlgorithms">
        <source>Do Not Use Broken Cryptographic Algorithms</source>
        <target state="translated">破られた暗号アルゴリズムを使用しない</target>
        <note />
      </trans-unit>
      <trans-unit id="DoNotUseBrokenCryptographicAlgorithmsDescription">
        <source>An attack making it computationally feasible to break this algorithm exists. This allows attackers to break the cryptographic guarantees it is designed to provide. Depending on the type and application of this cryptographic algorithm, this may allow attackers to read enciphered messages, tamper with enciphered  messages, forge digital signatures, tamper with hashed content, or otherwise compromise any cryptosystem based on this algorithm. Replace encryption uses with the AES algorithm (AES-256, AES-192 and AES-128 are acceptable) with a key length greater than or equal to 128 bits. Replace hashing uses with a hashing function in the SHA-2 family, such as SHA512, SHA384, or SHA256. Replace digital signature uses with RSA with a key length greater than or equal to 2048-bits, or ECDSA with a key length greater than or equal to 256 bits.</source>
        <target state="translated">このアルゴリズムを破ることをコンピューター的に実現する攻撃が存在します。これによって攻撃者は、提供されるはずの暗号化による保証を破ることが可能になります。この暗号アルゴリズムの種類とアプリケーションによっては、攻撃者は、暗号化されたメッセージの読み取り、暗号化されたメッセージの改ざん、デジタル署名の偽造、ハッシュされたコンテンツの改ざん、またはこのアルゴリズムに基づく暗号システムの侵害を実行できるようになる可能性があります。暗号化の使用を、キーの長さが 128 ビット以上の AES アルゴリズム (AES-256、AES-192、および AES-128 が使用可能) に置き換えます。ハッシュの使用を、SHA512、SHA384、SHA256 などの SHA-2 ファミリのハッシュ関数に置き換えます。デジタル署名の使用を、キーの長さが 2048 ビット以上の RSA か、キーの長さが 256 ビット以上の ECDSA に置き換えます。</target>
        <note />
      </trans-unit>
      <trans-unit id="DoNotUseBrokenCryptographicAlgorithmsMessage">
        <source>{0} uses a broken cryptographic algorithm {1}</source>
        <target state="translated">{0} が、破られた暗号アルゴリズム {1} を使用します</target>
        <note />
      </trans-unit>
      <trans-unit id="DoNotUseDSA">
        <source>Do Not Use Digital Signature Algorithm (DSA)</source>
        <target state="translated">デジタル署名アルゴリズム (DSA) を使用しない</target>
        <note />
      </trans-unit>
      <trans-unit id="DoNotUseDSADescription">
        <source>DSA is too weak to use.</source>
        <target state="translated">DSA は脆弱であるため使用しません。</target>
        <note />
      </trans-unit>
      <trans-unit id="DoNotUseDSAMessage">
        <source>Asymmetric encryption algorithm {0} is weak. Switch to an RSA with at least 2048 key size, ECDH or ECDSA algorithm instead</source>
        <target state="translated">非対称暗号化アルゴリズム {0} が脆弱です。キー サイズが少なくとも 2048 の RSA、ECDH、または ECDSA アルゴリズムに切り替えてください</target>
        <note />
      </trans-unit>
      <trans-unit id="DoNotUseDeprecatedSecurityProtocols">
        <source>Do Not Use Deprecated Security Protocols</source>
        <target state="translated">非推奨のセキュリティ プロトコルを使用しない</target>
        <note />
      </trans-unit>
      <trans-unit id="DoNotUseDeprecatedSecurityProtocolsDescription">
        <source>Using a deprecated security protocol rather than the system default is risky.</source>
        <target state="translated">システムの既定値ではなく、非推奨のセキュリティ プロトコルを使用することは安全ではありません。</target>
        <note />
      </trans-unit>
      <trans-unit id="DoNotUseDeprecatedSecurityProtocolsMessage">
        <source>Hard-coded use of deprecated security protocol {0}</source>
        <target state="translated">非推奨のセキュリティ プロトコル {0} のハードコーディングされた使用</target>
        <note />
      </trans-unit>
      <trans-unit id="DoNotUseMD5">
        <source>Do not use insecure cryptographic algorithm MD5.</source>
        <target state="translated">安全でない暗号アルゴリズム MD5 を使用しない。</target>
        <note />
      </trans-unit>
      <trans-unit id="DoNotUseMD5Description">
        <source>This type implements MD5, a cryptographically insecure hashing function. Hash collisions are computationally feasible for the MD5 and HMACMD5 algorithms. Replace this usage with a SHA-2 family hash algorithm (SHA512, SHA384, SHA256).</source>
        <target state="translated">この型は、暗号として安全でないハッシュ関数である MD5 を実装しています。MD5 と HMACMD5 アルゴリズムでは、計算上、ハッシュの競合が起こる可能性があります。この使用を SHA-2 ファミリのハッシュ アルゴリズム (SHA512、SHA384、SHA256) に置き換えてください。</target>
        <note />
      </trans-unit>
      <trans-unit id="DoNotUseObsoleteKDFAlgorithm">
        <source>Do not use obsolete key derivation function</source>
        <target state="translated">非推奨のキー派生関数を使用しないでください</target>
        <note />
      </trans-unit>
      <trans-unit id="DoNotUseObsoleteKDFAlgorithmDescription">
        <source>Password-based key derivation should use PBKDF2 with SHA-2. Avoid using PasswordDeriveBytes since it generates a PBKDF1 key. Avoid using Rfc2898DeriveBytes.CryptDeriveKey since it doesn't use the iteration count or salt.</source>
        <target state="translated">パスワードベースのキーの派生では、PBKDF2 を SHA-2 と一緒に使用してください。PBKDF1 キーが生成されてしまうため、PasswordDeriveBytes を使用しないでください。反復カウントまたは salt を使用していないため、Rfc2898DeriveBytes.CryptDeriveKey を使用しないでください。</target>
        <note />
      </trans-unit>
      <trans-unit id="DoNotUseObsoleteKDFAlgorithmMessage">
        <source>Call to obsolete key derivation function {0}.{1}</source>
        <target state="translated">非推奨のキー派生関数 {0}.{1} への呼び出し</target>
        <note />
      </trans-unit>
      <trans-unit id="DoNotUseSHA1">
        <source>Do not use insecure cryptographic algorithm SHA1.</source>
        <target state="translated">安全でない暗号アルゴリズム SHA1 を使用しない。</target>
        <note />
      </trans-unit>
      <trans-unit id="DoNotUseSHA1Description">
        <source>This type implements SHA1, a cryptographically insecure hashing function. Hash collisions are computationally feasible for the SHA-1 and SHA-0 algorithms. Replace this usage with a SHA-2 family hash algorithm (SHA512, SHA384, SHA256).</source>
        <target state="translated">この型は、暗号として安全でないハッシュ関数である SHA1 を実装しています。SHA-1 と SHA-0 アルゴリズムでは、計算上、ハッシュの競合が起こる可能性があります。この使用を SHA-2 ファミリのハッシュ アルゴリズム (SHA512、SHA384、SHA256) に置き換えてください。</target>
        <note />
      </trans-unit>
      <trans-unit id="DoNotUseWeakCryptographicAlgorithms">
        <source>Do Not Use Weak Cryptographic Algorithms</source>
        <target state="translated">脆弱な暗号アルゴリズムを使用しない</target>
        <note />
      </trans-unit>
      <trans-unit id="DoNotUseWeakCryptographicAlgorithmsDescription">
        <source>Cryptographic algorithms degrade over time as attacks become for advances to attacker get access to more computation. Depending on the type and application of this cryptographic algorithm, further degradation of the cryptographic strength of it may allow attackers to read enciphered messages, tamper with enciphered  messages, forge digital signatures, tamper with hashed content, or otherwise compromise any cryptosystem based on this algorithm. Replace encryption uses with the AES algorithm (AES-256, AES-192 and AES-128 are acceptable) with a key length greater than or equal to 128 bits. Replace hashing uses with a hashing function in the SHA-2 family, such as SHA-2 512, SHA-2 384, or SHA-2 256.</source>
        <target state="translated">攻撃が進化し、攻撃者がアクセスできる計算が増えるにつれ、暗号アルゴリズムは徐々に弱まっていきます。この暗号アルゴリズムの種類とアプリケーションによっては、暗号の強度がさらに弱くなると、攻撃者は、暗号化されたメッセージの読み取り、暗号化されたメッセージの改ざん、デジタル署名の偽造、ハッシュされたコンテンツの改ざん、またはこのアルゴリズムに基づく暗号システムの侵害を実行できるようになる可能性があります。暗号化の使用を、キーの長さが 128 ビット以上の AES アルゴリズム (AES-256、AES-192、および AES-128 が使用可能) に置き換えます。ハッシュの使用を、SHA-2 512、SHA-2 384、SHA-2 256 などの SHA-2 ファミリのハッシュ関数に置き換えます。</target>
        <note />
      </trans-unit>
      <trans-unit id="DoNotUseWeakCryptographicAlgorithmsMessage">
        <source>{0} uses a weak cryptographic algorithm {1}</source>
        <target state="translated">{0} が、脆弱な暗号アルゴリズム {1} を使用します</target>
        <note />
      </trans-unit>
      <trans-unit id="DoNotUseWeakKDFAlgorithm">
        <source>Do Not Use Weak Key Derivation Function Algorithm</source>
        <target state="translated">弱いキー派生関数アルゴリズムを使用しないでください</target>
        <note />
      </trans-unit>
      <trans-unit id="DoNotUseWeakKDFAlgorithmDescription">
        <source>Some implementations of the Rfc2898DeriveBytes class allow for a hash algorithm to be specified in a constructor parameter or overwritten in the HashAlgorithm property. If a hash algorithm is specified, then it should be SHA-256 or higher.</source>
        <target state="translated">Rfc2898DeriveBytes クラスの一部の実装では、ハッシュ アルゴリズムをコンストラクターのパラメーターで指定するか、HashAlgorithm プロパティで上書きすることができます。ハッシュ アルゴリズムが指定されている場合、SHA-256 またはそれ以上でなければなりません。</target>
        <note />
      </trans-unit>
      <trans-unit id="DoNotUseWeakKDFAlgorithmMessage">
        <source>{0} created with a weak hash algorithm. Use SHA256, SHA384, or SHA512 to create a strong key from a password</source>
        <target state="translated">{0} は弱いハッシュ アルゴリズムを使用して作成されました。SHA256、SHA384、SHA512 を使用してパスワードから強力なキーを作成してください</target>
        <note />
      </trans-unit>
      <trans-unit id="DoNotUseWeakKDFInsufficientIterationCountDescription">
        <source>When deriving cryptographic keys from user-provided inputs such as password, use sufficient iteration count (at least 100k).</source>
        <target state="translated">パスワードなど、ユーザーが指定した入力から暗号化キーを派生させる場合は、十分な反復回数を使用してください (少なくとも 10 万)。</target>
        <note />
      </trans-unit>
      <trans-unit id="DoNotUseXslTransform">
        <source>Do Not Use XslTransform</source>
        <target state="translated">XslTransform を使用しないでください</target>
        <note />
      </trans-unit>
      <trans-unit id="DoNotUseXslTransformMessage">
        <source>Do not use XslTransform. It does not restrict potentially dangerous external references.</source>
        <target state="translated">XslTransform を使用しないでください。危険性のある外部参照は制限されません。</target>
        <note />
      </trans-unit>
      <trans-unit id="HardCodedSecurityProtocolMessage">
        <source>Avoid hardcoding SecurityProtocolType {0}, and instead use SecurityProtocolType.SystemDefault to allow the operating system to choose the best Transport Layer Security protocol to use.</source>
        <target state="translated">SecurityProtocolType {0} をハードコードしないでください。代わりに、SecurityProtocolType.SystemDefault を使用して、オペレーティング システムが使用する最適なトランスポート層セキュリティ プロトコルを選択できるようにします。</target>
        <note />
      </trans-unit>
      <trans-unit id="HardCodedSecurityProtocolTitle">
        <source>Avoid hardcoding SecurityProtocolType value</source>
        <target state="translated">SecurityProtocolType の値をハードコードしない</target>
        <note />
      </trans-unit>
      <trans-unit id="MaybeInstallRootCert">
        <source>Ensure Certificates Are Not Added To Root Store</source>
        <target state="translated">証明書がルート ストアに追加されていないことを確認する</target>
        <note />
      </trans-unit>
      <trans-unit id="MaybeInstallRootCertMessage">
        <source>Adding certificates to the operating system's trusted root certificates is insecure. Ensure that the target store is not root store.</source>
        <target state="translated">オペレーティング システムの信頼されたルート証明書に証明書を追加することは安全ではありません。ターゲット ストアがルート ストアでないことを確認してください。</target>
        <note />
      </trans-unit>
      <trans-unit id="MaybeUseSecureCookiesASPNetCore">
        <source>Ensure Use Secure Cookies In ASP.Net Core</source>
        <target state="translated">ASP.Net Core で安全な Cookie を使用することを確認します</target>
        <note />
      </trans-unit>
      <trans-unit id="MaybeUseSecureCookiesASPNetCoreMessage">
        <source>Ensure that CookieOptions.Secure = true when setting a cookie</source>
        <target state="translated">Cookie を設定する場合は、CookieOptions.Secure = true になっていることを確認してください</target>
        <note />
      </trans-unit>
      <trans-unit id="MaybeUseWeakKDFInsufficientIterationCount">
        <source>Ensure Sufficient Iteration Count When Using Weak Key Derivation Function</source>
        <target state="translated">弱いキー派生関数を使用する場合は十分な反復回数を確保してください</target>
        <note />
      </trans-unit>
      <trans-unit id="MaybeUseWeakKDFInsufficientIterationCountMessage">
        <source>Ensure that the iteration count is at least {0} when deriving a cryptographic key from a password. By default, Rfc2898DeriveByte's IterationCount is only 1000</source>
        <target state="translated">パスワードから暗号化キーを派生させる場合は、反復回数が少なくとも {0} 回であることを確認してください。既定では、Rfc2898DeriveByte の IterationCount は 1000 のみです</target>
        <note />
      </trans-unit>
      <trans-unit id="SetViewStateUserKey">
        <source>Set ViewStateUserKey For Classes Derived From Page</source>
        <target state="translated">ページから派生したクラスに ViewStateUserKey を設定する</target>
        <note />
      </trans-unit>
      <trans-unit id="SetViewStateUserKeyDescription">
        <source>Setting the ViewStateUserKey property can help you prevent attacks on your application by allowing you to assign an identifier to the view-state variable for individual users so that they cannot use the variable to generate an attack. Otherwise, there will be cross-site request forgery vulnerabilities.</source>
        <target state="translated">ViewStateUserKey プロパティを設定すると、識別子を個別のユーザーの view-state 変数に割り当てて、ユーザーが変数を使用した攻撃を実行できないようにすることで、アプリケーションに対する攻撃を防ぐことができます。そうしない場合、クロスサイト リクエスト フォージェリの脆弱性の危険性があります。</target>
        <note />
      </trans-unit>
      <trans-unit id="SetViewStateUserKeyMessage">
        <source>The class {0} derived from System.Web.UI.Page does not set the ViewStateUserKey property in the OnInit method or Page_Init method</source>
        <target state="translated">System.Web.UI.Page から派生したクラス {0} は、OnInit メソッドまたは Page_Init メソッドで ViewStateUserKey プロパティを設定しません</target>
        <note />
      </trans-unit>
      <trans-unit id="UseContainerLevelAccessPolicy">
        <source>Use Container Level Access Policy</source>
        <target state="translated">コンテナー レベルのアクセス ポリシーを使用する</target>
        <note />
      </trans-unit>
      <trans-unit id="UseContainerLevelAccessPolicyDescription">
        <source>No access policy identifier is specified, making tokens non-revocable.</source>
        <target state="translated">アクセス ポリシー識別子が指定されていません。トークンが取消可能ではなくなります。</target>
        <note />
      </trans-unit>
      <trans-unit id="UseContainerLevelAccessPolicyMessage">
        <source>Consider using Azure's role-based access control instead of a Shared Access Signature (SAS) if possible. If you still need to use a SAS, use a container-level access policy when creating a SAS</source>
        <target state="translated">可能な場合は、Shared Access Signature (SAS) の代わりに、Azure のロールベースのアクセス制御を使用することを検討してください。依然として SAS を使用する必要がある場合は、SAS の作成時にコンテナーレベルのアクセス ポリシーを使用します</target>
        <note />
      </trans-unit>
      <trans-unit id="UseRSAWithSufficientKeySize">
        <source>Use Rivest–Shamir–Adleman (RSA) Algorithm With Sufficient Key Size</source>
        <target state="translated">十分なキー サイズの Rivest–Shamir–Adleman (RSA) アルゴリズムを使用します</target>
        <note />
      </trans-unit>
      <trans-unit id="UseRSAWithSufficientKeySizeDescription">
        <source>Encryption algorithms are vulnerable to brute force attacks when too small a key size is used.</source>
        <target state="translated">暗号化アルゴリズムは、小さすぎるキー サイズが使用されていると、ブルート フォース攻撃に対して脆弱になります。</target>
        <note />
      </trans-unit>
      <trans-unit id="UseRSAWithSufficientKeySizeMessage">
        <source>Asymmetric encryption algorithm {0}'s key size is less than 2048. Switch to an RSA with at least 2048 key size, ECDH or ECDSA algorithm instead.</source>
        <target state="translated">非対称暗号化アルゴリズム {0} のキー サイズが 2048 未満です。キー サイズが少なくとも 2048 の RSA、ECDH、または ECDSA アルゴリズムに切り替えてください。</target>
        <note />
      </trans-unit>
      <trans-unit id="UseSecureCookiesASPNetCoreDescription">
        <source>Applications available over HTTPS must use secure cookies.</source>
        <target state="translated">HTTPS 経由で使用できるアプリケーションは、セキュリティで保護された Cookie を使用する必要があります。</target>
        <note />
      </trans-unit>
      <trans-unit id="UseSharedAccessProtocolHttpsOnly">
        <source>Use SharedAccessProtocol HttpsOnly</source>
        <target state="translated">SharedAccessProtocol HttpsOnly を使用する</target>
        <note />
      </trans-unit>
      <trans-unit id="UseSharedAccessProtocolHttpsOnlyDescription">
        <source>HTTPS encrypts network traffic. Use HttpsOnly, rather than HttpOrHttps, to ensure network traffic is always encrypted to help prevent disclosure of sensitive data.</source>
        <target state="translated">HTTPS はネットワークトラフィックを暗号化します。ネットワークトラフィックが常に暗号化されるようにするには、HttpsOnly を HttpOrHttps ではなくを使用します。</target>
        <note />
      </trans-unit>
      <trans-unit id="UseSharedAccessProtocolHttpsOnlyMessage">
        <source>Consider using Azure's role-based access control instead of a Shared Access Signature (SAS) if possible. If you still need to use a SAS, specify SharedAccessProtocol.HttpsOnly</source>
        <target state="translated">可能な場合は、Shared Access Signature (SAS) の代わりに、Azure のロールベースのアクセス制御を使用することを検討してください。依然として SAS を使用する必要がある場合は、SharedAccessProtocol を指定します。 HttpsOnly</target>
        <note />
      </trans-unit>
      <trans-unit id="UseXmlReaderDescription">
        <source>Processing XML from untrusted data may load dangerous external references, which should be restricted by using an XmlReader with a secure resolver or with DTD processing disabled.</source>
        <target state="translated">信頼されていないデータから XML を処理すると、危険な外部参照を読み込む可能性があります。XmlReader を安全なリゾルバーと共に使用するか、DTD 処理を無効にして使用することにより、この処理を制限する必要があります。</target>
        <note />
      </trans-unit>
      <trans-unit id="UseXmlReaderForDataSetReadXml">
        <source>Use XmlReader For DataSet Read Xml</source>
        <target state="translated">DataSet Read Xml に XmlReader を使用する</target>
        <note />
      </trans-unit>
      <trans-unit id="UseXmlReaderForDeserialize">
        <source>Use XmlReader For Deserialize</source>
        <target state="translated">逆シリアル化に XmlReader を使用する</target>
        <note />
      </trans-unit>
      <trans-unit id="UseXmlReaderForSchemaRead">
        <source>Use XmlReader For Schema Read</source>
        <target state="translated">スキーマの読み取りに XmlReader を使用する</target>
        <note />
      </trans-unit>
      <trans-unit id="UseXmlReaderForValidatingReader">
        <source>Use XmlReader For Validating Reader</source>
        <target state="translated">リーダーの検証に XmlReader を使用する</target>
        <note />
      </trans-unit>
      <trans-unit id="UseXmlReaderForXPathDocument">
        <source>Use XmlReader For XPathDocument</source>
        <target state="translated">XPathDocument に XmlReader を使用する</target>
        <note />
      </trans-unit>
      <trans-unit id="UseXmlReaderMessage">
        <source>This overload of the {0}.{1} method is potentially unsafe, use an overload that takes a XmlReader instance instead</source>
        <target state="translated">{0}.{1} メソッドのこのオーバーロードは、安全ではない可能性があります。代わりに XmlReader インスタンスを使用するオーバーロードを使用してください</target>
        <note />
      </trans-unit>
      <trans-unit id="DoNotCreateTasksWithoutPassingATaskSchedulerTitle">
        <source>Do not create tasks without passing a TaskScheduler</source>
        <target state="translated">TaskScheduler を渡さずにタスクを作成しない</target>
        <note />
      </trans-unit>
      <trans-unit id="DoNotCreateTasksWithoutPassingATaskSchedulerDescription">
        <source>Do not create tasks unless you are using one of the overloads that takes a TaskScheduler. The default is to schedule on TaskScheduler.Current, which would lead to deadlocks. Either use TaskScheduler.Default to schedule on the thread pool, or explicitly pass TaskScheduler.Current to make your intentions clear.</source>
        <target state="translated">TaskScheduler を受け取るいずれかのオーバーロードを使用しない限り、タスクを作成しません。既定では、TaskScheduler.Current にスケジュールしますが、デッドロックにつながります。TaskScheduler.Default を使用してスレッド プールにスケジュールするか、明示的に TaskScheduler.Current を渡して、意図を明確にします。</target>
        <note />
      </trans-unit>
      <trans-unit id="DoNotCreateTasksWithoutPassingATaskSchedulerMessage">
        <source>Do not create tasks without passing a TaskScheduler</source>
        <target state="translated">TaskScheduler を渡さずにタスクを作成しない</target>
        <note />
      </trans-unit>
    </body>
  </file>
</xliff><|MERGE_RESOLUTION|>--- conflicted
+++ resolved
@@ -147,7 +147,6 @@
         <target state="translated">セキュリティ上の問題を軽減するには、{1} の StructLayout.CharSet on を CharSet.Unicode に設定するか、またはフィールドを明示的に UnmanagedType.LPWStr としてマーシャリングすることで、フィールド {0} を Unicode としてマーシャリングします。この文字列を ANSI またはシステム依存としてマーシャリングする必要がある場合は、MarshalAs を明示的に指定し、BestFitMapping 属性を使用して最適なマッピングを無効にし、セキュリティ強化のために ThrowOnUnmappableChar を有効にします。</target>
         <note />
       </trans-unit>
-<<<<<<< HEAD
       <trans-unit id="UseAutoValidateAntiforgeryToken">
         <source>Use antiforgery tokens in ASP.NET Core MVC controllers</source>
         <target state="new">Use antiforgery tokens in ASP.NET Core MVC controllers</target>
@@ -161,7 +160,8 @@
       <trans-unit id="UseAutoValidateAntiforgeryTokenMessage">
         <source>Method {0} handles a {1} request without performing CSRF token validation</source>
         <target state="new">Method {0} handles a {1} request without performing CSRF token validation</target>
-=======
+        <note />
+      </trans-unit>
       <trans-unit id="UseDefaultDllImportSearchPathsAttribute">
         <source>Use DefaultDllImportSearchPaths attribute for P/Invokes</source>
         <target state="new">Use DefaultDllImportSearchPaths attribute for P/Invokes</target>
@@ -175,7 +175,6 @@
       <trans-unit id="UseDefaultDllImportSearchPathsAttributeMessage">
         <source>The method {0} didn't use DefaultDllImportSearchPaths attribute for P/Invokes.</source>
         <target state="new">The method {0} didn't use DefaultDllImportSearchPaths attribute for P/Invokes.</target>
->>>>>>> f152af91
         <note />
       </trans-unit>
       <trans-unit id="UseManagedEquivalentsOfWin32ApiTitle">

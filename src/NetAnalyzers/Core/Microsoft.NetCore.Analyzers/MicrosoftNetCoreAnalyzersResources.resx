﻿<?xml version="1.0" encoding="utf-8"?>
<root>
  <!-- 
    Microsoft ResX Schema 
    
    Version 2.0
    
    The primary goals of this format is to allow a simple XML format 
    that is mostly human readable. The generation and parsing of the 
    various data types are done through the TypeConverter classes 
    associated with the data types.
    
    Example:
    
    ... ado.net/XML headers & schema ...
    <resheader name="resmimetype">text/microsoft-resx</resheader>
    <resheader name="version">2.0</resheader>
    <resheader name="reader">System.Resources.ResXResourceReader, System.Windows.Forms, ...</resheader>
    <resheader name="writer">System.Resources.ResXResourceWriter, System.Windows.Forms, ...</resheader>
    <data name="Name1"><value>this is my long string</value><comment>this is a comment</comment></data>
    <data name="Color1" type="System.Drawing.Color, System.Drawing">Blue</data>
    <data name="Bitmap1" mimetype="application/x-microsoft.net.object.binary.base64">
        <value>[base64 mime encoded serialized .NET Framework object]</value>
    </data>
    <data name="Icon1" type="System.Drawing.Icon, System.Drawing" mimetype="application/x-microsoft.net.object.bytearray.base64">
        <value>[base64 mime encoded string representing a byte array form of the .NET Framework object]</value>
        <comment>This is a comment</comment>
    </data>
                
    There are any number of "resheader" rows that contain simple 
    name/value pairs.
    
    Each data row contains a name, and value. The row also contains a 
    type or mimetype. Type corresponds to a .NET class that support 
    text/value conversion through the TypeConverter architecture. 
    Classes that don't support this are serialized and stored with the 
    mimetype set.
    
    The mimetype is used for serialized objects, and tells the 
    ResXResourceReader how to depersist the object. This is currently not 
    extensible. For a given mimetype the value must be set accordingly:
    
    Note - application/x-microsoft.net.object.binary.base64 is the format 
    that the ResXResourceWriter will generate, however the reader can 
    read any of the formats listed below.
    
    mimetype: application/x-microsoft.net.object.binary.base64
    value   : The object must be serialized with 
            : System.Runtime.Serialization.Formatters.Binary.BinaryFormatter
            : and then encoded with base64 encoding.
    
    mimetype: application/x-microsoft.net.object.soap.base64
    value   : The object must be serialized with 
            : System.Runtime.Serialization.Formatters.Soap.SoapFormatter
            : and then encoded with base64 encoding.

    mimetype: application/x-microsoft.net.object.bytearray.base64
    value   : The object must be serialized into a byte array 
            : using a System.ComponentModel.TypeConverter
            : and then encoded with base64 encoding.
    -->
  <xsd:schema id="root" xmlns="" xmlns:xsd="http://www.w3.org/2001/XMLSchema" xmlns:msdata="urn:schemas-microsoft-com:xml-msdata">
    <xsd:import namespace="http://www.w3.org/XML/1998/namespace" />
    <xsd:element name="root" msdata:IsDataSet="true">
      <xsd:complexType>
        <xsd:choice maxOccurs="unbounded">
          <xsd:element name="metadata">
            <xsd:complexType>
              <xsd:sequence>
                <xsd:element name="value" type="xsd:string" minOccurs="0" />
              </xsd:sequence>
              <xsd:attribute name="name" use="required" type="xsd:string" />
              <xsd:attribute name="type" type="xsd:string" />
              <xsd:attribute name="mimetype" type="xsd:string" />
              <xsd:attribute ref="xml:space" />
            </xsd:complexType>
          </xsd:element>
          <xsd:element name="assembly">
            <xsd:complexType>
              <xsd:attribute name="alias" type="xsd:string" />
              <xsd:attribute name="name" type="xsd:string" />
            </xsd:complexType>
          </xsd:element>
          <xsd:element name="data">
            <xsd:complexType>
              <xsd:sequence>
                <xsd:element name="value" type="xsd:string" minOccurs="0" msdata:Ordinal="1" />
                <xsd:element name="comment" type="xsd:string" minOccurs="0" msdata:Ordinal="2" />
              </xsd:sequence>
              <xsd:attribute name="name" type="xsd:string" use="required" msdata:Ordinal="1" />
              <xsd:attribute name="type" type="xsd:string" msdata:Ordinal="3" />
              <xsd:attribute name="mimetype" type="xsd:string" msdata:Ordinal="4" />
              <xsd:attribute ref="xml:space" />
            </xsd:complexType>
          </xsd:element>
          <xsd:element name="resheader">
            <xsd:complexType>
              <xsd:sequence>
                <xsd:element name="value" type="xsd:string" minOccurs="0" msdata:Ordinal="1" />
              </xsd:sequence>
              <xsd:attribute name="name" type="xsd:string" use="required" />
            </xsd:complexType>
          </xsd:element>
        </xsd:choice>
      </xsd:complexType>
    </xsd:element>
  </xsd:schema>
  <resheader name="resmimetype">
    <value>text/microsoft-resx</value>
  </resheader>
  <resheader name="version">
    <value>2.0</value>
  </resheader>
  <resheader name="reader">
    <value>System.Resources.ResXResourceReader, System.Windows.Forms, Version=4.0.0.0, Culture=neutral, PublicKeyToken=b77a5c561934e089</value>
  </resheader>
  <resheader name="writer">
    <value>System.Resources.ResXResourceWriter, System.Windows.Forms, Version=4.0.0.0, Culture=neutral, PublicKeyToken=b77a5c561934e089</value>
  </resheader>
  <data name="ReviewSQLQueriesForSecurityVulnerabilitiesDescription" xml:space="preserve">
    <value>SQL queries that directly use user input can be vulnerable to SQL injection attacks. Review this SQL query for potential vulnerabilities, and consider using a parameterized SQL query.</value>
  </data>
  <data name="ReviewSQLQueriesForSecurityVulnerabilitiesMessageNoNonLiterals" xml:space="preserve">
    <value>Review if the query string passed to '{0}' in '{1}', accepts any user input.</value>
  </data>
  <data name="ReviewSQLQueriesForSecurityVulnerabilitiesTitle" xml:space="preserve">
    <value>Review SQL queries for security vulnerabilities</value>
  </data>
  <data name="DoNotCallToImmutableCollectionOnAnImmutableCollectionValueTitle" xml:space="preserve">
    <value>Do not call ToImmutableCollection on an ImmutableCollection value</value>
  </data>
  <data name="DoNotCallToImmutableCollectionOnAnImmutableCollectionValueMessage" xml:space="preserve">
    <value>Do not call {0} on an {1} value</value>
  </data>
  <data name="CategoryReliability" xml:space="preserve">
    <value>Reliability</value>
  </data>
  <data name="RemoveRedundantCall" xml:space="preserve">
    <value>Remove redundant call</value>
  </data>
  <data name="PInvokesShouldNotBeVisibleTitle" xml:space="preserve">
    <value>P/Invokes should not be visible</value>
  </data>
  <data name="PInvokesShouldNotBeVisibleDescription" xml:space="preserve">
    <value>A public or protected method in a public type has the System.Runtime.InteropServices.DllImportAttribute attribute (also implemented by the Declare keyword in Visual Basic). Such methods should not be exposed.</value>
  </data>
  <data name="PInvokesShouldNotBeVisibleMessage" xml:space="preserve">
    <value>P/Invoke method '{0}' should not be visible</value>
  </data>
  <data name="PInvokeDeclarationsShouldBePortableTitle" xml:space="preserve">
    <value>PInvoke declarations should be portable</value>
  </data>
  <data name="PInvokeDeclarationsShouldBePortableDescription" xml:space="preserve">
    <value>This rule evaluates the size of each parameter and the return value of a P/Invoke, and verifies that the size of the parameter is correct when marshaled to unmanaged code on 32-bit and 64-bit operating systems.</value>
  </data>
  <data name="PInvokeDeclarationsShouldBePortableMessageParameter" xml:space="preserve">
    <value>As it is declared in your code, parameter {0} of P/Invoke {1} will be {2} bytes wide on {3} platforms. This is not correct, as the actual native declaration of this API indicates it should be {4} bytes wide on {3} platforms. Consult the MSDN Platform SDK documentation for help determining what data type should be used instead of {5}.</value>
  </data>
  <data name="PInvokeDeclarationsShouldBePortableMessageReturn" xml:space="preserve">
    <value>As it is declared in your code, the return type of P/Invoke {0} will be {1} bytes wide on {2} platforms. This is not correct, as the actual native declaration of this API indicates it should be {3} bytes wide on {2} platforms. Consult the MSDN Platform SDK documentation for help determining what data type should be used instead of {4}.</value>
  </data>
  <data name="SpecifyMarshalingForPInvokeStringArgumentsTitle" xml:space="preserve">
    <value>Specify marshaling for P/Invoke string arguments</value>
  </data>
  <data name="SpecifyMarshalingForPInvokeStringArgumentsDescription" xml:space="preserve">
    <value>A platform invoke member allows partially trusted callers, has a string parameter, and does not explicitly marshal the string. This can cause a potential security vulnerability.</value>
  </data>
  <data name="SpecifyMarshalingForPInvokeStringArgumentsMessageParameter" xml:space="preserve">
    <value>To reduce security risk, marshal parameter {0} as Unicode, by setting DllImport.CharSet to CharSet.Unicode, or by explicitly marshaling the parameter as UnmanagedType.LPWStr. If you need to marshal this string as ANSI or system-dependent, set BestFitMapping=false; for added security, also set ThrowOnUnmappableChar=true.</value>
  </data>
  <data name="SpecifyMarshalingForPInvokeStringArgumentsMessageField" xml:space="preserve">
    <value>To reduce security risk, marshal field {0} as Unicode, by setting StructLayout.CharSet on {1} to CharSet.Unicode, or by explicitly marshaling the field as UnmanagedType.LPWStr. If you need to marshal this string as ANSI or system-dependent, use the BestFitMapping attribute to turn best-fit mapping off, and for added security, ensure ThrowOnUnmappableChar is on.</value>
  </data>
  <data name="SpecifyMarshalingForPInvokeStringArgumentsMessageParameterImplicitAnsi" xml:space="preserve">
    <value>To reduce security risk, marshal parameter {0} as Unicode, by setting DllImport.CharSet to CharSet.Unicode, or by explicitly marshaling the parameter as UnmanagedType.LPWStr. If you need to marshal this string as ANSI or system-dependent, specify MarshalAs explicitly, and set BestFitMapping=false; for added security, also set ThrowOnUnmappableChar=true.</value>
  </data>
  <data name="SpecifyMarshalingForPInvokeStringArgumentsMessageFieldImplicitAnsi" xml:space="preserve">
    <value>To reduce security risk, marshal field {0} as Unicode, by setting StructLayout.CharSet on {1} to CharSet.Unicode, or by explicitly marshaling the field as UnmanagedType.LPWStr. If you need to marshal this string as ANSI or system-dependent, specify MarshalAs explicitly, use the BestFitMapping attribute to turn best-fit mapping off, and for added security, to turn ThrowOnUnmappableChar on.</value>
  </data>
  <data name="UseManagedEquivalentsOfWin32ApiTitle" xml:space="preserve">
    <value>Use managed equivalents of win32 api</value>
  </data>
  <data name="UseManagedEquivalentsOfWin32ApiDescription" xml:space="preserve">
    <value>An operating system invoke method is defined and a method that has the equivalent functionality is located in the .NET Framework class library.</value>
  </data>
  <data name="UseManagedEquivalentsOfWin32ApiMessage" xml:space="preserve">
    <value>Use managed equivalents of win32 api</value>
  </data>
  <data name="AlwaysConsumeTheValueReturnedByMethodsMarkedWithPreserveSigAttributeTitle" xml:space="preserve">
    <value>Always consume the value returned by methods marked with PreserveSigAttribute</value>
  </data>
  <data name="AlwaysConsumeTheValueReturnedByMethodsMarkedWithPreserveSigAttributeDescription" xml:space="preserve">
    <value>PreserveSigAttribute indicates that a method will return an HRESULT, rather than throwing an exception. Therefore, it is important to consume the HRESULT returned by the method, so that errors can be detected. Generally, this is done by calling Marshal.ThrowExceptionForHR.</value>
  </data>
  <data name="AlwaysConsumeTheValueReturnedByMethodsMarkedWithPreserveSigAttributeMessage" xml:space="preserve">
    <value>Consume the hresult returned by method '{0}' and call Marshal.ThrowExceptionForHR.</value>
  </data>
  <data name="MarkBooleanPInvokeArgumentsWithMarshalAsTitle" xml:space="preserve">
    <value>Mark boolean PInvoke arguments with MarshalAs</value>
  </data>
  <data name="MarkBooleanPInvokeArgumentsWithMarshalAsDescription" xml:space="preserve">
    <value>The Boolean data type has multiple representations in unmanaged code.</value>
  </data>
  <data name="MarkBooleanPInvokeArgumentsWithMarshalAsMessageDefault" xml:space="preserve">
    <value>Add the MarshalAsAttribute to parameter {0} of P/Invoke {1}. If the corresponding unmanaged parameter is a 4-byte Win32 'BOOL', use [MarshalAs(UnmanagedType.Bool)]. For a 1-byte C++ 'bool', use MarshalAs(UnmanagedType.U1).</value>
  </data>
  <data name="MarkBooleanPInvokeArgumentsWithMarshalAsMessageReturn" xml:space="preserve">
    <value>Add the MarshalAsAttribute to the return type of P/Invoke {0}. If the corresponding unmanaged return type is a 4-byte Win32 'BOOL', use MarshalAs(UnmanagedType.Bool). For a 1-byte C++ 'bool', use MarshalAs(UnmanagedType.U1).</value>
  </data>
  <data name="MarkAssembliesWithNeutralResourcesLanguageTitle" xml:space="preserve">
    <value>Mark assemblies with NeutralResourcesLanguageAttribute</value>
  </data>
  <data name="MarkAssembliesWithNeutralResourcesLanguageDescription" xml:space="preserve">
    <value>The NeutralResourcesLanguage attribute informs the ResourceManager of the language that was used to display the resources of a neutral culture for an assembly. This improves lookup performance for the first resource that you load and can reduce your working set.</value>
  </data>
  <data name="MarkAssembliesWithNeutralResourcesLanguageMessage" xml:space="preserve">
    <value>Mark assemblies with NeutralResourcesLanguageAttribute</value>
  </data>
  <data name="UseOrdinalStringComparisonTitle" xml:space="preserve">
    <value>Use ordinal stringcomparison</value>
  </data>
  <data name="UseOrdinalStringComparisonDescription" xml:space="preserve">
    <value>A string comparison operation that is nonlinguistic does not set the StringComparison parameter to either Ordinal or OrdinalIgnoreCase. By explicitly setting the parameter to either StringComparison.Ordinal or StringComparison.OrdinalIgnoreCase, your code often gains speed, becomes more correct, and becomes more reliable.</value>
  </data>
  <data name="UseOrdinalStringComparisonMessageStringComparison" xml:space="preserve">
    <value>{0} passes '{1}' as the 'StringComparison' parameter to {2}. To perform a non-linguistic comparison, specify 'StringComparison.Ordinal' or 'StringComparison.OrdinalIgnoreCase' instead.</value>
  </data>
  <data name="UseOrdinalStringComparisonMessageStringComparer" xml:space="preserve">
    <value>{0} passes '{1}' as the 'StringComparer' parameter to {2}. To perform a non-linguistic comparison, specify 'StringComparer.Ordinal' or 'StringComparer.OrdinalIgnoreCase' instead.</value>
  </data>
  <data name="DoNotUseCountWhenAnyCanBeUsedDescription" xml:space="preserve">
    <value>For non-empty collections, Count() and LongCount() enumerate the entire sequence, while Any() stops at the first item or the first item that satisfies a condition.</value>
  </data>
  <data name="DoNotUseCountWhenAnyCanBeUsedMessage" xml:space="preserve">
    <value>{0}() is used where Any() could be used instead to improve performance.</value>
  </data>
  <data name="DoNotUseCountWhenAnyCanBeUsedTitle" xml:space="preserve">
    <value>Do not use Count() or LongCount() when Any() can be used</value>
  </data>
  <data name="DoNotUseTimersThatPreventPowerStateChangesTitle" xml:space="preserve">
    <value>Do not use timers that prevent power state changes</value>
  </data>
  <data name="DoNotUseTimersThatPreventPowerStateChangesDescription" xml:space="preserve">
    <value>Higher-frequency periodic activity will keep the CPU busy and interfere with power-saving idle timers that turn off the display and hard disks.</value>
  </data>
  <data name="DoNotUseTimersThatPreventPowerStateChangesMessage" xml:space="preserve">
    <value>Do not use timers that prevent power state changes</value>
  </data>
  <data name="AvoidUnsealedAttributesTitle" xml:space="preserve">
    <value>Avoid unsealed attributes</value>
  </data>
  <data name="AvoidUnsealedAttributesDescription" xml:space="preserve">
    <value>The .NET Framework class library provides methods for retrieving custom attributes. By default, these methods search the attribute inheritance hierarchy. Sealing the attribute eliminates the search through the inheritance hierarchy and can improve performance.</value>
  </data>
  <data name="AvoidUnsealedAttributesMessage" xml:space="preserve">
    <value>Avoid unsealed attributes</value>
  </data>
  <data name="TestForEmptyStringsUsingStringLengthTitle" xml:space="preserve">
    <value>Test for empty strings using string length</value>
  </data>
  <data name="TestForEmptyStringsUsingStringLengthDescription" xml:space="preserve">
    <value>Comparing strings by using the String.Length property or the String.IsNullOrEmpty method is significantly faster than using Equals.</value>
  </data>
  <data name="TestForEmptyStringsUsingStringLengthMessage" xml:space="preserve">
    <value>Test for empty strings using 'string.Length' property or 'string.IsNullOrEmpty' method instead of an Equality check.</value>
  </data>
  <data name="DoNotLockOnObjectsWithWeakIdentityTitle" xml:space="preserve">
    <value>Do not lock on objects with weak identity</value>
  </data>
  <data name="DoNotLockOnObjectsWithWeakIdentityDescription" xml:space="preserve">
    <value>An object is said to have a weak identity when it can be directly accessed across application domain boundaries. A thread that tries to acquire a lock on an object that has a weak identity can be blocked by a second thread in a different application domain that has a lock on the same object.</value>
  </data>
  <data name="DoNotLockOnObjectsWithWeakIdentityMessage" xml:space="preserve">
    <value>Do not lock on objects with weak identity</value>
  </data>
  <data name="DoNotCatchCorruptedStateExceptionsInGeneralHandlersTitle" xml:space="preserve">
    <value>Do not catch corrupted state exceptions in general handlers.</value>
  </data>
  <data name="DoNotCatchCorruptedStateExceptionsInGeneralHandlersDescription" xml:space="preserve">
    <value>Do not author general catch handlers in code that receives corrupted state exceptions.</value>
  </data>
  <data name="DoNotCatchCorruptedStateExceptionsInGeneralHandlersMessage" xml:space="preserve">
    <value>Do not catch corrupted state exceptions in general handlers.</value>
  </data>
  <data name="RethrowToPreserveStackDetailsTitle" xml:space="preserve">
    <value>Rethrow to preserve stack details</value>
  </data>
  <data name="RethrowToPreserveStackDetailsDescription" xml:space="preserve">
    <value>An exception is rethrown and the exception is explicitly specified in the throw statement. If an exception is rethrown by specifying the exception in the throw statement, the list of method calls between the original method that threw the exception and the current method is lost.</value>
  </data>
  <data name="RethrowToPreserveStackDetailsMessage" xml:space="preserve">
    <value>Rethrow to preserve stack details</value>
  </data>
  <data name="DoNotRaiseReservedExceptionTypesTitle" xml:space="preserve">
    <value>Do not raise reserved exception types</value>
  </data>
  <data name="DoNotRaiseReservedExceptionTypesDescription" xml:space="preserve">
    <value>An exception of type that is not sufficiently specific or reserved by the runtime should never be raised by user code. This makes the original error difficult to detect and debug. If this exception instance might be thrown, use a different exception type.</value>
  </data>
  <data name="DoNotRaiseReservedExceptionTypesMessageTooGeneric" xml:space="preserve">
    <value>Exception type {0} is not sufficiently specific.</value>
  </data>
  <data name="DoNotRaiseReservedExceptionTypesMessageReserved" xml:space="preserve">
    <value>Exception type {0} is reserved by the runtime.</value>
  </data>
  <data name="InitializeValueTypeStaticFieldsInlineTitle" xml:space="preserve">
    <value>Initialize value type static fields inline</value>
  </data>
  <data name="InitializeReferenceTypeStaticFieldsInlineTitle" xml:space="preserve">
    <value>Initialize reference type static fields inline</value>
  </data>
  <data name="InitializeValueTypeStaticFieldsInlineDescription" xml:space="preserve">
    <value>A value type declares an explicit static constructor. To fix a violation of this rule, initialize all static data when it is declared and remove the static constructor.</value>
  </data>
  <data name="InitializeReferenceTypeStaticFieldsInlineDescription" xml:space="preserve">
    <value>A reference type declares an explicit static constructor. To fix a violation of this rule, initialize all static data when it is declared and remove the static constructor.</value>
  </data>
  <data name="InitializeStaticFieldsInlineMessage" xml:space="preserve">
    <value>Initialize all static fields in '{0}' when those fields are declared and remove the explicit static constructor</value>
  </data>
  <data name="DoNotCallOverridableMethodsInConstructorsTitle" xml:space="preserve">
    <value>Do not call overridable methods in constructors</value>
  </data>
  <data name="DoNotCallOverridableMethodsInConstructorsDescription" xml:space="preserve">
    <value>When a constructor calls a virtual method, the constructor for the instance that invokes the method may not have executed.</value>
  </data>
  <data name="DoNotCallOverridableMethodsInConstructorsMessage" xml:space="preserve">
    <value>Do not call overridable methods in constructors</value>
  </data>
  <data name="DisposableTypesShouldDeclareFinalizerTitle" xml:space="preserve">
    <value>Disposable types should declare finalizer</value>
  </data>
  <data name="DisposableTypesShouldDeclareFinalizerDescription" xml:space="preserve">
    <value>A type that implements System.IDisposable and has fields that suggest the use of unmanaged resources does not implement a finalizer, as described by Object.Finalize.</value>
  </data>
  <data name="DisposableTypesShouldDeclareFinalizerMessage" xml:space="preserve">
    <value>Disposable types should declare finalizer</value>
  </data>
  <data name="FinalizersShouldCallBaseClassFinalizerTitle" xml:space="preserve">
    <value>Finalizers should call base class finalizer</value>
  </data>
  <data name="FinalizersShouldCallBaseClassFinalizerDescription" xml:space="preserve">
    <value>Finalization must be propagated through the inheritance hierarchy. To guarantee this, types must call their base class Finalize method in their own Finalize method.</value>
  </data>
  <data name="FinalizersShouldCallBaseClassFinalizerMessage" xml:space="preserve">
    <value>Finalizers should call base class finalizer</value>
  </data>
  <data name="ProvideCorrectArgumentsToFormattingMethodsTitle" xml:space="preserve">
    <value>Provide correct arguments to formatting methods</value>
  </data>
  <data name="ProvideCorrectArgumentsToFormattingMethodsDescription" xml:space="preserve">
    <value>The format argument that is passed to System.String.Format does not contain a format item that corresponds to each object argument, or vice versa.</value>
  </data>
  <data name="ProvideCorrectArgumentsToFormattingMethodsMessage" xml:space="preserve">
    <value>Provide correct arguments to formatting methods</value>
  </data>
  <data name="TestForNaNCorrectlyTitle" xml:space="preserve">
    <value>Test for NaN correctly</value>
  </data>
  <data name="TestForNaNCorrectlyDescription" xml:space="preserve">
    <value>This expression tests a value against Single.Nan or Double.Nan. Use Single.IsNan(Single) or Double.IsNan(Double) to test the value.</value>
  </data>
  <data name="TestForNaNCorrectlyMessage" xml:space="preserve">
    <value>Test for NaN correctly</value>
  </data>
  <data name="AttributeStringLiteralsShouldParseCorrectlyTitle" xml:space="preserve">
    <value>Attribute string literals should parse correctly</value>
  </data>
  <data name="AttributeStringLiteralsShouldParseCorrectlyDescription" xml:space="preserve">
    <value>The string literal parameter of an attribute does not parse correctly for a URL, a GUID, or a version.</value>
  </data>
  <data name="AttributeStringLiteralsShouldParseCorrectlyMessageDefault" xml:space="preserve">
    <value>In the constructor of '{0}', change the value of argument '{1}', which is currently "{2}", to something that can be correctly parsed as '{3}'.</value>
  </data>
  <data name="AttributeStringLiteralsShouldParseCorrectlyMessageEmpty" xml:space="preserve">
    <value>In the constructor of '{0}', change the value of argument '{1}', which is currently an empty string (""), to something that can be correctly parsed as '{2}'.</value>
  </data>
  <data name="AvoidZeroLengthArrayAllocationsTitle" xml:space="preserve">
    <value>Avoid zero-length array allocations.</value>
  </data>
  <data name="AvoidZeroLengthArrayAllocationsMessage" xml:space="preserve">
    <value>Avoid unnecessary zero-length array allocations.  Use {0} instead.</value>
  </data>
  <data name="DoNotUseEnumerableMethodsOnIndexableCollectionsInsteadUseTheCollectionDirectlyTitle" xml:space="preserve">
    <value>Do not use Enumerable methods on indexable collections. Instead use the collection directly</value>
  </data>
  <data name="DoNotUseEnumerableMethodsOnIndexableCollectionsInsteadUseTheCollectionDirectlyDescription" xml:space="preserve">
    <value>This collection is directly indexable. Going through LINQ here causes unnecessary allocations and CPU work.</value>
  </data>
  <data name="DoNotUseEnumerableMethodsOnIndexableCollectionsInsteadUseTheCollectionDirectlyMessage" xml:space="preserve">
    <value>Do not use Enumerable methods on indexable collections. Instead use the collection directly</value>
  </data>
  <data name="SpecifyCultureInfoTitle" xml:space="preserve">
    <value>Specify CultureInfo</value>
  </data>
  <data name="SpecifyCultureInfoDescription" xml:space="preserve">
    <value>A method or constructor calls a member that has an overload that accepts a System.Globalization.CultureInfo parameter, and the method or constructor does not call the overload that takes the CultureInfo parameter. When a CultureInfo or System.IFormatProvider object is not supplied, the default value that is supplied by the overloaded member might not have the effect that you want in all locales. If the result will be displayed to the user, specify 'CultureInfo.CurrentCulture' as the 'CultureInfo' parameter. Otherwise, if the result will be stored and accessed by software, such as when it is persisted to disk or to a database, specify 'CultureInfo.InvariantCulture'.</value>
  </data>
  <data name="SpecifyCultureInfoMessage" xml:space="preserve">
    <value>The behavior of '{0}' could vary based on the current user's locale settings. Replace this call in '{1}' with a call to '{2}'.</value>
  </data>
  <data name="SpecifyIFormatProviderTitle" xml:space="preserve">
    <value>Specify IFormatProvider</value>
  </data>
  <data name="SpecifyIFormatProviderDescription" xml:space="preserve">
    <value>A method or constructor calls one or more members that have overloads that accept a System.IFormatProvider parameter, and the method or constructor does not call the overload that takes the IFormatProvider parameter. When a System.Globalization.CultureInfo or IFormatProvider object is not supplied, the default value that is supplied by the overloaded member might not have the effect that you want in all locales. If the result will be based on the input from/output displayed to the user, specify 'CultureInfo.CurrentCulture' as the 'IFormatProvider'. Otherwise, if the result will be stored and accessed by software, such as when it is loaded from disk/database and when it is persisted to disk/database, specify 'CultureInfo.InvariantCulture'</value>
  </data>
  <data name="SpecifyIFormatProviderMessageIFormatProviderAlternateString" xml:space="preserve">
    <value>The behavior of '{0}' could vary based on the current user's locale settings. Replace this call in '{1}' with a call to '{2}'.</value>
  </data>
  <data name="SpecifyIFormatProviderMessageIFormatProviderAlternate" xml:space="preserve">
    <value>The behavior of '{0}' could vary based on the current user's locale settings. Replace this call in '{1}' with a call to '{2}'.</value>
  </data>
  <data name="SpecifyIFormatProviderMessageUICultureString" xml:space="preserve">
    <value>'{0}' passes '{1}' as the 'IFormatProvider' parameter to '{2}'. This property returns a culture that is inappropriate for formatting methods.</value>
  </data>
  <data name="SpecifyIFormatProviderMessageUICulture" xml:space="preserve">
    <value>'{0}' passes '{1}' as the 'IFormatProvider' parameter to '{2}'. This property returns a culture that is inappropriate for formatting methods.</value>
  </data>
  <data name="SpecifyStringComparisonTitle" xml:space="preserve">
    <value>Specify StringComparison</value>
  </data>
  <data name="SpecifyStringComparisonDescription" xml:space="preserve">
    <value>A string comparison operation uses a method overload that does not set a StringComparison parameter. If the result will be displayed to the user, such as when sorting a list of items for display in a list box, specify 'StringComparison.CurrentCulture' or 'StringComparison.CurrentCultureIgnoreCase' as the 'StringComparison' parameter. If comparing case-insensitive identifiers, such as file paths, environment variables, or registry keys and values, specify 'StringComparison.OrdinalIgnoreCase'. Otherwise, if comparing case-sensitive identifiers, specify 'StringComparison.Ordinal'.</value>
  </data>
  <data name="SpecifyStringComparisonMessage" xml:space="preserve">
    <value>The behavior of '{0}' could vary based on the current user's locale settings. Replace this call in '{1}' with a call to '{2}'.</value>
  </data>
  <data name="NormalizeStringsToUppercaseTitle" xml:space="preserve">
    <value>Normalize strings to uppercase</value>
  </data>
  <data name="NormalizeStringsToUppercaseDescription" xml:space="preserve">
    <value>Strings should be normalized to uppercase. A small group of characters cannot make a round trip when they are converted to lowercase. To make a round trip means to convert the characters from one locale to another locale that represents character data differently, and then to accurately retrieve the original characters from the converted characters.</value>
  </data>
  <data name="NormalizeStringsToUppercaseMessageToUpper" xml:space="preserve">
    <value>In method '{0}', replace the call to '{1}' with '{2}'.</value>
  </data>
  <data name="CallGCSuppressFinalizeCorrectlyTitle" xml:space="preserve">
    <value>Dispose methods should call SuppressFinalize</value>
  </data>
  <data name="CallGCSuppressFinalizeCorrectlyDescription" xml:space="preserve">
    <value>A method that is an implementation of Dispose does not call GC.SuppressFinalize; or a method that is not an implementation of Dispose calls GC.SuppressFinalize; or a method calls GC.SuppressFinalize and passes something other than this (Me in Visual?Basic).</value>
  </data>
  <data name="CallGCSuppressFinalizeCorrectlyMessageNotCalledWithFinalizer" xml:space="preserve">
    <value>Change {0} to call {1}. This will prevent unnecessary finalization of the object once it has been disposed and it has fallen out of scope.</value>
  </data>
  <data name="CallGCSuppressFinalizeCorrectlyMessageNotCalled" xml:space="preserve">
    <value>Change {0} to call {1}. This will prevent derived types that introduce a finalizer from needing to re-implement 'IDisposable' to call it.</value>
  </data>
  <data name="CallGCSuppressFinalizeCorrectlyMessageNotPassedThis" xml:space="preserve">
    <value>{0} calls {1} on something other than itself. Change the call site to pass 'this' ('Me' in Visual Basic) instead.</value>
  </data>
  <data name="CallGCSuppressFinalizeCorrectlyMessageOutsideDispose" xml:space="preserve">
    <value>{0} calls {1}, a method that is typically only called within an implementation of 'IDisposable.Dispose'. Refer to the IDisposable pattern for more information.</value>
  </data>
  <data name="InstantiateArgumentExceptionsCorrectlyTitle" xml:space="preserve">
    <value>Instantiate argument exceptions correctly</value>
  </data>
  <data name="InstantiateArgumentExceptionsCorrectlyDescription" xml:space="preserve">
    <value>A call is made to the default (parameterless) constructor of an exception type that is or derives from ArgumentException, or an incorrect string argument is passed to a parameterized constructor of an exception type that is or derives from ArgumentException.</value>
  </data>
  <data name="InstantiateArgumentExceptionsCorrectlyMessageNoArguments" xml:space="preserve">
    <value>Call the {0} constructor that contains a message and/or paramName parameter.</value>
  </data>
  <data name="InstantiateArgumentExceptionsCorrectlyMessageIncorrectMessage" xml:space="preserve">
    <value>Method {0} passes parameter name '{1}' as the {2} argument to a {3} constructor. Replace this argument with a descriptive message and pass the parameter name in the correct position.</value>
  </data>
  <data name="InstantiateArgumentExceptionsCorrectlyMessageIncorrectParameterName" xml:space="preserve">
    <value>Method {0} passes '{1}' as the {2} argument to a {3} constructor. Replace this argument with one of the method's parameter names. Note that the provided parameter name should have the exact casing as declared on the method.</value>
  </data>
  <data name="UseArrayEmpty" xml:space="preserve">
    <value>Use Array.Empty</value>
  </data>
  <data name="UseIndexer" xml:space="preserve">
    <value>Use indexer</value>
  </data>
  <data name="DisposableFieldsShouldBeDisposedDescription" xml:space="preserve">
    <value>A type that implements System.IDisposable declares fields that are of types that also implement IDisposable. The Dispose method of the field is not called by the Dispose method of the declaring type. To fix a violation of this rule, call Dispose on fields that are of types that implement IDisposable if you are responsible for allocating and releasing the unmanaged resources held by the field.</value>
  </data>
  <data name="DisposableFieldsShouldBeDisposedMessage" xml:space="preserve">
    <value>'{0}' contains field '{1}' that is of IDisposable type '{2}', but it is never disposed. Change the Dispose method on '{0}' to call Close or Dispose on this field.</value>
  </data>
  <data name="DisposableFieldsShouldBeDisposedTitle" xml:space="preserve">
    <value>Disposable fields should be disposed</value>
  </data>
  <data name="DisposeMethodsShouldCallBaseClassDisposeDescription" xml:space="preserve">
    <value>A type that implements System.IDisposable inherits from a type that also implements IDisposable. The Dispose method of the inheriting type does not call the Dispose method of the parent type. To fix a violation of this rule, call base.Dispose in your Dispose method.</value>
  </data>
  <data name="DisposeMethodsShouldCallBaseClassDisposeMessage" xml:space="preserve">
    <value>Ensure that method '{0}' calls '{1}' in all possible control flow paths.</value>
  </data>
  <data name="DisposeMethodsShouldCallBaseClassDisposeTitle" xml:space="preserve">
    <value>Dispose methods should call base class dispose</value>
  </data>
  <data name="DisposeObjectsBeforeLosingScopeDescription" xml:space="preserve">
    <value>If a disposable object is not explicitly disposed before all references to it are out of scope, the object will be disposed at some indeterminate time when the garbage collector runs the finalizer of the object. Because an exceptional event might occur that will prevent the finalizer of the object from running, the object should be explicitly disposed instead.</value>
  </data>
  <data name="DisposeObjectsBeforeLosingScopeNotDisposedMessage" xml:space="preserve">
    <value>Call System.IDisposable.Dispose on object created by '{0}' before all references to it are out of scope.</value>
  </data>
  <data name="DisposeObjectsBeforeLosingScopeMayBeDisposedMessage" xml:space="preserve">
    <value>Use recommended dispose pattern to ensure that object created by '{0}' is disposed on all paths. If possible, wrap the creation within a 'using' statement or a 'using' declaration. Otherwise, use a try-finally pattern, with a dedicated local variable declared before the try region and an unconditional Dispose invocation on non-null value in the 'finally' region, say 'x?.Dispose()'. If the object is explicitly disposed within the try region or the dispose ownership is transfered to another object or method, assign 'null' to the local variable just after such an operation to prevent double dispose in 'finally'.</value>
  </data>
  <data name="DisposeObjectsBeforeLosingScopeNotDisposedOnExceptionPathsMessage" xml:space="preserve">
    <value>Object created by '{0}' is not disposed along all exception paths. Call System.IDisposable.Dispose on the object before all references to it are out of scope.</value>
  </data>
  <data name="DisposeObjectsBeforeLosingScopeMayBeDisposedOnExceptionPathsMessage" xml:space="preserve">
    <value>Use recommended dispose pattern to ensure that object created by '{0}' is disposed on all exception paths. If possible, wrap the creation within a 'using' statement or a 'using' declaration. Otherwise, use a try-finally pattern, with a dedicated local variable declared before the try region and an unconditional Dispose invocation on non-null value in the 'finally' region, say 'x?.Dispose()'. If the object is explicitly disposed within the try region or the dispose ownership is transfered to another object or method, assign 'null' to the local variable just after such an operation to prevent double dispose in 'finally'.</value>
  </data>
  <data name="DisposeObjectsBeforeLosingScopeTitle" xml:space="preserve">
    <value>Dispose objects before losing scope</value>
  </data>
  <data name="DoNotPassLiteralsAsLocalizedParametersDescription" xml:space="preserve">
    <value>A method passes a string literal as a parameter to a constructor or method in the .NET Framework class library and that string should be localizable. To fix a violation of this rule, replace the string literal with a string retrieved through an instance of the ResourceManager class.</value>
  </data>
  <data name="DoNotPassLiteralsAsLocalizedParametersMessage" xml:space="preserve">
    <value>Method '{0}' passes a literal string as parameter '{1}' of a call to '{2}'. Retrieve the following string(s) from a resource table instead: "{3}".</value>
  </data>
  <data name="DoNotPassLiteralsAsLocalizedParametersTitle" xml:space="preserve">
    <value>Do not pass literals as localized parameters</value>
  </data>
  <data name="AddNonSerializedAttributeCodeActionTitle" xml:space="preserve">
    <value>Add the 'NonSerialized' attribute to this field.</value>
  </data>
  <data name="AddSerializableAttributeCodeActionTitle" xml:space="preserve">
    <value>Add Serializable attribute</value>
  </data>
  <data name="ImplementSerializationConstructorsCodeActionTitle" xml:space="preserve">
    <value>Implement Serialization constructor</value>
  </data>
  <data name="ImplementSerializationConstructorsDescription" xml:space="preserve">
    <value>To fix a violation of this rule, implement the serialization constructor. For a sealed class, make the constructor private; otherwise, make it protected.</value>
  </data>
  <data name="ImplementSerializationConstructorsMessageCreateMagicConstructor" xml:space="preserve">
    <value>Add a constructor to {0} with the following signature: 'protected {0}(SerializationInfo info, StreamingContext context)'.</value>
  </data>
  <data name="ImplementSerializationConstructorsMessageMakeSealedMagicConstructorPrivate" xml:space="preserve">
    <value>Declare the serialization constructor of {0}, a sealed type, as private.</value>
  </data>
  <data name="ImplementSerializationConstructorsMessageMakeUnsealedMagicConstructorFamily" xml:space="preserve">
    <value>Declare the serialization constructor of {0}, an unsealed type, as protected.</value>
  </data>
  <data name="ImplementSerializationConstructorsTitle" xml:space="preserve">
    <value>Implement serialization constructors</value>
  </data>
  <data name="MarkAllNonSerializableFieldsDescription" xml:space="preserve">
    <value>An instance field of a type that is not serializable is declared in a type that is serializable.</value>
  </data>
  <data name="MarkAllNonSerializableFieldsMessage" xml:space="preserve">
    <value>Field {0} is a member of type {1} which is serializable but is of type {2} which is not serializable</value>
  </data>
  <data name="MarkAllNonSerializableFieldsTitle" xml:space="preserve">
    <value>Mark all non-serializable fields</value>
  </data>
  <data name="MarkISerializableTypesWithSerializableDescription" xml:space="preserve">
    <value>To be recognized by the common language runtime as serializable, types must be marked by using the SerializableAttribute attribute even when the type uses a custom serialization routine through implementation of the ISerializable interface.</value>
  </data>
  <data name="MarkISerializableTypesWithSerializableMessage" xml:space="preserve">
    <value>Add [Serializable] to {0} as this type implements ISerializable</value>
  </data>
  <data name="MarkISerializableTypesWithSerializableTitle" xml:space="preserve">
    <value>Mark ISerializable types with serializable</value>
  </data>
  <data name="ImplementISerializableCorrectlyDescription" xml:space="preserve">
    <value>To fix a violation of this rule, make the GetObjectData method visible and overridable, and make sure that all instance fields are included in the serialization process or explicitly marked by using the NonSerializedAttribute attribute.</value>
  </data>
  <data name="ImplementISerializableCorrectlyMessageDefault" xml:space="preserve">
    <value>Add an implementation of GetObjectData to type {0}.</value>
  </data>
  <data name="ImplementISerializableCorrectlyMessageMakeOverridable" xml:space="preserve">
    <value>Make {0}.GetObjectData virtual and overridable.</value>
  </data>
  <data name="ImplementISerializableCorrectlyMessageMakeVisible" xml:space="preserve">
    <value>Increase the accessibility of {0}.GetObjectData so that it is visible to derived types.</value>
  </data>
  <data name="ImplementISerializableCorrectlyTitle" xml:space="preserve">
    <value>Implement ISerializable correctly</value>
  </data>
  <data name="ImplementSerializationMethodsCorrectlyDescription" xml:space="preserve">
    <value>A method that handles a serialization event does not have the correct signature, return type, or visibility.</value>
  </data>
  <data name="ImplementSerializationMethodsCorrectlyMessageGeneric" xml:space="preserve">
    <value>Because {0} is marked with OnSerializing, OnSerialized, OnDeserializing, or OnDeserialized, change its signature so that it is no longer generic.</value>
  </data>
  <data name="ImplementSerializationMethodsCorrectlyMessageParameters" xml:space="preserve">
    <value>Because {0} is marked with OnSerializing, OnSerialized, OnDeserializing, or OnDeserialized, change its signature so that it takes a single parameter of type 'System.Runtime.Serialization.StreamingContext'.</value>
  </data>
  <data name="ImplementSerializationMethodsCorrectlyMessageReturnType" xml:space="preserve">
    <value>Because {0} is marked with OnSerializing, OnSerialized, OnDeserializing, or OnDeserialized, change its return type from {1} to void (Sub in Visual Basic).</value>
  </data>
  <data name="ImplementSerializationMethodsCorrectlyMessageStatic" xml:space="preserve">
    <value>Because {0} is marked with OnSerializing, OnSerialized, OnDeserializing, or OnDeserialized, change it from static (Shared in Visual Basic) to an instance method.</value>
  </data>
  <data name="ImplementSerializationMethodsCorrectlyMessageVisibility" xml:space="preserve">
    <value>Because {0} is marked with OnSerializing, OnSerialized, OnDeserializing, or OnDeserialized, change its accessibility to private.</value>
  </data>
  <data name="ImplementSerializationMethodsCorrectlyTitle" xml:space="preserve">
    <value>Implement serialization methods correctly</value>
  </data>
  <data name="ProvideDeserializationMethodsForOptionalFieldsDescription" xml:space="preserve">
    <value>A type has a field that is marked by using the System.Runtime.Serialization.OptionalFieldAttribute attribute, and the type does not provide deserialization event handling methods.</value>
  </data>
  <data name="ProvideDeserializationMethodsForOptionalFieldsMessageOnDeserialized" xml:space="preserve">
    <value>Add a 'private void OnDeserialized(StreamingContext)' method to type {0} and attribute it with the System.Runtime.Serialization.OnDeserializedAttribute.</value>
  </data>
  <data name="ProvideDeserializationMethodsForOptionalFieldsMessageOnDeserializing" xml:space="preserve">
    <value>Add a 'private void OnDeserializing(StreamingContext)' method to type {0} and attribute it with the System.Runtime.Serialization.OnDeserializingAttribute.</value>
  </data>
  <data name="ProvideDeserializationMethodsForOptionalFieldsTitle" xml:space="preserve">
    <value>Provide deserialization methods for optional fields</value>
  </data>
  <data name="ReviewCodeForSqlInjectionVulnerabilitiesMessage" xml:space="preserve">
    <value>Potential SQL injection vulnerability was found where '{0}' in method '{1}' may be tainted by user-controlled data from '{2}' in method '{3}'.</value>
  </data>
  <data name="ReviewCodeForSqlInjectionVulnerabilitiesTitle" xml:space="preserve">
    <value>Review code for SQL injection vulnerabilities</value>
  </data>
  <data name="BinaryFormatterDeserializeMaybeWithoutBinderSetMessage" xml:space="preserve">
    <value>The method '{0}' is insecure when deserializing untrusted data without a SerializationBinder to restrict the type of objects in the deserialized object graph.</value>
  </data>
  <data name="BinaryFormatterDeserializeMaybeWithoutBinderSetTitle" xml:space="preserve">
    <value>Ensure BinaryFormatter.Binder is set before calling BinaryFormatter.Deserialize</value>
  </data>
  <data name="BinaryFormatterDeserializeWithoutBinderSetMessage" xml:space="preserve">
    <value>The method '{0}' is insecure when deserializing untrusted data without a SerializationBinder to restrict the type of objects in the deserialized object graph.</value>
  </data>
  <data name="BinaryFormatterDeserializeWithoutBinderSetTitle" xml:space="preserve">
    <value>Do not call BinaryFormatter.Deserialize without first setting BinaryFormatter.Binder</value>
  </data>
  <data name="BinaryFormatterMethodUsedDescription" xml:space="preserve">
    <value>The method '{0}' is insecure when deserializing untrusted data.  If you need to instead detect BinaryFormatter deserialization without a SerializationBinder set, then disable rule CA2300, and enable rules CA2301 and CA2302.</value>
  </data>
  <data name="BinaryFormatterMethodUsedMessage" xml:space="preserve">
    <value>The method '{0}' is insecure when deserializing untrusted data.</value>
  </data>
  <data name="BinaryFormatterMethodUsedTitle" xml:space="preserve">
    <value>Do not use insecure deserializer BinaryFormatter</value>
  </data>
  <data name="LosFormatterMethodUsedMessage" xml:space="preserve">
    <value>The method '{0}' is insecure when deserializing untrusted data.</value>
  </data>
  <data name="LosFormatterMethodUsedTitle" xml:space="preserve">
    <value>Do not use insecure deserializer LosFormatter</value>
  </data>
  <data name="ReviewCodeForDllInjectionVulnerabilitiesMessage" xml:space="preserve">
    <value>Potential DLL injection vulnerability was found where '{0}' in method '{1}' may be tainted by user-controlled data from '{2}' in method '{3}'.</value>
  </data>
  <data name="ReviewCodeForDllInjectionVulnerabilitiesTitle" xml:space="preserve">
    <value>Review code for DLL injection vulnerabilities</value>
  </data>
  <data name="ReviewCodeForInformationDisclosureVulnerabilitiesMessage" xml:space="preserve">
    <value>Potential information disclosure vulnerability was found where '{0}' in method '{1}' may contain unintended information from '{2}' in method '{3}'.</value>
  </data>
  <data name="ReviewCodeForInformationDisclosureVulnerabilitiesTitle" xml:space="preserve">
    <value>Review code for information disclosure vulnerabilities</value>
  </data>
  <data name="ReviewCodeForFilePathInjectionVulnerabilitiesMessage" xml:space="preserve">
    <value>Potential file path injection vulnerability was found where '{0}' in method '{1}' may be tainted by user-controlled data from '{2}' in method '{3}'.</value>
  </data>
  <data name="ReviewCodeForFilePathInjectionVulnerabilitiesTitle" xml:space="preserve">
    <value>Review code for file path injection vulnerabilities</value>
  </data>
  <data name="ReviewCodeForProcessCommandInjectionVulnerabilitiesMessage" xml:space="preserve">
    <value>Potential process command injection vulnerability was found where '{0}' in method '{1}' may be tainted by user-controlled data from '{2}' in method '{3}'.</value>
  </data>
  <data name="ReviewCodeForProcessCommandInjectionVulnerabilitiesTitle" xml:space="preserve">
    <value>Review code for process command injection vulnerabilities</value>
  </data>
  <data name="ReviewCodeForRegexInjectionVulnerabilitiesMessage" xml:space="preserve">
    <value>Potential regex injection vulnerability was found where '{0}' in method '{1}' may be tainted by user-controlled data from '{2}' in method '{3}'.</value>
  </data>
  <data name="ReviewCodeForRegexInjectionVulnerabilitiesTitle" xml:space="preserve">
    <value>Review code for regex injection vulnerabilities</value>
  </data>
  <data name="NetDataContractSerializerDeserializeMaybeWithoutBinderSetMessage" xml:space="preserve">
    <value>The method '{0}' is insecure when deserializing untrusted data without a SerializationBinder to restrict the type of objects in the deserialized object graph.</value>
  </data>
  <data name="NetDataContractSerializerDeserializeMaybeWithoutBinderSetTitle" xml:space="preserve">
    <value>Ensure NetDataContractSerializer.Binder is set before deserializing</value>
  </data>
  <data name="NetDataContractSerializerDeserializeWithoutBinderSetMessage" xml:space="preserve">
    <value>The method '{0}' is insecure when deserializing untrusted data without a SerializationBinder to restrict the type of objects in the deserialized object graph.</value>
  </data>
  <data name="NetDataContractSerializerDeserializeWithoutBinderSetTitle" xml:space="preserve">
    <value>Do not deserialize without first setting NetDataContractSerializer.Binder</value>
  </data>
  <data name="NetDataContractSerializerMethodUsedDescription" xml:space="preserve">
    <value>The method '{0}' is insecure when deserializing untrusted data.  If you need to instead detect NetDataContractSerializer deserialization without a SerializationBinder set, then disable rule CA2310, and enable rules CA2311 and CA2312.</value>
  </data>
  <data name="NetDataContractSerializerMethodUsedMessage" xml:space="preserve">
    <value>The method '{0}' is insecure when deserializing untrusted data.</value>
  </data>
  <data name="NetDataContractSerializerMethodUsedTitle" xml:space="preserve">
    <value>Do not use insecure deserializer NetDataContractSerializer</value>
  </data>
  <data name="ObjectStateFormatterMethodUsedMessage" xml:space="preserve">
    <value>The method '{0}' is insecure when deserializing untrusted data.</value>
  </data>
  <data name="ObjectStateFormatterMethodUsedTitle" xml:space="preserve">
    <value>Do not use insecure deserializer ObjectStateFormatter</value>
  </data>
  <data name="ReviewCodeForXssVulnerabilitiesMessage" xml:space="preserve">
    <value>Potential cross-site scripting (XSS) vulnerability was found where '{0}' in method '{1}' may be tainted by user-controlled data from '{2}' in method '{3}'.</value>
  </data>
  <data name="ReviewCodeForXssVulnerabilitiesTitle" xml:space="preserve">
    <value>Review code for XSS vulnerabilities</value>
  </data>
  <data name="ReviewCodeForLdapInjectionVulnerabilitiesMessage" xml:space="preserve">
    <value>Potential LDAP injection vulnerability was found where '{0}' in method '{1}' may be tainted by user-controlled data from '{2}' in method '{3}'.</value>
  </data>
  <data name="ReviewCodeForLdapInjectionVulnerabilitiesTitle" xml:space="preserve">
    <value>Review code for LDAP injection vulnerabilities</value>
  </data>
  <data name="JavaScriptSerializerMaybeWithSimpleTypeResolverMessage" xml:space="preserve">
    <value>The method '{0}' is insecure when deserializing untrusted data with a JavaScriptSerializer initialized with a SimpleTypeResolver. Ensure that the JavaScriptSerializer is initialized without a JavaScriptTypeResolver specified, or initialized with a JavaScriptTypeResolver that limits the types of objects in the deserialized object graph.</value>
  </data>
  <data name="JavaScriptSerializerMaybeWithSimpleTypeResolverTitle" xml:space="preserve">
    <value>Ensure JavaScriptSerializer is not initialized with SimpleTypeResolver before deserializing</value>
  </data>
  <data name="JavaScriptSerializerWithSimpleTypeResolverMessage" xml:space="preserve">
    <value>The method '{0}' is insecure when deserializing untrusted data with a JavaScriptSerializer initialized with a SimpleTypeResolver. Initialize JavaScriptSerializer without a JavaScriptTypeResolver specified, or initialize with a JavaScriptTypeResolver that limits the types of objects in the deserialized object graph.</value>
  </data>
  <data name="JavaScriptSerializerWithSimpleTypeResolverTitle" xml:space="preserve">
    <value>Do not deserialize with JavaScriptSerializer using a SimpleTypeResolver</value>
  </data>
  <data name="ReviewCodeForOpenRedirectVulnerabilitiesMessage" xml:space="preserve">
    <value>Potential open redirect vulnerability was found where '{0}' in method '{1}' may be tainted by user-controlled data from '{2}' in method '{3}'.</value>
  </data>
  <data name="ReviewCodeForOpenRedirectVulnerabilitiesTitle" xml:space="preserve">
    <value>Review code for open redirect vulnerabilities</value>
  </data>
  <data name="ReviewCodeForXPathInjectionVulnerabilitiesMessage" xml:space="preserve">
    <value>Potential XPath injection vulnerability was found where '{0}' in method '{1}' may be tainted by user-controlled data from '{2}' in method '{3}'.</value>
  </data>
  <data name="ReviewCodeForXPathInjectionVulnerabilitiesTitle" xml:space="preserve">
    <value>Review code for XPath injection vulnerabilities</value>
  </data>
  <data name="ReviewCodeForXmlInjectionVulnerabilitiesMessage" xml:space="preserve">
    <value>Potential XML injection vulnerability was found where '{0}' in method '{1}' may be tainted by user-controlled data from '{2}' in method '{3}'.</value>
  </data>
  <data name="ReviewCodeForXmlInjectionVulnerabilitiesTitle" xml:space="preserve">
    <value>Review code for XML injection vulnerabilities</value>
  </data>
  <data name="ReviewCodeForXamlInjectionVulnerabilitiesMessage" xml:space="preserve">
    <value>Potential XAML injection vulnerability was found where '{0}' in method '{1}' may be tainted by user-controlled data from '{2}' in method '{3}'.</value>
  </data>
  <data name="ReviewCodeForXamlInjectionVulnerabilitiesTitle" xml:space="preserve">
    <value>Review code for XAML injection vulnerabilities</value>
  </data>
  <data name="JsonNetInsecureSettingsMessage" xml:space="preserve">
    <value>When deserializing untrusted input, allowing arbitrary types to be deserialized is insecure.  When using JsonSerializerSettings, use TypeNameHandling.None, or for values other than None, restrict deserialized types with a SerializationBinder.</value>
  </data>
  <data name="JsonNetInsecureSettingsTitle" xml:space="preserve">
    <value>Do not use insecure JsonSerializerSettings</value>
  </data>
  <data name="JsonNetMaybeInsecureSettingsMessage" xml:space="preserve">
    <value>When deserializing untrusted input, allowing arbitrary types to be deserialized is insecure.  When using JsonSerializerSettings, ensure TypeNameHandling.None is specified, or for values other than None, ensure a SerializationBinder is specified to restrict deserialized types.</value>
  </data>
  <data name="JsonNetMaybeInsecureSettingsTitle" xml:space="preserve">
    <value>Ensure that JsonSerializerSettings are secure</value>
  </data>
  <data name="DoNotDisableUsingServicePointManagerSecurityProtocolsMessage" xml:space="preserve">
    <value>Do not set Switch.System.ServiceModel.DisableUsingServicePointManagerSecurityProtocols to true.  Setting this switch limits Windows Communication Framework (WCF) to using Transport Layer Security (TLS) 1.0, which is insecure and obsolete.</value>
  </data>
  <data name="DoNotDisableUsingServicePointManagerSecurityProtocolsTitle" xml:space="preserve">
    <value>Do not disable ServicePointManagerSecurityProtocols</value>
  </data>
  <data name="JsonNetTypeNameHandlingDescription" xml:space="preserve">
    <value>Deserializing JSON when using a TypeNameHandling value other than None can be insecure.  If you need to instead detect Json.NET deserialization when a SerializationBinder isn't specified, then disable rule CA2326, and enable rules CA2327, CA2328, CA2329, and CA2330.</value>
  </data>
  <data name="JsonNetTypeNameHandlingMessage" xml:space="preserve">
    <value>Deserializing JSON when using a TypeNameHandling value other than None can be insecure.</value>
  </data>
  <data name="JsonNetTypeNameHandlingTitle" xml:space="preserve">
    <value>Do not use TypeNameHandling values other than None</value>
  </data>
  <data name="ApprovedCipherMode" xml:space="preserve">
    <value>Review cipher mode usage with cryptography experts</value>
  </data>
  <data name="ApprovedCipherModeDescription" xml:space="preserve">
    <value>These cipher modes might be vulnerable to attacks. Consider using recommended modes (CBC, CTS).</value>
  </data>
  <data name="ApprovedCipherModeMessage" xml:space="preserve">
    <value>Review the usage of cipher mode '{0}' with cryptography experts. Consider using recommended modes (CBC, CTS).</value>
  </data>
  <data name="DefinitelyInstallRootCert" xml:space="preserve">
    <value>Do Not Add Certificates To Root Store</value>
  </data>
  <data name="DefinitelyInstallRootCertMessage" xml:space="preserve">
    <value>Adding certificates to the operating system's trusted root certificates increases the risk of incorrectly authenticating an illegitimate certificate</value>
  </data>
  <data name="DefinitelyUseSecureCookiesASPNetCore" xml:space="preserve">
    <value>Use Secure Cookies In ASP.Net Core</value>
  </data>
  <data name="DefinitelyUseSecureCookiesASPNetCoreMessage" xml:space="preserve">
    <value>Set CookieOptions.Secure = true when setting a cookie</value>
  </data>
  <data name="DoNotAddSchemaByURL" xml:space="preserve">
    <value>Do Not Add Schema By URL</value>
  </data>
  <data name="DoNotAddSchemaByURLDescription" xml:space="preserve">
    <value>This overload of XmlSchemaCollection.Add method internally enables DTD processing on the XML reader instance used, and uses UrlResolver for resolving external XML entities. The outcome is information disclosure. Content from file system or network shares for the machine processing the XML can be exposed to attacker. In addition, an attacker can use this as a DoS vector.</value>
  </data>
  <data name="DoNotAddSchemaByURLMessage" xml:space="preserve">
    <value>This overload of the Add method is potentially unsafe because it may resolve dangerous external references</value>
  </data>
  <data name="DoNotCallDangerousMethodsInDeserialization" xml:space="preserve">
    <value>Do Not Call Dangerous Methods In Deserialization</value>
  </data>
  <data name="DoNotCallDangerousMethodsInDeserializationDescription" xml:space="preserve">
    <value>Insecure Deserialization is a vulnerability which occurs when untrusted data is used to abuse the logic of an application, inflict a Denial-of-Service (DoS) attack, or even execute arbitrary code upon it being deserialized. It’s frequently possible for malicious users to abuse these deserialization features when the application is deserializing untrusted data which is under their control. Specifically, invoke dangerous methods in the process of deserialization. Successful insecure deserialization attacks could allow an attacker to carry out attacks such as DoS attacks, authentication bypasses, and remote code execution.</value>
  </data>
  <data name="DoNotCallDangerousMethodsInDeserializationMessage" xml:space="preserve">
    <value>When deserializing an instance of class {0}, method {1} can call dangerous method {2}.</value>
  </data>
  <data name="DoNotDisableCertificateValidation" xml:space="preserve">
    <value>Do Not Disable Certificate Validation</value>
  </data>
  <data name="DoNotDisableCertificateValidationDescription" xml:space="preserve">
    <value>A certificate can help authenticate the identity of the server. Clients should validate the server certificate to ensure requests are sent to the intended server. If the ServerCertificateValidationCallback always returns 'true', any certificate will pass validation.</value>
  </data>
  <data name="DoNotDisableCertificateValidationMessage" xml:space="preserve">
    <value>The ServerCertificateValidationCallback is set to a function that accepts any server certificate, by always returning true. Ensure that server certificates are validated to verify the identity of the server receiving requests.</value>
  </data>
  <data name="DoNotDisableHTTPHeaderChecking" xml:space="preserve">
    <value>Do Not Disable HTTP Header Checking</value>
  </data>
  <data name="DoNotDisableHTTPHeaderCheckingDescription" xml:space="preserve">
    <value>HTTP header checking enables encoding of the carriage return and newline characters, \r and \n, that are found in response headers. This encoding can help to avoid injection attacks that exploit an application that echoes untrusted data contained by the header.</value>
  </data>
  <data name="DoNotDisableHTTPHeaderCheckingMessage" xml:space="preserve">
    <value>Do not disable HTTP header checking</value>
  </data>
  <data name="DoNotDisableRequestValidation" xml:space="preserve">
    <value>Do Not Disable Request Validation</value>
  </data>
  <data name="DoNotDisableRequestValidationDescription" xml:space="preserve">
    <value>Request validation is a feature in ASP.NET that examines HTTP requests and determines whether they contain potentially dangerous content. This check adds protection from markup or code in the URL query string, cookies, or posted form values that might have been added for malicious purposes. So, it is generally desirable and should be left enabled for defense in depth.</value>
  </data>
  <data name="DoNotDisableRequestValidationMessage" xml:space="preserve">
    <value>{0} has request validation disabled</value>
  </data>
  <data name="DoNotDisableSchUseStrongCrypto" xml:space="preserve">
    <value>Do Not Disable SChannel Use of Strong Crypto</value>
  </data>
  <data name="DoNotDisableSchUseStrongCryptoDescription" xml:space="preserve">
    <value>Starting with the .NET Framework 4.6, the System.Net.ServicePointManager and System.Net.Security.SslStream classes are recommeded to use new protocols. The old ones have protocol weaknesses and are not supported. Setting Switch.System.Net.DontEnableSchUseStrongCrypto with true will use the old weak crypto check and opt out of the protocol migration.</value>
  </data>
  <data name="DoNotDisableSchUseStrongCryptoMessage" xml:space="preserve">
    <value>{0} disables TLS 1.2 and enables SSLv3</value>
  </data>
  <data name="DoNotHardCodeEncryptionKey" xml:space="preserve">
    <value>Do not hard-code encryption key</value>
  </data>
  <data name="DoNotHardCodeEncryptionKeyDescription" xml:space="preserve">
    <value>SymmetricAlgorithm's .Key property, or a method's rgbKey parameter, should never be a hard-coded value.</value>
  </data>
  <data name="DoNotHardCodeEncryptionKeyMessage" xml:space="preserve">
    <value>Potential security vulnerability was found where '{0}' in method '{1}' may be tainted by hard-coded key from '{2}' in method '{3}'</value>
  </data>
  <data name="DoNotInstallRootCertDescription" xml:space="preserve">
    <value>By default, the Trusted Root Certification Authorities certificate store is configured with a set of public CAs that has met the requirements of the Microsoft Root Certificate Program. Since all trusted root CAs can issue certificates for any domain, an attacker can pick a weak or coercible CA that you install by yourself to target for an attack – and a single vulnerable, malicious or coercible CA undermines the security of the entire system. To make matters worse, these attacks can go unnoticed quite easily.</value>
  </data>
  <data name="DoNotReferSelfInSerializableClass" xml:space="preserve">
    <value>Do Not Refer Self In Serializable Class</value>
  </data>
  <data name="DoNotReferSelfInSerializableClassDescription" xml:space="preserve">
    <value>This can allow an attacker to DOS or exhaust the memory of the process.</value>
  </data>
  <data name="DoNotReferSelfInSerializableClassMessage" xml:space="preserve">
    <value>{0} participates in a potential reference cycle</value>
  </data>
  <data name="DoNotSerializeTypesWithPointerFields" xml:space="preserve">
    <value>Do Not Serialize Types With Pointer Fields</value>
  </data>
  <data name="DoNotSerializeTypesWithPointerFieldsDescription" xml:space="preserve">
    <value>Pointers are not "type safe" in the sense that you cannot guarantee the correctness of the memory they point at. So, serializing types with pointer fields is dangerous, as it may allow an attacker to control the pointer.</value>
  </data>
  <data name="DoNotSerializeTypesWithPointerFieldsMessage" xml:space="preserve">
    <value>Pointer field {0} on serializable type.</value>
  </data>
  <data name="DoNotUseAccountSAS" xml:space="preserve">
    <value>Do Not Use Account Shared Access Signature</value>
  </data>
  <data name="DoNotUseAccountSASDescription" xml:space="preserve">
    <value>Shared Access Signatures(SAS) are a vital part of the security model for any application using Azure Storage, they should provide limited and safe permissions to your storage account to clients that don't have the account key. All of the operations available via a service SAS are also available via an account SAS, that is, account SAS is too powerful. So it is recommended to use Service SAS to delegate access more carefully.</value>
  </data>
  <data name="DoNotUseAccountSASMessage" xml:space="preserve">
    <value>Use Service SAS instead of Account SAS for fine grained access control and container-level access policy</value>
  </data>
  <data name="DoNotUseBrokenCryptographicAlgorithms" xml:space="preserve">
    <value>Do Not Use Broken Cryptographic Algorithms</value>
  </data>
  <data name="DoNotUseBrokenCryptographicAlgorithmsDescription" xml:space="preserve">
    <value>An attack making it computationally feasible to break this algorithm exists. This allows attackers to break the cryptographic guarantees it is designed to provide. Depending on the type and application of this cryptographic algorithm, this may allow attackers to read enciphered messages, tamper with enciphered  messages, forge digital signatures, tamper with hashed content, or otherwise compromise any cryptosystem based on this algorithm. Replace encryption uses with the AES algorithm (AES-256, AES-192 and AES-128 are acceptable) with a key length greater than or equal to 128 bits. Replace hashing uses with a hashing function in the SHA-2 family, such as SHA512, SHA384, or SHA256. Replace digital signature uses with RSA with a key length greater than or equal to 2048-bits, or ECDSA with a key length greater than or equal to 256 bits.</value>
  </data>
  <data name="DoNotUseBrokenCryptographicAlgorithmsMessage" xml:space="preserve">
    <value>{0} uses a broken cryptographic algorithm {1}</value>
  </data>
  <data name="DoNotUseDeprecatedSecurityProtocols" xml:space="preserve">
    <value>Do Not Use Deprecated Security Protocols</value>
  </data>
  <data name="DoNotUseDeprecatedSecurityProtocolsDescription" xml:space="preserve">
    <value>Using a deprecated security protocol rather than the system default is risky.</value>
  </data>
  <data name="DoNotUseDeprecatedSecurityProtocolsMessage" xml:space="preserve">
    <value>Hard-coded use of deprecated security protocol {0}</value>
  </data>
  <data name="DoNotUseDSA" xml:space="preserve">
    <value>Do Not Use Digital Signature Algorithm (DSA)</value>
  </data>
  <data name="DoNotUseDSADescription" xml:space="preserve">
    <value>DSA is too weak to use.</value>
  </data>
  <data name="DoNotUseDSAMessage" xml:space="preserve">
    <value>Asymmetric encryption algorithm {0} is weak. Switch to an RSA with at least 2048 key size, ECDH or ECDSA algorithm instead</value>
  </data>
  <data name="DoNotUseMD5" xml:space="preserve">
    <value>Do not use insecure cryptographic algorithm MD5.</value>
  </data>
  <data name="DoNotUseMD5Description" xml:space="preserve">
    <value>This type implements MD5, a cryptographically insecure hashing function. Hash collisions are computationally feasible for the MD5 and HMACMD5 algorithms. Replace this usage with a SHA-2 family hash algorithm (SHA512, SHA384, SHA256).</value>
  </data>
  <data name="DoNotUseObsoleteKDFAlgorithm" xml:space="preserve">
    <value>Do not use obsolete key derivation function</value>
  </data>
  <data name="DoNotUseObsoleteKDFAlgorithmDescription" xml:space="preserve">
    <value>Password-based key derivation should use PBKDF2 with SHA-2. Avoid using PasswordDeriveBytes since it generates a PBKDF1 key. Avoid using Rfc2898DeriveBytes.CryptDeriveKey since it doesn't use the iteration count or salt.</value>
  </data>
  <data name="DoNotUseObsoleteKDFAlgorithmMessage" xml:space="preserve">
    <value>Call to obsolete key derivation function {0}.{1}</value>
  </data>
  <data name="DoNotUseReferenceEqualsWithValueTypesDescription" xml:space="preserve">
    <value>Value type typed arguments are uniquely boxed for each call to this method, therefore the result is always false.</value>
  </data>
  <data name="DoNotUseReferenceEqualsWithValueTypesComparerMessage" xml:space="preserve">
    <value>Do not pass an argument with value type '{0}' to the 'Equals' method on 'ReferenceEqualityComparer'. Due to value boxing, this call to 'Equals' will always return 'false'.</value>
  </data>
  <data name="DoNotUseReferenceEqualsWithValueTypesMethodMessage" xml:space="preserve">
    <value>Do not pass an argument with value type '{0}' to 'ReferenceEquals'. Due to value boxing, this call to 'ReferenceEquals' will always return 'false'.</value>
  </data>
  <data name="DoNotUseReferenceEqualsWithValueTypesTitle" xml:space="preserve">
    <value>Do not use ReferenceEquals with value types</value>
  </data>
  <data name="DoNotUseSHA1" xml:space="preserve">
    <value>Do not use insecure cryptographic algorithm SHA1.</value>
  </data>
  <data name="DoNotUseSHA1Description" xml:space="preserve">
    <value>This type implements SHA1, a cryptographically insecure hashing function. Hash collisions are computationally feasible for the SHA-1 and SHA-0 algorithms. Replace this usage with a SHA-2 family hash algorithm (SHA512, SHA384, SHA256).</value>
  </data>
  <data name="DoNotUseWeakCryptographicAlgorithms" xml:space="preserve">
    <value>Do Not Use Weak Cryptographic Algorithms</value>
  </data>
  <data name="DoNotUseWeakCryptographicAlgorithmsDescription" xml:space="preserve">
    <value>Cryptographic algorithms degrade over time as attacks become for advances to attacker get access to more computation. Depending on the type and application of this cryptographic algorithm, further degradation of the cryptographic strength of it may allow attackers to read enciphered messages, tamper with enciphered  messages, forge digital signatures, tamper with hashed content, or otherwise compromise any cryptosystem based on this algorithm. Replace encryption uses with the AES algorithm (AES-256, AES-192 and AES-128 are acceptable) with a key length greater than or equal to 128 bits. Replace hashing uses with a hashing function in the SHA-2 family, such as SHA-2 512, SHA-2 384, or SHA-2 256.</value>
  </data>
  <data name="DoNotUseWeakCryptographicAlgorithmsMessage" xml:space="preserve">
    <value>{0} uses a weak cryptographic algorithm {1}</value>
  </data>
  <data name="DoNotUseWeakKDFAlgorithm" xml:space="preserve">
    <value>Do Not Use Weak Key Derivation Function Algorithm</value>
  </data>
  <data name="DoNotUseWeakKDFAlgorithmDescription" xml:space="preserve">
    <value>Some implementations of the Rfc2898DeriveBytes class allow for a hash algorithm to be specified in a constructor parameter or overwritten in the HashAlgorithm property. If a hash algorithm is specified, then it should be SHA-256 or higher.</value>
  </data>
  <data name="DoNotUseWeakKDFAlgorithmMessage" xml:space="preserve">
    <value>{0} created with a weak hash algorithm. Use SHA256, SHA384, or SHA512 to create a strong key from a password</value>
  </data>
  <data name="DoNotUseXslTransform" xml:space="preserve">
    <value>Do Not Use XslTransform</value>
  </data>
  <data name="DoNotUseXslTransformMessage" xml:space="preserve">
    <value>Do not use XslTransform. It does not restrict potentially dangerous external references.</value>
  </data>
  <data name="HardCodedSecurityProtocolMessage" xml:space="preserve">
    <value>Avoid hardcoding SecurityProtocolType {0}, and instead use SecurityProtocolType.SystemDefault to allow the operating system to choose the best Transport Layer Security protocol to use.</value>
  </data>
  <data name="HardCodedSecurityProtocolTitle" xml:space="preserve">
    <value>Avoid hardcoding SecurityProtocolType value</value>
  </data>
  <data name="MaybeInstallRootCert" xml:space="preserve">
    <value>Ensure Certificates Are Not Added To Root Store</value>
  </data>
  <data name="MaybeInstallRootCertMessage" xml:space="preserve">
    <value>Adding certificates to the operating system's trusted root certificates is insecure. Ensure that the target store is not root store.</value>
  </data>
  <data name="MaybeUseSecureCookiesASPNetCore" xml:space="preserve">
    <value>Ensure Use Secure Cookies In ASP.Net Core</value>
  </data>
  <data name="MaybeUseSecureCookiesASPNetCoreMessage" xml:space="preserve">
    <value>Ensure that CookieOptions.Secure = true when setting a cookie</value>
  </data>
  <data name="SetViewStateUserKey" xml:space="preserve">
    <value>Set ViewStateUserKey For Classes Derived From Page</value>
  </data>
  <data name="SetViewStateUserKeyDescription" xml:space="preserve">
    <value>Setting the ViewStateUserKey property can help you prevent attacks on your application by allowing you to assign an identifier to the view-state variable for individual users so that they cannot use the variable to generate an attack. Otherwise, there will be cross-site request forgery vulnerabilities.</value>
  </data>
  <data name="SetViewStateUserKeyMessage" xml:space="preserve">
    <value>The class {0} derived from System.Web.UI.Page does not set the ViewStateUserKey property in the OnInit method or Page_Init method</value>
  </data>
  <data name="UseAsSpanInsteadOfArrayRangeIndexerDescription" xml:space="preserve">
    <value>The Range-based indexer on array values produces a copy of requested portion of the array. This copy is often unwanted when it is implicitly used as a Span or Memory value. Use the AsSpan method to avoid the copy.</value>
  </data>
  <data name="UseAsSpanInsteadOfStringRangeIndexerDescription" xml:space="preserve">
    <value>The Range-based indexer on string values produces a copy of requested portion of the string. This copy is usually unnecessary when it is implicitly used as a ReadOnlySpan or ReadOnlyMemory value. Use the AsSpan method to avoid the unnecessary copy.</value>
  </data>
  <data name="UseAsSpanInsteadOfRangeIndexerMessage" xml:space="preserve">
    <value>Use '{0}' instead of the '{1}'-based indexer on '{2}' to avoid creating unnecessary data copies.</value>
  </data>
  <data name="UseAsSpanInsteadOfRangeIndexerTitle" xml:space="preserve">
    <value>Use AsSpan or AsMemory instead of Range-based indexers when appropriate</value>
  </data>
  <data name="UseAsSpanReadOnlyInsteadOfArrayRangeIndexerDescription" xml:space="preserve">
    <value>The Range-based indexer on array values produces a copy of requested portion of the array. This copy is usually unnecessary when it is implicitly used as a ReadOnlySpan or ReadOnlyMemory value. Use the AsSpan method to avoid the unnecessary copy.</value>
  </data>
  <data name="UseContainerLevelAccessPolicy" xml:space="preserve">
    <value>Use Container Level Access Policy</value>
  </data>
  <data name="UseContainerLevelAccessPolicyDescription" xml:space="preserve">
    <value>No access policy identifier is specified, making tokens non-revocable.</value>
  </data>
  <data name="UseContainerLevelAccessPolicyMessage" xml:space="preserve">
    <value>Consider using Azure's role-based access control instead of a Shared Access Signature (SAS) if possible. If you still need to use a SAS, use a container-level access policy when creating a SAS</value>
  </data>
  <data name="UseSecureCookiesASPNetCoreDescription" xml:space="preserve">
    <value>Applications available over HTTPS must use secure cookies.</value>
  </data>
  <data name="UseSharedAccessProtocolHttpsOnly" xml:space="preserve">
    <value>Use SharedAccessProtocol HttpsOnly</value>
  </data>
  <data name="UseSharedAccessProtocolHttpsOnlyDescription" xml:space="preserve">
    <value>HTTPS encrypts network traffic. Use HttpsOnly, rather than HttpOrHttps, to ensure network traffic is always encrypted to help prevent disclosure of sensitive data.</value>
  </data>
  <data name="UseSharedAccessProtocolHttpsOnlyMessage" xml:space="preserve">
    <value>Consider using Azure's role-based access control instead of a Shared Access Signature (SAS) if possible. If you still need to use a SAS, specify SharedAccessProtocol.HttpsOnly</value>
  </data>
  <data name="UseXmlReaderDescription" xml:space="preserve">
    <value>Processing XML from untrusted data may load dangerous external references, which should be restricted by using an XmlReader with a secure resolver or with DTD processing disabled.</value>
  </data>
  <data name="UseXmlReaderForDataSetReadXml" xml:space="preserve">
    <value>Use XmlReader For DataSet Read Xml</value>
  </data>
  <data name="UseXmlReaderForDeserialize" xml:space="preserve">
    <value>Use XmlReader For Deserialize</value>
  </data>
  <data name="UseXmlReaderForSchemaRead" xml:space="preserve">
    <value>Use XmlReader For Schema Read</value>
  </data>
  <data name="UseXmlReaderForValidatingReader" xml:space="preserve">
    <value>Use XmlReader For Validating Reader</value>
  </data>
  <data name="UseXmlReaderForXPathDocument" xml:space="preserve">
    <value>Use XmlReader For XPathDocument</value>
  </data>
  <data name="UseXmlReaderMessage" xml:space="preserve">
    <value>This overload of the {0}.{1} method is potentially unsafe, use an overload that takes a XmlReader instance instead</value>
  </data>
  <data name="UseRSAWithSufficientKeySize" xml:space="preserve">
    <value>Use Rivest–Shamir–Adleman (RSA) Algorithm With Sufficient Key Size</value>
  </data>
  <data name="UseRSAWithSufficientKeySizeDescription" xml:space="preserve">
    <value>Encryption algorithms are vulnerable to brute force attacks when too small a key size is used.</value>
  </data>
  <data name="UseRSAWithSufficientKeySizeMessage" xml:space="preserve">
    <value>Asymmetric encryption algorithm {0}'s key size is less than 2048. Switch to an RSA with at least 2048 key size, ECDH or ECDSA algorithm instead.</value>
  </data>
  <data name="DefinitelyUseWeakKDFInsufficientIterationCount" xml:space="preserve">
    <value>Do Not Use Weak Key Derivation Function With Insufficient Iteration Count</value>
  </data>
  <data name="DefinitelyUseWeakKDFInsufficientIterationCountMessage" xml:space="preserve">
    <value>Use at least {0} iterations when deriving a cryptographic key from a password. By default, Rfc2898DeriveByte's IterationCount is only 1000</value>
  </data>
  <data name="DoNotUseWeakKDFInsufficientIterationCountDescription" xml:space="preserve">
    <value>When deriving cryptographic keys from user-provided inputs such as password, use sufficient iteration count (at least 100k).</value>
  </data>
  <data name="MaybeUseWeakKDFInsufficientIterationCount" xml:space="preserve">
    <value>Ensure Sufficient Iteration Count When Using Weak Key Derivation Function</value>
  </data>
  <data name="MaybeUseWeakKDFInsufficientIterationCountMessage" xml:space="preserve">
    <value>Ensure that the iteration count is at least {0} when deriving a cryptographic key from a password. By default, Rfc2898DeriveByte's IterationCount is only 1000</value>
  </data>
  <data name="DoNotAddArchiveItemPathToTheTargetFileSystemPath" xml:space="preserve">
    <value>Do Not Add Archive Item's Path To The Target File System Path</value>
  </data>
  <data name="DoNotAddArchiveItemPathToTheTargetFileSystemPathDescription" xml:space="preserve">
    <value>When extracting files from an archive and using the archive item's path, check if the path is safe. Archive path can be relative and can lead to file system access outside of the expected file system target path, leading to malicious config changes and remote code execution via lay-and-wait technique.</value>
  </data>
  <data name="DoNotAddArchiveItemPathToTheTargetFileSystemPathMessage" xml:space="preserve">
    <value>When creating path for '{0} in method {1}' from relative archive item path to extract file and the source is an untrusted zip archive, make sure to sanitize relative archive item path '{2} in method {3}'</value>
  </data>
  <data name="DoNotCreateTasksWithoutPassingATaskSchedulerTitle" xml:space="preserve">
    <value>Do not create tasks without passing a TaskScheduler</value>
  </data>
  <data name="DoNotCreateTasksWithoutPassingATaskSchedulerDescription" xml:space="preserve">
    <value>Do not create tasks unless you are using one of the overloads that takes a TaskScheduler. The default is to schedule on TaskScheduler.Current, which would lead to deadlocks. Either use TaskScheduler.Default to schedule on the thread pool, or explicitly pass TaskScheduler.Current to make your intentions clear.</value>
  </data>
  <data name="DoNotCreateTasksWithoutPassingATaskSchedulerMessage" xml:space="preserve">
    <value>Do not create tasks without passing a TaskScheduler</value>
  </data>
  <data name="DoNotDefineFinalizersForTypesDerivedFromMemoryManagerDescription" xml:space="preserve">
    <value>Adding a finalizer to a type derived from MemoryManager&lt;T&gt; may permit memory to be freed while it is still in use by a Span&lt;T&gt;.</value>
  </data>
  <data name="DoNotDefineFinalizersForTypesDerivedFromMemoryManagerMessage" xml:space="preserve">
    <value>Adding a finalizer to a type derived from MemoryManager&lt;T&gt; may permit memory to be freed while it is still in use by a Span&lt;T&gt;.</value>
  </data>
  <data name="DoNotDefineFinalizersForTypesDerivedFromMemoryManagerTitle" xml:space="preserve">
    <value>Do not define finalizers for types derived from MemoryManager&lt;T&gt;</value>
  </data>
  <data name="UseValueTasksCorrectlyTitle" xml:space="preserve">
    <value>Use ValueTasks correctly</value>
  </data>
  <data name="UseValueTasksCorrectlyDescription" xml:space="preserve">
    <value>ValueTasks returned from member invocations are intended to be directly awaited.  Attempts to consume a ValueTask multiple times or to directly access one's result before it's known to be completed may result in an exception or corruption.  Ignoring such a ValueTask is likely an indication of a functional bug and may degrade performance.</value>
  </data>
  <data name="UseValueTasksCorrectlyMessage_General" xml:space="preserve">
    <value>ValueTask instances returned from method calls should be directly awaited, returned, or passed as an argument to another method call. Other usage, such as storing an instance into a local or a field, is likely an indication of a bug, as ValueTask instances must only ever be consumed once.</value>
  </data>
  <data name="UseValueTasksCorrectlyMessage_Unconsumed" xml:space="preserve">
    <value>ValueTask instances returned from method calls should always be used, typically awaited. Not doing so often represents a functional bug, but even if it doesn't, it can result in degraded performance if the target method pools objects for use with ValueTasks.</value>
  </data>
  <data name="UseValueTasksCorrectlyMessage_DoubleConsumption" xml:space="preserve">
    <value>ValueTask instances should only be consumed once, such as via an await. Consuming the same ValueTask instance multiple times can result in exceptions and data corruption.</value>
  </data>
  <data name="UseValueTasksCorrectlyMessage_AccessingIncompleteResult" xml:space="preserve">
    <value>ValueTask instances should not have their result directly accessed unless the instance has already completed. Unlike Tasks, calling Result or GetAwaiter().GetResult() on a ValueTask is not guaranteed to block until the operation completes. If you can't simply await the instance, consider first checking its IsCompleted property (or asserting it's true if you know that to be the case).</value>
  </data>
  <data name="DoNotCreateTaskCompletionSourceWithWrongArgumentsTitle" xml:space="preserve">
    <value>Argument passed to TaskCompletionSource constructor should be TaskCreationOptions enum instead of TaskContinuationOptions enum.</value>
  </data>
  <data name="DoNotCreateTaskCompletionSourceWithWrongArgumentsDescription" xml:space="preserve">
    <value>TaskCompletionSource has constructors that take TaskCreationOptions that control the underlying Task, and constructors that take object state that's stored in the task.  Accidentally passing a TaskContinuationOptions instead of a TaskCreationOptions will result in the call treating the options as state.</value>
  </data>
  <data name="DoNotCreateTaskCompletionSourceWithWrongArgumentsMessage" xml:space="preserve">
    <value>Argument contains TaskContinuationsOptions enum instead of TaskCreationOptions enum.</value>
  </data>
  <data name="DoNotCreateTaskCompletionSourceWithWrongArgumentsFix" xml:space="preserve">
    <value>Replace TaskContinuationOptions with TaskCreationOptions.</value>
  </data>
  <data name="JsonNetInsecureSerializerMessage" xml:space="preserve">
    <value>When deserializing untrusted input, allowing arbitrary types to be deserialized is insecure. When using deserializing JsonSerializer, use TypeNameHandling.None, or for values other than None, restrict deserialized types with a SerializationBinder.</value>
  </data>
  <data name="JsonNetInsecureSerializerTitle" xml:space="preserve">
    <value>Do not deserialize with JsonSerializer using an insecure configuration</value>
  </data>
  <data name="JsonNetMaybeInsecureSerializerMessage" xml:space="preserve">
    <value>When deserializing untrusted input, allowing arbitrary types to be deserialized is insecure. When using deserializing JsonSerializer, use TypeNameHandling.None, or for values other than None, restrict deserialized types with a SerializationBinder.</value>
  </data>
  <data name="JsonNetMaybeInsecureSerializerTitle" xml:space="preserve">
    <value>Ensure that JsonSerializer has a secure configuration when deserializing</value>
  </data>
  <data name="UseDefaultDllImportSearchPathsAttribute" xml:space="preserve">
    <value>Use DefaultDllImportSearchPaths attribute for P/Invokes</value>
  </data>
  <data name="UseDefaultDllImportSearchPathsAttributeDescription" xml:space="preserve">
    <value>By default, P/Invokes using DllImportAttribute probe a number of directories, including the current working directory for the library to load. This can be a security issue for certain applications, leading to DLL hijacking.</value>
  </data>
  <data name="UseDefaultDllImportSearchPathsAttributeMessage" xml:space="preserve">
    <value>The method {0} didn't use DefaultDllImportSearchPaths attribute for P/Invokes.</value>
  </data>
  <data name="DoNotUseUnsafeDllImportSearchPath" xml:space="preserve">
    <value>Do not use unsafe DllImportSearchPath value</value>
  </data>
  <data name="DoNotUseUnsafeDllImportSearchPathDescription" xml:space="preserve">
    <value>There could be a malicious DLL in the default DLL search directories. Or, depending on where your application is run from, there could be a malicious DLL in the application's directory. Use a DllImportSearchPath value that specifies an explicit search path instead. The DllImportSearchPath flags that this rule looks for can be configured in .editorconfig.</value>
  </data>
  <data name="DoNotUseUnsafeDllImportSearchPathMessage" xml:space="preserve">
    <value>Use of unsafe DllImportSearchPath value {0}</value>
  </data>
  <data name="UseAutoValidateAntiforgeryToken" xml:space="preserve">
    <value>Use antiforgery tokens in ASP.NET Core MVC controllers</value>
  </data>
  <data name="UseAutoValidateAntiforgeryTokenDescription" xml:space="preserve">
    <value>Handling a POST, PUT, PATCH, or DELETE request without validating an antiforgery token may be vulnerable to cross-site request forgery attacks. A cross-site request forgery attack can send malicious requests from an authenticated user to your ASP.NET Core MVC controller.</value>
  </data>
  <data name="UseAutoValidateAntiforgeryTokenMessage" xml:space="preserve">
    <value>Method {0} handles a {1} request without performing antiforgery token validation. You also need to ensure that your HTML form sends an antiforgery token.</value>
  </data>
  <data name="MissHttpVerbAttribute" xml:space="preserve">
    <value>Miss HttpVerb attribute for action methods</value>
  </data>
  <data name="MissHttpVerbAttributeMessage" xml:space="preserve">
    <value>Action method {0} needs to specify the Http request kind explictly</value>
  </data>
  <data name="DoNotUseInsecureRandomness" xml:space="preserve">
    <value>Do not use insecure randomness</value>
  </data>
  <data name="DoNotUseInsecureRandomnessMessage" xml:space="preserve">
    <value>{0} is an insecure random number generator. Use cryptographically secure random number generators when randomness is required for security</value>
  </data>
  <data name="DoNotUseInsecureRandomnessDescription" xml:space="preserve">
    <value>Using a cryptographically weak pseudo-random number generator may allow an attacker to predict what security-sensitive value will be generated. Use a cryptographically strong random number generator if an unpredictable value is required, or ensure that weak pseudo-random numbers aren't used in a security-sensitive manner.</value>
  </data>
  <data name="DoNotUseCountAsyncWhenAnyAsyncCanBeUsedDescription" xml:space="preserve">
    <value>For non-empty collections, CountAsync() and LongCountAsync() enumerate the entire sequence, while AnyAsync() stops at the first item or the first item that satisfies a condition.</value>
  </data>
  <data name="DoNotUseCountAsyncWhenAnyAsyncCanBeUsedMessage" xml:space="preserve">
    <value>{0}() is used where AnyAsync() could be used instead to improve performance.</value>
  </data>
  <data name="DoNotUseCountAsyncWhenAnyAsyncCanBeUsedTitle" xml:space="preserve">
    <value>Do not use CountAsync() or LongCountAsync() when AnyAsync() can be used</value>
  </data>
  <data name="UsePropertyInsteadOfCountMethodWhenAvailableDescription" xml:space="preserve">
    <value>Enumerable.Count() potentially enumerates the sequence while a Length/Count property is a direct access.</value>
  </data>
  <data name="UsePropertyInsteadOfCountMethodWhenAvailableMessage" xml:space="preserve">
    <value>Use the "{0}" property instead of Enumerable.Count().</value>
  </data>
  <data name="UsePropertyInsteadOfCountMethodWhenAvailableTitle" xml:space="preserve">
    <value>Use Length/Count property instead of Count() when available</value>
  </data>
  <data name="SetHttpOnlyForHttpCookie" xml:space="preserve">
    <value>Set HttpOnly to true for HttpCookie</value>
  </data>
  <data name="SetHttpOnlyForHttpCookieDescription" xml:space="preserve">
    <value>As a defense in depth measure, ensure security sensitive HTTP cookies are marked as HttpOnly. This indicates web browsers should disallow scripts from accessing the cookies. Injected malicious scripts are a common way of stealing cookies.</value>
  </data>
  <data name="SetHttpOnlyForHttpCookieMessage" xml:space="preserve">
    <value>HttpCookie.HttpOnly is set to false or not set at all when using an HttpCookie. Ensure security sensitive cookies are marked as HttpOnly to prevent malicious scripts from stealing the cookies</value>
  </data>
  <data name="DeprecatedSslProtocolsDescription" xml:space="preserve">
    <value>Older protocol versions of Transport Layer Security (TLS) are less secure than TLS 1.2 and TLS 1.3, and are more likely to have new vulnerabilities. Avoid older protocol versions to minimize risk.</value>
  </data>
  <data name="DeprecatedSslProtocolsMessage" xml:space="preserve">
    <value>Transport Layer Security protocol version '{0}' is deprecated.  Use 'None' to let the Operating System choose a version.</value>
  </data>
  <data name="DeprecatedSslProtocolsTitle" xml:space="preserve">
    <value>Do not use deprecated SslProtocols values</value>
  </data>
  <data name="HardcodedSslProtocolsDescription" xml:space="preserve">
    <value>Current Transport Layer Security protocol versions may become deprecated if vulnerabilities are found. Avoid hardcoding SslProtocols values to keep your application secure. Use 'None' to let the Operating System choose a version.</value>
  </data>
  <data name="HardcodedSslProtocolsMessage" xml:space="preserve">
    <value>Avoid hardcoding SslProtocols '{0}' to ensure your application remains secure in the future. Use 'None' to let the Operating System choose a version.</value>
  </data>
  <data name="HardcodedSslProtocolsTitle" xml:space="preserve">
    <value>Avoid hardcoded SslProtocols values</value>
  </data>
  <data name="MissHttpVerbAttributeDescription" xml:space="preserve">
    <value>All the methods that create, edit, delete, or otherwise modify data do so in the [HttpPost] overload of the method, which needs to be protected with the anti forgery attribute from request forgery. Performing a GET operation should be a safe operation that has no side effects and doesn't modify your persisted data.</value>
  </data>
  <data name="DefinitelyDisableHttpClientCRLCheck" xml:space="preserve">
    <value>HttpClients should enable certificate revocation list checks</value>
  </data>
  <data name="DefinitelyDisableHttpClientCRLCheckMessage" xml:space="preserve">
    <value>HttpClient is created without enabling CheckCertificateRevocationList</value>
  </data>
  <data name="DoNotDisableHttpClientCRLCheckDescription" xml:space="preserve">
    <value>Using HttpClient without providing a platform specific handler (WinHttpHandler or CurlHandler or HttpClientHandler) where the CheckCertificateRevocationList property is set to true, will allow revoked certificates to be accepted by the HttpClient as valid.</value>
  </data>
  <data name="MaybeDisableHttpClientCRLCheck" xml:space="preserve">
    <value>Ensure HttpClient certificate revocation list check is not disabled</value>
  </data>
  <data name="MaybeDisableHttpClientCRLCheckMessage" xml:space="preserve">
    <value>HttpClient may be created without enabling CheckCertificateRevocationList</value>
  </data>
  <data name="DoNotHardCodeCertificate" xml:space="preserve">
    <value>Do not hard-code certificate</value>
  </data>
  <data name="DoNotHardCodeCertificateDescription" xml:space="preserve">
    <value>Hard-coded certificates in source code are vulnerable to being exploited.</value>
  </data>
  <data name="DoNotHardCodeCertificateMessage" xml:space="preserve">
    <value>Potential security vulnerability was found where '{0}' in method '{1}' may be tainted by hard-coded certificate from '{2}' in method '{3}'</value>
  </data>
  <data name="DefinitelyUseCreateEncryptorWithNonDefaultIV" xml:space="preserve">
    <value>Do not use CreateEncryptor with non-default IV</value>
  </data>
  <data name="DefinitelyUseCreateEncryptorWithNonDefaultIVMessage" xml:space="preserve">
    <value>Symmetric encryption uses non-default initialization vector, which could be potentially repeatable</value>
  </data>
  <data name="MaybeUseCreateEncryptorWithNonDefaultIV" xml:space="preserve">
    <value>Use CreateEncryptor with the default IV </value>
  </data>
  <data name="MaybeUseCreateEncryptorWithNonDefaultIVMessage" xml:space="preserve">
    <value>The non-default initialization vector, which can be potentially repeatable, is used in the encrypion. Ensure use the default one.</value>
  </data>
  <data name="DoNotUseCreateEncryptorWithNonDefaultIVDescription" xml:space="preserve">
    <value>Symmetric encryption should always use a non-repeatable initialization vector to prevent dictionary attacks.</value>
  </data>
  <data name="DoNotUseStackallocInLoopsTitle" xml:space="preserve">
    <value>Do not use stackalloc in loops.</value>
  </data>
  <data name="DoNotUseStackallocInLoopsDescription" xml:space="preserve">
    <value>Stack space allocated by a stackalloc is only released at the end of the current method's invocation.  Using it in a loop can result in unbounded stack growth and eventual stack overflow conditions.</value>
  </data>
  <data name="DoNotUseStackallocInLoopsMessage" xml:space="preserve">
    <value>Potential stack overflow. Move the stackalloc out of the loop.</value>
  </data>
<<<<<<< HEAD
=======
  <data name="PreferStreamReadAsyncMemoryOverloadsTitle" xml:space="preserve">
    <value>Prefer 'Memory&lt;Byte&gt;' overload for 'ReadAsync'.</value>
  </data>
  <data name="PreferStreamReadAsyncMemoryOverloadsDescription" xml:space="preserve">
    <value>All 'Stream' based classes provide a 'ReadAsync' overload that takes a 'Memory&lt;Byte&gt;' as first argument. When possible, prefer the overload that takes a 'Memory&lt;Byte&gt;', which is more efficient.</value>
  </data>
  <data name="PreferStreamAsyncMemoryOverloadsMessage" xml:space="preserve">
    <value>Change the '{0}' method call to the overload that receives a '{1}'.</value>
  </data>
  <data name="PreferStreamWriteAsyncMemoryOverloadsTitle" xml:space="preserve">
    <value>Prefer 'ReadOnlyMemory&lt;Byte&gt;' overload for 'WriteAsync'.</value>
  </data>
  <data name="PreferStreamWriteAsyncMemoryOverloadsDescription" xml:space="preserve">
    <value>All 'Stream' based classes provide a 'WriteAsync' overload that takes a 'ReadOnlyMemory&lt;Byte&gt;' as first argument. When possible, prefer the overload that takes a 'ReadOnlyMemory&lt;Byte&gt;', which is more efficient.</value>
  </data>
  <data name="PreferStreamWriteAsyncMemoryOverloadsMessage" xml:space="preserve">
    <value>Change the 'WriteAsync' method call to the overload that receives a 'ReadOnlyMemory&lt;Byte&gt;'.</value>
  </data>
>>>>>>> ef9d87fe
  <data name="InstantiateArgumentExceptionsCorrectlyChangeToTwoArgumentCodeFixTitle" xml:space="preserve">
    <value>Change to call the two argument constructor, pass null for the message.</value>
  </data>
  <data name="InstantiateArgumentExceptionsCorrectlyFlipArgumentOrderCodeFixTitle" xml:space="preserve">
    <value>Swap the arguments order</value>
  </data>
  <data name="PreferTypedStringBuilderAppendOverloadsTitle" xml:space="preserve">
    <value>Prefer strongly-typed Append and Insert method overloads on StringBuilder.</value>
  </data>
  <data name="PreferTypedStringBuilderAppendOverloadsDescription" xml:space="preserve">
    <value>StringBuilder.Append and StringBuilder.Insert provide overloads for multiple types beyond System.String.  When possible, prefer the strongly-typed overloads over using ToString() and the string-based overload.</value>
  </data>
  <data name="PreferTypedStringBuilderAppendOverloadsMessage" xml:space="preserve">
    <value>Remove the ToString call in order to use a strongly-typed StringBuilder overload.</value>
  </data>
  <data name="PreferTypedStringBuilderAppendOverloadsRemoveToString" xml:space="preserve">
    <value>Remove the ToString call</value>
  </data>
  <data name="PreferConstCharOverConstUnitStringInStringBuilderDescription" xml:space="preserve">
    <value>'StringBuilder.Append(char)' is more efficient than 'StringBuilder.Append(string)' when the string is a single character. When calling 'Append' with a constant, prefer using a constant char rather than a constant string containing one character.</value>
  </data>
  <data name="PreferConstCharOverConstUnitStringInStringBuilderMessage" xml:space="preserve">
    <value>Use 'StringBuilder.Append(char)' instead of 'StringBuilder.Append(string)' when the input is a constant unit string.</value>
  </data>
  <data name="PreferConstCharOverConstUnitStringInStringBuilderTitle" xml:space="preserve">
    <value>Consider using 'StringBuilder.Append(char)' when applicable.</value>
  </data>
</root><|MERGE_RESOLUTION|>--- conflicted
+++ resolved
@@ -1287,8 +1287,6 @@
   <data name="DoNotUseStackallocInLoopsMessage" xml:space="preserve">
     <value>Potential stack overflow. Move the stackalloc out of the loop.</value>
   </data>
-<<<<<<< HEAD
-=======
   <data name="PreferStreamReadAsyncMemoryOverloadsTitle" xml:space="preserve">
     <value>Prefer 'Memory&lt;Byte&gt;' overload for 'ReadAsync'.</value>
   </data>
@@ -1307,7 +1305,6 @@
   <data name="PreferStreamWriteAsyncMemoryOverloadsMessage" xml:space="preserve">
     <value>Change the 'WriteAsync' method call to the overload that receives a 'ReadOnlyMemory&lt;Byte&gt;'.</value>
   </data>
->>>>>>> ef9d87fe
   <data name="InstantiateArgumentExceptionsCorrectlyChangeToTwoArgumentCodeFixTitle" xml:space="preserve">
     <value>Change to call the two argument constructor, pass null for the message.</value>
   </data>

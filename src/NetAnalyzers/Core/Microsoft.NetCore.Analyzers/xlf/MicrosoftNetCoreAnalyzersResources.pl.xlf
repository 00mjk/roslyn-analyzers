﻿<?xml version="1.0" encoding="utf-8"?>
<xliff xmlns="urn:oasis:names:tc:xliff:document:1.2" xmlns:xsi="http://www.w3.org/2001/XMLSchema-instance" version="1.2" xsi:schemaLocation="urn:oasis:names:tc:xliff:document:1.2 xliff-core-1.2-transitional.xsd">
  <file datatype="xml" source-language="en" target-language="pl" original="../MicrosoftNetCoreAnalyzersResources.resx">
    <body>
      <trans-unit id="AddNonSerializedAttributeCodeActionTitle">
        <source>Add the 'NonSerialized' attribute to this field.</source>
        <target state="translated">Dodaj atrybut „NonSerialized” do tego pola.</target>
        <note />
      </trans-unit>
      <trans-unit id="AddSerializableAttributeCodeActionTitle">
        <source>Add Serializable attribute</source>
        <target state="translated">Dodaj atrybut Serializable</target>
        <note />
      </trans-unit>
      <trans-unit id="ApprovedCipherMode">
        <source>Review cipher mode usage with cryptography experts</source>
        <target state="translated">Przejrzyj użycie trybu szyfrowania wspólnie z ekspertami od kryptografii</target>
        <note />
      </trans-unit>
      <trans-unit id="ApprovedCipherModeDescription">
        <source>These cipher modes might be vulnerable to attacks. Consider using recommended modes (CBC, CTS).</source>
        <target state="translated">Te tryby szyfrowania mogą być podatne na ataki. Rozważ użycie zalecanych trybów (CBC, CTS).</target>
        <note />
      </trans-unit>
      <trans-unit id="ApprovedCipherModeMessage">
        <source>Review the usage of cipher mode '{0}' with cryptography experts. Consider using recommended modes (CBC, CTS).</source>
        <target state="translated">Przejrzyj użycie trybu szyfrowania „{0}” wspólnie z ekspertami od kryptografii. Rozważ użycie zalecanych trybów (CBC, CTS).</target>
        <note />
      </trans-unit>
      <trans-unit id="AttributeStringLiteralsShouldParseCorrectlyDescription">
        <source>The string literal parameter of an attribute does not parse correctly for a URL, a GUID, or a version.</source>
        <target state="translated">Analiza parametru literału ciągu atrybutu pod kątem adresu URL, identyfikatora GUID lub wersji nie powiodła się.</target>
        <note />
      </trans-unit>
      <trans-unit id="AttributeStringLiteralsShouldParseCorrectlyMessageDefault">
        <source>In the constructor of '{0}', change the value of argument '{1}', which is currently "{2}", to something that can be correctly parsed as '{3}'</source>
        <target state="translated">W konstruktorze typu „{0}” zmień wartość argumentu „{1}” (aktualnie „{2}”) na wartość, którą można poprawnie przeanalizować jako „{3}”</target>
        <note />
      </trans-unit>
      <trans-unit id="AttributeStringLiteralsShouldParseCorrectlyMessageEmpty">
        <source>In the constructor of '{0}', change the value of argument '{1}', which is currently an empty string (""), to something that can be correctly parsed as '{2}'</source>
        <target state="translated">W konstruktorze typu „{0}” zmień wartość argumentu „{1}” (aktualnie pusty ciąg — "") na wartość, którą można poprawnie przeanalizować jako „{2}”</target>
        <note />
      </trans-unit>
      <trans-unit id="AttributeStringLiteralsShouldParseCorrectlyTitle">
        <source>Attribute string literals should parse correctly</source>
        <target state="translated">Analiza literałów ciągu atrybutu powinna kończyć się powodzeniem</target>
        <note />
      </trans-unit>
      <trans-unit id="AvoidAssemblyGetFilesInSingleFileMessage">
        <source>'{0}' will throw for assemblies embedded in a single-file app</source>
        <target state="translated">Element „{0}” będzie zgłaszać dla zestawów osadzonych w aplikacji jednoplikowej</target>
        <note />
      </trans-unit>
      <trans-unit id="AvoidAssemblyLocationInSingleFileMessage">
        <source>'{0}' always returns an empty string for assemblies embedded in a single-file app. If the path to the app directory is needed, consider calling 'System.AppContext.BaseDirectory'.</source>
        <target state="translated">Element „{0}” zawsze zwraca pusty ciąg dla zestawów osadzonych w aplikacji jednoplikowej. Jeśli potrzebna jest ścieżka do katalogu aplikacji, rozważ wywołanie elementu „System.AppContext.BaseDirectory”.</target>
        <note />
      </trans-unit>
      <trans-unit id="AvoidAssemblyLocationInSingleFileTitle">
        <source>Avoid using accessing Assembly file path when publishing as a single-file</source>
        <target state="translated">Unikaj uzyskiwania dostępu do ścieżki pliku zestawu podczas publikowania w postaci jednoplikowej</target>
        <note />
      </trans-unit>
      <trans-unit id="AvoidStringBuilderPInvokeParametersDescription">
        <source>Marshalling of 'StringBuilder' always creates a native buffer copy, resulting in multiple allocations for one marshalling operation.</source>
        <target state="translated">Marshalling elementu „StringBuilder” zawsze tworzy natywną kopię buforu, co powoduje powstanie wielu alokacji dla jednej operacji marshallingu.</target>
        <note />
      </trans-unit>
      <trans-unit id="AvoidStringBuilderPInvokeParametersMessage">
        <source>Avoid 'StringBuilder' parameters for P/Invokes. Consider using a character buffer instead.</source>
        <target state="translated">Unikaj parametrów „StringBuilder” dla elementów P/Invoke. Zamiast tego rozważ użycie bufora znaku.</target>
        <note />
      </trans-unit>
      <trans-unit id="AvoidStringBuilderPInvokeParametersTitle">
        <source>Avoid 'StringBuilder' parameters for P/Invokes</source>
        <target state="translated">Unikaj parametrów „StringBuilder” dla elementów P/Invoke</target>
        <note />
      </trans-unit>
      <trans-unit id="AvoidUnsealedAttributesDescription">
        <source>The .NET Framework class library provides methods for retrieving custom attributes. By default, these methods search the attribute inheritance hierarchy. Sealing the attribute eliminates the search through the inheritance hierarchy and can improve performance.</source>
        <target state="translated">Biblioteka klas programu .NET Framework udostępnia metody umożliwiające pobieranie atrybutów niestandardowych. Domyślnie te metody przeszukują hierarchię dziedziczenia atrybutów. Zapieczętowanie atrybutu eliminuje potrzebę przeszukiwania hierarchii dziedziczenia i może podwyższyć wydajność.</target>
        <note />
      </trans-unit>
      <trans-unit id="AvoidUnsealedAttributesMessage">
        <source>Avoid unsealed attributes</source>
        <target state="translated">Unikaj niezapieczętowanych atrybutów</target>
        <note />
      </trans-unit>
      <trans-unit id="AvoidUnsealedAttributesTitle">
        <source>Avoid unsealed attributes</source>
        <target state="translated">Unikaj niezapieczętowanych atrybutów</target>
        <note />
      </trans-unit>
      <trans-unit id="AvoidZeroLengthArrayAllocationsMessage">
        <source>Avoid unnecessary zero-length array allocations.  Use {0} instead.</source>
        <target state="translated">Unikaj niepotrzebnego alokowania tablic o długości zero.  Zamiast tego użyj elementu {0}.</target>
        <note />
      </trans-unit>
      <trans-unit id="AvoidZeroLengthArrayAllocationsTitle">
        <source>Avoid zero-length array allocations</source>
        <target state="translated">Unikaj alokowania tablic o długości zero</target>
        <note />
      </trans-unit>
      <trans-unit id="BinaryFormatterDeserializeMaybeWithoutBinderSetMessage">
        <source>The method '{0}' is insecure when deserializing untrusted data without a SerializationBinder to restrict the type of objects in the deserialized object graph.</source>
        <target state="translated">Metoda „{0}” nie jest bezpieczna podczas deserializowania niezaufanych danych bez użycia elementu SerializationBinder w celu ograniczenia typu obiektów w zdeserializowanym grafie obiektów.</target>
        <note />
      </trans-unit>
      <trans-unit id="BinaryFormatterDeserializeMaybeWithoutBinderSetTitle">
        <source>Ensure BinaryFormatter.Binder is set before calling BinaryFormatter.Deserialize</source>
        <target state="translated">Upewnij się, że właściwość BinaryFormatter.Binder jest ustawiona przed wywołaniem metody BinaryFormatter.Deserialize</target>
        <note />
      </trans-unit>
      <trans-unit id="BinaryFormatterDeserializeWithoutBinderSetMessage">
        <source>The method '{0}' is insecure when deserializing untrusted data without a SerializationBinder to restrict the type of objects in the deserialized object graph.</source>
        <target state="translated">Metoda „{0}” nie jest bezpieczna podczas deserializowania niezaufanych danych bez użycia elementu SerializationBinder w celu ograniczenia typu obiektów w zdeserializowanym grafie obiektów.</target>
        <note />
      </trans-unit>
      <trans-unit id="BinaryFormatterDeserializeWithoutBinderSetTitle">
        <source>Do not call BinaryFormatter.Deserialize without first setting BinaryFormatter.Binder</source>
        <target state="translated">Nie wywołuj metody BinaryFormatter.Deserialize bez uprzedniego ustawienia właściwości BinaryFormatter.Binder</target>
        <note />
      </trans-unit>
      <trans-unit id="BinaryFormatterMethodUsedDescription">
        <source>The method '{0}' is insecure when deserializing untrusted data.  If you need to instead detect BinaryFormatter deserialization without a SerializationBinder set, then disable rule CA2300, and enable rules CA2301 and CA2302.</source>
        <target state="translated">Metoda „{0}” jest niezabezpieczona podczas deserializowania niezaufanych danych. Aby zamiast tego wykryć deserializację klasy BinaryFormatter bez ustawionego elementu SerializationBinder, wyłącz regułę CA2300 i włącz reguły CA2301 i CA2302.</target>
        <note />
      </trans-unit>
      <trans-unit id="BinaryFormatterMethodUsedMessage">
        <source>The method '{0}' is insecure when deserializing untrusted data.</source>
        <target state="translated">Metoda „{0}” jest niezabezpieczona podczas deserializacji niezaufanych danych.</target>
        <note />
      </trans-unit>
      <trans-unit id="BinaryFormatterMethodUsedTitle">
        <source>Do not use insecure deserializer BinaryFormatter</source>
        <target state="translated">Nie używaj niezabezpieczonego deserializatora BinaryFormatter</target>
        <note />
      </trans-unit>
      <trans-unit id="CallGCSuppressFinalizeCorrectlyDescription">
        <source>A method that is an implementation of Dispose does not call GC.SuppressFinalize; or a method that is not an implementation of Dispose calls GC.SuppressFinalize; or a method calls GC.SuppressFinalize and passes something other than this (Me in Visual?Basic).</source>
        <target state="translated">Implementacja metody Dispose nie wywołuje metody GC.SuppressFinalize lub metoda niebędąca implementacją metody Dispose wywołuje metodę GC.SuppressFinalize lub metoda wywołuje metodę GC.SuppressFinalize i przekazuje coś innego niż obiekt this (Me w języku Visual Basic).</target>
        <note />
      </trans-unit>
      <trans-unit id="CallGCSuppressFinalizeCorrectlyMessageNotCalled">
        <source>Change {0} to call {1}. This will prevent derived types that introduce a finalizer from needing to re-implement 'IDisposable' to call it.</source>
        <target state="translated">Zmień wywołanie {0} na wywołanie {1}. Zapobiega to konieczności ponownego implementowania interfejsu „IDisposable” przez typy pochodne wprowadzające finalizator.</target>
        <note />
      </trans-unit>
      <trans-unit id="CallGCSuppressFinalizeCorrectlyMessageNotCalledWithFinalizer">
        <source>Change {0} to call {1}. This will prevent unnecessary finalization of the object once it has been disposed and it has fallen out of scope.</source>
        <target state="translated">Zmień wywołanie {0} na wywołanie {1}. Zapobiega to niepotrzebnemu finalizowaniu obiektu po jego likwidacji i wyjściu poza zakres.</target>
        <note />
      </trans-unit>
      <trans-unit id="CallGCSuppressFinalizeCorrectlyMessageNotPassedThis">
        <source>{0} calls {1} on something other than itself. Change the call site to pass 'this' ('Me' in Visual Basic) instead.</source>
        <target state="translated">Obiekt {0} wywołuje metodę {1} dla obiektu innego niż on sam. Zmień wywołanie, tak aby zamiast tego był przekazywany obiekt „this” („Me” w języku Visual Basic).</target>
        <note />
      </trans-unit>
      <trans-unit id="CallGCSuppressFinalizeCorrectlyMessageOutsideDispose">
        <source>{0} calls {1}, a method that is typically only called within an implementation of 'IDisposable.Dispose'. Refer to the IDisposable pattern for more information.</source>
        <target state="translated">Metoda {0} wywołuje metodę {1}, która zazwyczaj jest wywoływana tylko w ramach implementacji metody „IDisposable.Dispose”. Więcej informacji zawiera opis wzorca IDisposable.</target>
        <note />
      </trans-unit>
      <trans-unit id="CallGCSuppressFinalizeCorrectlyTitle">
        <source>Dispose methods should call SuppressFinalize</source>
        <target state="translated">Metoda Dispose powinna wywoływać metodę SuppressFinalize</target>
        <note />
      </trans-unit>
      <trans-unit id="CategoryReliability">
        <source>Reliability</source>
        <target state="translated">Niezawodność</target>
        <note />
      </trans-unit>
      <trans-unit id="DataSetDataTableInDeserializableObjectGraphMessage">
        <source>When deserializing untrusted input, deserializing a {0} object is insecure. '{1}' either is or derives from {0}</source>
        <target state="translated">Deserializowanie obiektu {0} podczas deserializacji niezaufanych danych wejściowych nie jest bezpieczne. Element „{1}” jest elementem {0} lub pochodzi od niego</target>
        <note />
      </trans-unit>
      <trans-unit id="DataSetDataTableInDeserializableObjectGraphTitle">
        <source>Unsafe DataSet or DataTable type found in deserializable object graph</source>
        <target state="translated">W wykresie obiektu, który można deserializować, znaleziono niebezpieczny typ DataSet lub DataTable</target>
        <note />
      </trans-unit>
      <trans-unit id="DataSetDataTableInRceAutogeneratedSerializableTypeMessage">
        <source>When deserializing untrusted input with an IFormatter-based serializer, deserializing a {0} object is insecure. '{1}' either is or derives from {0}. Ensure that the auto-generated type is never deserialized with untrusted data.</source>
        <target state="needs-review-translation">Deserializowanie obiektu {0} podczas deserializacji niezaufanych danych wejściowych za pomocą serializatora opartego na elemencie IFormatter nie jest bezpieczne. Element „{1}” jest elementem {0} lub pochodzi od niego. Upewnij się, że automatycznie wygenerowany typ nie jest nigdy deserializowany z niezaufanymi danymi.</target>
        <note />
      </trans-unit>
      <trans-unit id="DataSetDataTableInRceAutogeneratedSerializableTypeTitle">
        <source>Unsafe DataSet or DataTable in auto-generated serializable type can be vulnerable to remote code execution attacks</source>
        <target state="needs-review-translation">Niebezpieczny element DataSet lub DataTable w automatycznie wygenerowanym typie, który można serializować, może być narażony na ataki polegające na zdalnym wykonaniu kodu</target>
        <note />
      </trans-unit>
      <trans-unit id="DataSetDataTableInRceDeserializableObjectGraphMessage">
        <source>When deserializing untrusted input, deserializing a {0} object is insecure. '{1}' either is or derives from {0}</source>
        <target state="translated">Deserializowanie obiektu {0} podczas deserializacji niezaufanych danych wejściowych nie jest bezpieczne. Element „{1}” jest elementem {0} lub pochodzi od niego</target>
        <note />
      </trans-unit>
      <trans-unit id="DataSetDataTableInRceDeserializableObjectGraphTitle">
        <source>Unsafe DataSet or DataTable in deserialized object graph can be vulnerable to remote code execution attacks</source>
        <target state="translated">Niebezpieczny element DataSet lub DataTable w zdeserializowanym wykresie obiektu może być narażony na ataki polegające na zdalnym wykonaniu kodu</target>
        <note />
      </trans-unit>
      <trans-unit id="DataSetDataTableInRceSerializableTypeMessage">
        <source>When deserializing untrusted input with an IFormatter-based serializer, deserializing a {0} object is insecure. '{1}' either is or derives from {0}.</source>
        <target state="translated">Deserializowanie obiektu {0} podczas deserializacji niezaufanych danych wejściowych przy użyciu serializatora opartego na interfejsie IFormatter nie jest bezpieczne. Element „{1}” jest elementem {0} lub pochodzi od niego.</target>
        <note />
      </trans-unit>
      <trans-unit id="DataSetDataTableInRceSerializableTypeTitle">
        <source>Unsafe DataSet or DataTable in serializable type can be vulnerable to remote code execution attacks</source>
        <target state="translated">Niebezpieczny element DataSet lub DataTable w typie, który można serializować, może być narażony na ataki polegające na zdalnym wykonaniu kodu</target>
        <note />
      </trans-unit>
      <trans-unit id="DataSetDataTableInSerializableTypeMessage">
        <source>When deserializing untrusted input, deserializing a {0} object is insecure. '{1}' either is or derives from {0}</source>
        <target state="translated">Deserializowanie obiektu {0} podczas deserializacji niezaufanych danych wejściowych nie jest bezpieczne. Element „{1}” jest elementem {0} lub pochodzi od niego</target>
        <note />
      </trans-unit>
      <trans-unit id="DataSetDataTableInSerializableTypeTitle">
        <source>Unsafe DataSet or DataTable in serializable type</source>
        <target state="translated">Niebezpieczny element DataSet lub DataTable w typie, który można serializować</target>
        <note />
      </trans-unit>
      <trans-unit id="DataSetDataTableInWebDeserializableObjectGraphMessage">
        <source>When deserializing untrusted input, deserializing a {0} object is insecure. '{1}' either is or derives from {0}</source>
        <target state="translated">Deserializowanie obiektu {0} podczas deserializacji niezaufanych danych wejściowych nie jest bezpieczne. Element „{1}” jest elementem {0} lub pochodzi od niego</target>
        <note />
      </trans-unit>
      <trans-unit id="DataSetDataTableInWebDeserializableObjectGraphTitle">
        <source>Unsafe DataSet or DataTable type in web deserializable object graph</source>
        <target state="translated">W internetowym wykresie obiektu, który można deserializować, znaleziono niebezpieczny typ DataSet lub DataTable</target>
        <note />
      </trans-unit>
      <trans-unit id="DataSetReadXmlAutogeneratedMessage">
        <source>The method '{0}' is insecure when deserializing untrusted data. Make sure that auto-generated class containing the '{0}' call is not deserialized with untrusted data.</source>
        <target state="needs-review-translation">Metoda „{0}” jest niezabezpieczona podczas deserializacji niezaufanych danych. Upewnij się, że automatycznie wygenerowana klasa zawierająca wywołanie „{0}” nie jest deserializowana z niezaufanymi danymi.</target>
        <note />
      </trans-unit>
      <trans-unit id="DataSetReadXmlAutogeneratedTitle">
        <source>Ensure auto-generated class containing DataSet.ReadXml() is not used with untrusted data</source>
        <target state="needs-review-translation">Upewnij się, że automatycznie wygenerowana klasa zawierająca element DataSet.ReadXml() nie jest używana z niezaufanymi danymi</target>
        <note />
      </trans-unit>
      <trans-unit id="DataSetReadXmlMessage">
        <source>The method '{0}' is insecure when deserializing untrusted data</source>
        <target state="translated">Metoda „{0}” jest niezabezpieczona podczas deserializacji niezaufanych danych</target>
        <note />
      </trans-unit>
      <trans-unit id="DataSetReadXmlTitle">
        <source>Do not use DataSet.ReadXml() with untrusted data</source>
        <target state="translated">Nie używaj elementu DataSet.ReadXml() z niezaufanymi danymi</target>
        <note />
      </trans-unit>
      <trans-unit id="DataTableReadXmlMessage">
        <source>The method '{0}' is insecure when deserializing untrusted data</source>
        <target state="translated">Metoda „{0}” jest niezabezpieczona podczas deserializacji niezaufanych danych</target>
        <note />
      </trans-unit>
      <trans-unit id="DataTableReadXmlTitle">
        <source>Do not use DataTable.ReadXml() with untrusted data</source>
        <target state="translated">Nie używaj elementu DataTable.ReadXml() z niezaufanymi danymi</target>
        <note />
      </trans-unit>
      <trans-unit id="DefinitelyDisableHttpClientCRLCheck">
        <source>HttpClients should enable certificate revocation list checks</source>
        <target state="translated">Klienci HttpClients powinni włączyć sprawdzanie listy odwołania certyfikatów</target>
        <note />
      </trans-unit>
      <trans-unit id="DefinitelyDisableHttpClientCRLCheckMessage">
        <source>HttpClient is created without enabling CheckCertificateRevocationList</source>
        <target state="translated">Program HttpClient jest tworzony bez włączania właściwości CheckCertificateRevocationList</target>
        <note />
      </trans-unit>
      <trans-unit id="DefinitelyInstallRootCert">
        <source>Do Not Add Certificates To Root Store</source>
        <target state="translated">Nie dodawaj certyfikatów do magazynu głównego</target>
        <note />
      </trans-unit>
      <trans-unit id="DefinitelyInstallRootCertMessage">
        <source>Adding certificates to the operating system's trusted root certificates increases the risk of incorrectly authenticating an illegitimate certificate</source>
        <target state="translated">Dodanie certyfikatów do zaufanych certyfikatów głównych systemu operacyjnego zwiększa ryzyko niepoprawnego uwierzytelniania nieuprawnionego certyfikatu</target>
        <note />
      </trans-unit>
      <trans-unit id="DefinitelyUseCreateEncryptorWithNonDefaultIV">
        <source>Do not use CreateEncryptor with non-default IV</source>
        <target state="translated">Nie używaj metody CreateEncryptor w wektorem inicjowania innym niż domyślny</target>
        <note />
      </trans-unit>
      <trans-unit id="DefinitelyUseCreateEncryptorWithNonDefaultIVMessage">
        <source>Symmetric encryption uses non-default initialization vector, which could be potentially repeatable</source>
        <target state="translated">Szyfrowanie symetryczne używa wektora inicjowania innego niż domyślny, który potencjalnie może być powtarzalny</target>
        <note />
      </trans-unit>
      <trans-unit id="DefinitelyUseSecureCookiesASPNetCore">
        <source>Use Secure Cookies In ASP.Net Core</source>
        <target state="translated">Użyj bezpiecznych plików cookie na platformie ASP.Net Core</target>
        <note />
      </trans-unit>
      <trans-unit id="DefinitelyUseSecureCookiesASPNetCoreMessage">
        <source>Set CookieOptions.Secure = true when setting a cookie</source>
        <target state="translated">Ustaw wartość CookieOptions.Secure = true podczas ustawiania pliku cookie</target>
        <note />
      </trans-unit>
      <trans-unit id="DefinitelyUseWeakKDFInsufficientIterationCount">
        <source>Do Not Use Weak Key Derivation Function With Insufficient Iteration Count</source>
        <target state="translated">Nie używaj funkcji wyprowadzania klucza słabego z niewystarczającą liczbą iteracji</target>
        <note />
      </trans-unit>
      <trans-unit id="DefinitelyUseWeakKDFInsufficientIterationCountMessage">
        <source>Use at least {0} iterations when deriving a cryptographic key from a password. By default, Rfc2898DeriveByte's IterationCount is only 1000</source>
        <target state="translated">Użyj co najmniej {0} iteracji przy wyprowadzaniu klucza kryptograficznego z hasła. Domyślnie wartość IterationCount dla klasy Rfc2898DeriveByte to tylko 1000</target>
        <note />
      </trans-unit>
      <trans-unit id="DeprecatedSslProtocolsDescription">
        <source>Older protocol versions of Transport Layer Security (TLS) are less secure than TLS 1.2 and TLS 1.3, and are more likely to have new vulnerabilities. Avoid older protocol versions to minimize risk.</source>
        <target state="translated">Starsze wersje protokołu Transport Layer Security (TLS) są mniej bezpieczne niż TLS 1.2 i TLS 1.3 i mogą być bardziej podatne na luki w zabezpieczeniach. Aby zminimalizować ryzyko, unikaj używania starszych wersji protokołu.</target>
        <note />
      </trans-unit>
      <trans-unit id="DeprecatedSslProtocolsMessage">
        <source>Transport Layer Security protocol version '{0}' is deprecated.  Use 'None' to let the Operating System choose a version.</source>
        <target state="translated">Wersja protokołu Transport Layer Security „{0}” jest przestarzała. Użyj opcji „Brak”, aby umożliwić systemowi operacyjnemu wybranie wersji.</target>
        <note />
      </trans-unit>
      <trans-unit id="DeprecatedSslProtocolsTitle">
        <source>Do not use deprecated SslProtocols values</source>
        <target state="translated">Nie używaj przestarzałych wartości SslProtocols</target>
        <note />
      </trans-unit>
      <trans-unit id="DisposableFieldsShouldBeDisposedDescription">
        <source>A type that implements System.IDisposable declares fields that are of types that also implement IDisposable. The Dispose method of the field is not called by the Dispose method of the declaring type. To fix a violation of this rule, call Dispose on fields that are of types that implement IDisposable if you are responsible for allocating and releasing the unmanaged resources held by the field.</source>
        <target state="translated">Typ zawierający implementację interfejsu System.IDisposable deklaruje pola, których typy także zawierają implementację interfejsu IDisposable. Metoda Dispose pola nie jest wywoływana przez metodę Dispose typu deklarującego. Aby naprawić naruszenie tej reguły, wywołaj metodę Dispose dla pól, których typy zawierają implementację interfejsu IDisposable, jeśli odpowiadasz za przydzielanie i zwalnianie niezarządzanych zasobów wstrzymywanych przez pole.</target>
        <note />
      </trans-unit>
      <trans-unit id="DisposableFieldsShouldBeDisposedMessage">
        <source>'{0}' contains field '{1}' that is of IDisposable type '{2}', but it is never disposed. Change the Dispose method on '{0}' to call Close or Dispose on this field.</source>
        <target state="translated">Element „{0}” zawiera pole „{1}” z interfejsem IDisposable typu „{2}”, ale nie jest nigdy likwidowany. Zmień metodę Dispose w elemencie „{0}”, aby wywołać metodę Close lub Dispose dla tego pola.</target>
        <note />
      </trans-unit>
      <trans-unit id="DisposableFieldsShouldBeDisposedTitle">
        <source>Disposable fields should be disposed</source>
        <target state="translated">Pola możliwe do likwidacji powinny zostać zlikwidowane</target>
        <note />
      </trans-unit>
      <trans-unit id="DisposableTypesShouldDeclareFinalizerDescription">
        <source>A type that implements System.IDisposable and has fields that suggest the use of unmanaged resources does not implement a finalizer, as described by Object.Finalize.</source>
        <target state="translated">Typ implementujący interfejs System.IDisposable i zawierający pole sugerujące użycie zasobów niezarządzanych nie implementuje finalizatora w sposób określony przez metodę Object.Finalize.</target>
        <note />
      </trans-unit>
      <trans-unit id="DisposableTypesShouldDeclareFinalizerMessage">
        <source>Disposable types should declare finalizer</source>
        <target state="translated">Typy możliwe do likwidacji powinny deklarować finalizator</target>
        <note />
      </trans-unit>
      <trans-unit id="DisposableTypesShouldDeclareFinalizerTitle">
        <source>Disposable types should declare finalizer</source>
        <target state="translated">Typy możliwe do likwidacji powinny deklarować finalizator</target>
        <note />
      </trans-unit>
      <trans-unit id="DisposeMethodsShouldCallBaseClassDisposeDescription">
        <source>A type that implements System.IDisposable inherits from a type that also implements IDisposable. The Dispose method of the inheriting type does not call the Dispose method of the parent type. To fix a violation of this rule, call base.Dispose in your Dispose method.</source>
        <target state="translated">Typ, który implementuje interfejs System.IDisposable, dziedziczy po typie, który również implementuje interfejs IDisposable. Metoda Dispose typu dziedziczącego nie wywołuje metody Dispose typu nadrzędnego. Aby naprawić naruszenie tej reguły, wywołaj element base.Dispose w swojej metodzie Dispose.</target>
        <note />
      </trans-unit>
      <trans-unit id="DisposeMethodsShouldCallBaseClassDisposeMessage">
        <source>Ensure that method '{0}' calls '{1}' in all possible control flow paths</source>
        <target state="translated">Upewnij się, że metoda „{0}” wywołuje element „{1}” we wszystkich możliwych ścieżkach przepływu sterowania</target>
        <note />
      </trans-unit>
      <trans-unit id="DisposeMethodsShouldCallBaseClassDisposeTitle">
        <source>Dispose methods should call base class dispose</source>
        <target state="translated">Metody Dispose powinny wywoływać metodę Dispose klasy bazowej</target>
        <note />
      </trans-unit>
      <trans-unit id="DisposeObjectsBeforeLosingScopeDescription">
        <source>If a disposable object is not explicitly disposed before all references to it are out of scope, the object will be disposed at some indeterminate time when the garbage collector runs the finalizer of the object. Because an exceptional event might occur that will prevent the finalizer of the object from running, the object should be explicitly disposed instead.</source>
        <target state="translated">Jeśli możliwy do likwidacji obiekt nie zostanie jawnie zlikwidowany, zanim wszystkie odwołania do niego będą poza zakresem, obiekt zostanie zlikwidowany w nieokreślonym czasie, gdy moduł odzyskiwania pamięci uruchomi finalizatora obiektu. Ponieważ może wystąpić zdarzenie wyjątku, które uniemożliwi uruchomienie finalizatora obiektu, obiekt powinien zamiast tego zostać jawnie zlikwidowany.</target>
        <note />
      </trans-unit>
      <trans-unit id="DisposeObjectsBeforeLosingScopeMayBeDisposedMessage">
        <source>Use recommended dispose pattern to ensure that object created by '{0}' is disposed on all paths. If possible, wrap the creation within a 'using' statement or a 'using' declaration. Otherwise, use a try-finally pattern, with a dedicated local variable declared before the try region and an unconditional Dispose invocation on non-null value in the 'finally' region, say 'x?.Dispose()'. If the object is explicitly disposed within the try region or the dispose ownership is transfered to another object or method, assign 'null' to the local variable just after such an operation to prevent double dispose in 'finally'.</source>
        <target state="translated">Użyj zalecanego wzorca dispose, aby upewnić się, że obiekt utworzony przez „{0}” jest likwidowany we wszystkich ścieżkach. Jeśli to możliwe, opakuj tworzenie w instrukcji „using” lub deklaracji „using”. W przeciwnym razie użyj wzorca try-finally, z dedykowaną zmienną lokalną zadeklarowaną przed regionem try i bezwarunkowym wywołaniem metody Dispose dla wartości innej niż null w regionie „finally”, na przykład „x?.Dispose()”. Jeśli obiekt jest jawnie likwidowany w regionie try lub własność dispose jest przenoszona do innego obiektu lub metody, przypisz wartość „null” do zmiennej lokalnej zaraz po takiej operacji, aby zapobiec podwójnemu wywołaniu dispose w regionie „finally”.</target>
        <note />
      </trans-unit>
      <trans-unit id="DisposeObjectsBeforeLosingScopeMayBeDisposedOnExceptionPathsMessage">
        <source>Use recommended dispose pattern to ensure that object created by '{0}' is disposed on all exception paths. If possible, wrap the creation within a 'using' statement or a 'using' declaration. Otherwise, use a try-finally pattern, with a dedicated local variable declared before the try region and an unconditional Dispose invocation on non-null value in the 'finally' region, say 'x?.Dispose()'. If the object is explicitly disposed within the try region or the dispose ownership is transfered to another object or method, assign 'null' to the local variable just after such an operation to prevent double dispose in 'finally'.</source>
        <target state="translated">Użyj zalecanego wzorca dispose, aby upewnić się, że obiekt utworzony przez „{0}” jest likwidowany we wszystkich ścieżkach wyjątków. Jeśli to możliwe, opakuj tworzenie w instrukcji „using” lub deklaracji „using”. W przeciwnym razie użyj wzorca try-finally, z dedykowaną zmienną lokalną zadeklarowaną przed regionem try i bezwarunkowym wywołaniem metody Dispose dla wartości innej niż null w regionie „finally”, na przykład „x?.Dispose()”. Jeśli obiekt jest jawnie likwidowany w regionie try lub własność dispose jest przenoszona do innego obiektu lub metody, przypisz wartość „null” do zmiennej lokalnej zaraz po takiej operacji, aby zapobiec podwójnemu wywołaniu dispose w regionie „finally”.</target>
        <note />
      </trans-unit>
      <trans-unit id="DisposeObjectsBeforeLosingScopeNotDisposedMessage">
        <source>Call System.IDisposable.Dispose on object created by '{0}' before all references to it are out of scope</source>
        <target state="translated">Wywołaj metodę System.IDisposable.Dispose dla obiektu utworzonego przez element „{0}”, zanim wszystkie odwołania do niego będą poza zakresem</target>
        <note />
      </trans-unit>
      <trans-unit id="DisposeObjectsBeforeLosingScopeNotDisposedOnExceptionPathsMessage">
        <source>Object created by '{0}' is not disposed along all exception paths. Call System.IDisposable.Dispose on the object before all references to it are out of scope.</source>
        <target state="translated">Obiekt utworzony przez metodę „{0}” nie jest likwidowany we wszystkich ścieżkach wyjątków. Wywołaj metodę System.IDisposable.Dispose dla obiektu, zanim wszystkie odwołania do niego będą poza zakresem.</target>
        <note />
      </trans-unit>
      <trans-unit id="DisposeObjectsBeforeLosingScopeTitle">
        <source>Dispose objects before losing scope</source>
        <target state="translated">Likwiduj obiekty przed utratą zakresu</target>
        <note />
      </trans-unit>
      <trans-unit id="DoNotAddArchiveItemPathToTheTargetFileSystemPath">
        <source>Do Not Add Archive Item's Path To The Target File System Path</source>
        <target state="translated">Nie dodawaj ścieżki elementu archiwum do docelowej ścieżki systemu plików</target>
        <note />
      </trans-unit>
      <trans-unit id="DoNotAddArchiveItemPathToTheTargetFileSystemPathDescription">
        <source>When extracting files from an archive and using the archive item's path, check if the path is safe. Archive path can be relative and can lead to file system access outside of the expected file system target path, leading to malicious config changes and remote code execution via lay-and-wait technique.</source>
        <target state="translated">Podczas wyodrębniania plików z archiwum i używania ścieżki elementu archiwum sprawdź, czy ścieżka jest bezpieczna. Ścieżka archiwum może być ścieżką względną i może prowadzić do dostępu do systemu plików poza oczekiwaną ścieżką docelową systemu plików, doprowadzając do złośliwej zmiany konfiguracji i zdalnego wykonania kodu za pomocą techniki „podłóż i zaczekaj”.</target>
        <note />
      </trans-unit>
      <trans-unit id="DoNotAddArchiveItemPathToTheTargetFileSystemPathMessage">
        <source>When creating path for '{0} in method {1}' from relative archive item path to extract file and the source is an untrusted zip archive, make sure to sanitize relative archive item path '{2} in method {3}'</source>
        <target state="translated">Jeśli tworzona jest ścieżka dla „{0} w metodzie {1}” ze ścieżki względnej elementu archiwum w celu wyodrębnienia pliku, a źródło jest niezaufanym archiwum zip, upewnij się, że ścieżka względna elementu archiwum „{2} w metodzie {3}” jest oczyszczona.</target>
        <note />
      </trans-unit>
      <trans-unit id="DoNotAddSchemaByURL">
        <source>Do Not Add Schema By URL</source>
        <target state="translated">Nie dodawaj schematu przez adres URL</target>
        <note />
      </trans-unit>
      <trans-unit id="DoNotAddSchemaByURLDescription">
        <source>This overload of XmlSchemaCollection.Add method internally enables DTD processing on the XML reader instance used, and uses UrlResolver for resolving external XML entities. The outcome is information disclosure. Content from file system or network shares for the machine processing the XML can be exposed to attacker. In addition, an attacker can use this as a DoS vector.</source>
        <target state="translated">To przeciążenie metody XmlSchemaCollection.Add wewnętrznie umożliwia przetwarzanie elementu DTD w używanym wystąpieniu obiektu odczytującego XML i używa elementu UrlResolver do rozpoznawania zewnętrznych jednostek XML. Wynikiem jest ujawnienie informacji. 	Zawartość systemu plików lub udziałów sieciowych w przypadku maszynowego przetwarzania elementu XML może być narażona na atak. Ponadto atakujący może użyć tego jako wektora ataku DoS.</target>
        <note />
      </trans-unit>
      <trans-unit id="DoNotAddSchemaByURLMessage">
        <source>This overload of the Add method is potentially unsafe because it may resolve dangerous external references</source>
        <target state="translated">To przeciążenie metody Add jest potencjalnie niebezpieczne, ponieważ może spowodować powstanie niebezpiecznych odwołań zewnętrznych</target>
        <note />
      </trans-unit>
      <trans-unit id="DoNotCallDangerousMethodsInDeserialization">
        <source>Do Not Call Dangerous Methods In Deserialization</source>
        <target state="translated">Nie wywołuj niebezpiecznych metod w deserializacji</target>
        <note />
      </trans-unit>
      <trans-unit id="DoNotCallDangerousMethodsInDeserializationDescription">
        <source>Insecure Deserialization is a vulnerability which occurs when untrusted data is used to abuse the logic of an application, inflict a Denial-of-Service (DoS) attack, or even execute arbitrary code upon it being deserialized. It’s frequently possible for malicious users to abuse these deserialization features when the application is deserializing untrusted data which is under their control. Specifically, invoke dangerous methods in the process of deserialization. Successful insecure deserialization attacks could allow an attacker to carry out attacks such as DoS attacks, authentication bypasses, and remote code execution.</source>
        <target state="translated">Niezabezpieczona deserializacja to luka w zabezpieczeniach, która występuje, gdy niezaufane dane są używane w przypadku nadużywania logiki aplikacji, przeprowadzania ataku typu „odmowa usługi” (DoS), a nawet wykonywania kodu umownego w trakcie deserializacji. Złośliwi użytkownicy często mogą nadużywać tych funkcji deserializacji, gdy aplikacja deserializuje niezaufane dane, które są kontrolowane przez te funkcje. W szczególności może ona wywoływać niebezpieczne metody w procesie deserializacji. Skuteczne ataki typu „niezabezpieczona deserializacja” mogą pozwolić osobie atakującej na przeprowadzanie ataków, takich jak ataki DoS, pomijanie uwierzytelniania i zdalne wykonywanie kodu.</target>
        <note />
      </trans-unit>
      <trans-unit id="DoNotCallDangerousMethodsInDeserializationMessage">
        <source>When deserializing an instance of class {0}, method {1} can call dangerous method {2}</source>
        <target state="translated">Podczas deserializacji wystąpienia klasy {0} metoda {1} może wywołać niebezpieczną metodę {2}</target>
        <note />
      </trans-unit>
      <trans-unit id="DoNotCallOverridableMethodsInConstructorsDescription">
        <source>When a constructor calls a virtual method, the constructor for the instance that invokes the method may not have executed.</source>
        <target state="translated">Gdy konstruktor wywołuje metodę wirtualną, konstruktor wystąpienia wywołującego metodę może nie zostać wykonany.</target>
        <note />
      </trans-unit>
      <trans-unit id="DoNotCallOverridableMethodsInConstructorsMessage">
        <source>Do not call overridable methods in constructors</source>
        <target state="translated">Nie wywołuj w konstruktorach metod, które można przesłaniać</target>
        <note />
      </trans-unit>
      <trans-unit id="DoNotCallOverridableMethodsInConstructorsTitle">
        <source>Do not call overridable methods in constructors</source>
        <target state="translated">Nie wywołuj w konstruktorach metod, które można przesłaniać</target>
        <note />
      </trans-unit>
      <trans-unit id="DoNotCallToImmutableCollectionOnAnImmutableCollectionValueMessage">
        <source>Do not call {0} on an {1} value</source>
        <target state="translated">Nie wywołuj elementu {0} dla wartości {1}</target>
        <note />
      </trans-unit>
      <trans-unit id="DoNotCallToImmutableCollectionOnAnImmutableCollectionValueTitle">
        <source>Do not call ToImmutableCollection on an ImmutableCollection value</source>
        <target state="translated">Nie wywołuj elementu ToImmutableCollection dla wartości ImmutableCollection</target>
        <note />
      </trans-unit>
      <trans-unit id="DoNotCatchCorruptedStateExceptionsInGeneralHandlersDescription">
        <source>Do not author general catch handlers in code that receives corrupted state exceptions.</source>
        <target state="translated">Nie twórz ogólnych procedur obsługi przechwytywania w kodzie, który odbiera wyjątki stanu uszkodzenia.</target>
        <note />
      </trans-unit>
      <trans-unit id="DoNotCatchCorruptedStateExceptionsInGeneralHandlersMessage">
        <source>Do not catch corrupted state exceptions in general handlers.</source>
        <target state="translated">Nie przechwytuj wyjątków stanu uszkodzenia w ogólnych procedurach obsługi.</target>
        <note />
      </trans-unit>
      <trans-unit id="DoNotCatchCorruptedStateExceptionsInGeneralHandlersTitle">
        <source>Do not catch corrupted state exceptions in general handlers.</source>
        <target state="translated">Nie przechwytuj wyjątków stanu uszkodzenia w ogólnych procedurach obsługi.</target>
        <note />
      </trans-unit>
      <trans-unit id="DoNotCreateTaskCompletionSourceWithWrongArgumentsDescription">
        <source>TaskCompletionSource has constructors that take TaskCreationOptions that control the underlying Task, and constructors that take object state that's stored in the task.  Accidentally passing a TaskContinuationOptions instead of a TaskCreationOptions will result in the call treating the options as state.</source>
        <target state="translated">Element TaskCompletionSource ma konstruktory przyjmujące opcje TaskCreationOptions, które kontrolują podstawowe zadanie, oraz konstruktory, które przyjmują stan obiektu przechowywany w zadaniu. Przypadkowe przekazanie opcji TaskContinuationOptions zamiast opcji TaskCreationOptions spowoduje, że wywołanie potraktuje opcje jako stan.</target>
        <note />
      </trans-unit>
      <trans-unit id="DoNotCreateTaskCompletionSourceWithWrongArgumentsFix">
        <source>Replace TaskContinuationOptions with TaskCreationOptions.</source>
        <target state="translated">Zamień opcje TaskContinuationOptions na opcje TaskCreationOptions.</target>
        <note />
      </trans-unit>
      <trans-unit id="DoNotCreateTaskCompletionSourceWithWrongArgumentsMessage">
        <source>Argument contains TaskContinuationsOptions enum instead of TaskCreationOptions enum</source>
        <target state="translated">Argument zawiera wyliczenie opcji TaskContinuationsOptions zamiast wyliczenia opcji TaskCreationOptions</target>
        <note />
      </trans-unit>
      <trans-unit id="DoNotCreateTaskCompletionSourceWithWrongArgumentsTitle">
        <source>Argument passed to TaskCompletionSource constructor should be TaskCreationOptions enum instead of TaskContinuationOptions enum</source>
        <target state="translated">Argument przekazany do konstruktora TaskCompletionSource musi być wyliczeniem opcji TaskCreationOptions, a nie wyliczeniem opcji TaskContinuationOptions</target>
        <note />
      </trans-unit>
      <trans-unit id="DoNotCreateTasksWithoutPassingATaskSchedulerDescription">
        <source>Do not create tasks unless you are using one of the overloads that takes a TaskScheduler. The default is to schedule on TaskScheduler.Current, which would lead to deadlocks. Either use TaskScheduler.Default to schedule on the thread pool, or explicitly pass TaskScheduler.Current to make your intentions clear.</source>
        <target state="translated">Nie twórz zadań, o ile nie używasz jednego z przeciążeń, które akceptuje klasę TaskScheduler. Domyślne zachowanie to określanie harmonogramu przy użyciu metody TaskScheduler.Current, co może prowadzić do blokad. Użyj metody TaskScheduler.Default, aby określić harmonogram w puli wątków, lub jawnie przekaż metodę TaskScheduler.Current, aby wyraźnie wskazać zamiary.</target>
        <note />
      </trans-unit>
      <trans-unit id="DoNotCreateTasksWithoutPassingATaskSchedulerMessage">
        <source>Do not create tasks without passing a TaskScheduler</source>
        <target state="translated">Nie twórz zadań bez przekazania klasy TaskScheduler</target>
        <note />
      </trans-unit>
      <trans-unit id="DoNotCreateTasksWithoutPassingATaskSchedulerTitle">
        <source>Do not create tasks without passing a TaskScheduler</source>
        <target state="translated">Nie twórz zadań bez przekazania klasy TaskScheduler</target>
        <note />
      </trans-unit>
      <trans-unit id="DoNotDefineFinalizersForTypesDerivedFromMemoryManagerDescription">
        <source>Adding a finalizer to a type derived from MemoryManager&lt;T&gt; may permit memory to be freed while it is still in use by a Span&lt;T&gt;.</source>
        <target state="translated">Dodanie finalizatora do typu pochodzącego od typu MemoryManager&lt;T&gt; może umożliwić zwalnianie pamięci, gdy jest ona nadal używana przez typ Span&lt;T&gt;.</target>
        <note />
      </trans-unit>
      <trans-unit id="DoNotDefineFinalizersForTypesDerivedFromMemoryManagerMessage">
        <source>Adding a finalizer to a type derived from MemoryManager&lt;T&gt; may permit memory to be freed while it is still in use by a Span&lt;T&gt;</source>
        <target state="translated">Dodanie finalizatora do typu pochodzącego od typu MemoryManager&lt;T&gt; może umożliwić zwalnianie pamięci, gdy jest ona nadal używana przez typ Span&lt;T&gt;</target>
        <note />
      </trans-unit>
      <trans-unit id="DoNotDefineFinalizersForTypesDerivedFromMemoryManagerTitle">
        <source>Do not define finalizers for types derived from MemoryManager&lt;T&gt;</source>
        <target state="translated">Nie definiuj finalizatorów dla typów pochodzących od typu MemoryManager&lt;T&gt;</target>
        <note />
      </trans-unit>
      <trans-unit id="DoNotDisableCertificateValidation">
        <source>Do Not Disable Certificate Validation</source>
        <target state="translated">Nie należy wyłączać walidacji certyfikatów</target>
        <note />
      </trans-unit>
      <trans-unit id="DoNotDisableCertificateValidationDescription">
        <source>A certificate can help authenticate the identity of the server. Clients should validate the server certificate to ensure requests are sent to the intended server. If the ServerCertificateValidationCallback always returns 'true', any certificate will pass validation.</source>
        <target state="translated">Certyfikat może pomóc uwierzytelnić tożsamość serwera. Klienci powinni weryfikować certyfikat serwera, aby upewnić się, że żądania są wysyłane do odpowiedniego serwera. Jeśli element ServerCertificateValidationCallback zawsze zwraca wartość „true”, walidacja każdego certyfikatu zakończy się powodzeniem.</target>
        <note />
      </trans-unit>
      <trans-unit id="DoNotDisableCertificateValidationMessage">
        <source>The ServerCertificateValidationCallback is set to a function that accepts any server certificate, by always returning true. Ensure that server certificates are validated to verify the identity of the server receiving requests.</source>
        <target state="translated">Właściwość zestawu ServerCertificateValidationCallback została ustawiona na funkcję, która akceptuje dowolny certyfikat serwera, zawsze zwracając wartość true. Upewnij się, że certyfikaty serwera zostały walidowane, aby zweryfikować tożsamość serwera odbierającego żądania.</target>
        <note />
      </trans-unit>
      <trans-unit id="DoNotDisableHttpClientCRLCheckDescription">
        <source>Using HttpClient without providing a platform specific handler (WinHttpHandler or CurlHandler or HttpClientHandler) where the CheckCertificateRevocationList property is set to true, will allow revoked certificates to be accepted by the HttpClient as valid.</source>
        <target state="translated">Używanie programu HttpClient bez udostępnienia procedury obsługi specyficznej dla platformy (WinHttpHandler, CurlHandler lub HttpClientHandler), gdzie właściwość CheckCertificateRevocationList jest ustawiona na wartość true, zezwoli na akceptowanie odwołanych certyfikatów jako prawidłowe przez ten program.</target>
        <note />
      </trans-unit>
      <trans-unit id="DoNotDisableHTTPHeaderChecking">
        <source>Do Not Disable HTTP Header Checking</source>
        <target state="translated">Nie wyłączaj sprawdzania nagłówka HTTP</target>
        <note />
      </trans-unit>
      <trans-unit id="DoNotDisableHTTPHeaderCheckingDescription">
        <source>HTTP header checking enables encoding of the carriage return and newline characters, \r and \n, that are found in response headers. This encoding can help to avoid injection attacks that exploit an application that echoes untrusted data contained by the header.</source>
        <target state="translated">Sprawdzanie nagłówka HTTP umożliwia kodowanie znaków powrotu karetki i nowego wiersza, \r i \n, które znajdują się w nagłówkach odpowiedzi. To kodowanie może pomóc uniknąć ataków polegających na wstrzyknięciu kodu, które wykorzystują aplikację przekazującą niezaufane dane zawarte w nagłówku.</target>
        <note />
      </trans-unit>
      <trans-unit id="DoNotDisableHTTPHeaderCheckingMessage">
        <source>Do not disable HTTP header checking</source>
        <target state="translated">Nie wyłączaj sprawdzania nagłówków HTTP</target>
        <note />
      </trans-unit>
      <trans-unit id="DoNotDisableRequestValidation">
        <source>Do Not Disable Request Validation</source>
        <target state="translated">Nie wyłączaj weryfikacji żądań</target>
        <note />
      </trans-unit>
      <trans-unit id="DoNotDisableRequestValidationDescription">
        <source>Request validation is a feature in ASP.NET that examines HTTP requests and determines whether they contain potentially dangerous content. This check adds protection from markup or code in the URL query string, cookies, or posted form values that might have been added for malicious purposes. So, it is generally desirable and should be left enabled for defense in depth.</source>
        <target state="translated">Weryfikacja żądań to funkcja platformy ASP.NET, która sprawdza żądania HTTP i określa, czy zawierają potencjalnie niebezpieczną zawartość. To sprawdzenie zapewnia dodatkową ochronę przed znacznikami lub kodem w ciągu zapytania adresu URL, plikach cookie lub przesłanych wartościach formularza, które mogły zostać dodane w złośliwym celu. Ogólnie jest to pożądana funkcja i powinna pozostać włączona, aby zapewnić ochronę w głębi systemu.</target>
        <note />
      </trans-unit>
      <trans-unit id="DoNotDisableRequestValidationMessage">
        <source>{0} has request validation disabled</source>
        <target state="translated">Element {0} ma wyłączoną weryfikację żądań</target>
        <note />
      </trans-unit>
      <trans-unit id="DoNotDisableSchUseStrongCrypto">
        <source>Do Not Disable SChannel Use of Strong Crypto</source>
        <target state="translated">Nie należy wyłączać użycia silnej kryptografii w pakiecie SChannel</target>
        <note />
      </trans-unit>
      <trans-unit id="DoNotDisableSchUseStrongCryptoDescription">
        <source>Starting with the .NET Framework 4.6, the System.Net.ServicePointManager and System.Net.Security.SslStream classes are recommended to use new protocols. The old ones have protocol weaknesses and are not supported. Setting Switch.System.Net.DontEnableSchUseStrongCrypto with true will use the old weak crypto check and opt out of the protocol migration.</source>
        <target state="needs-review-translation">Zaczynając od programu .NET Framework 4.6, klasy System.Net.ServicePointManager i System.Net.Security.SslStream są zalecane do użycia dla nowych protokołów. W starych występują słabości protokołu i nie są one obsługiwane. Ustawienie wartości true dla parametru Switch.System.Net.DontEnableSchUseStrongCrypto spowoduje użycie starego i słabego sprawdzania kryptograficznego oraz rezygnację z migracji protokołu.</target>
        <note />
      </trans-unit>
      <trans-unit id="DoNotDisableSchUseStrongCryptoMessage">
        <source>{0} disables TLS 1.2 and enables SSLv3</source>
        <target state="translated">Metoda {0} wyłącza protokół TLS 1.2 i włącza protokół SSLv3</target>
        <note />
      </trans-unit>
      <trans-unit id="DoNotDisableUsingServicePointManagerSecurityProtocolsMessage">
        <source>Do not set Switch.System.ServiceModel.DisableUsingServicePointManagerSecurityProtocols to true.  Setting this switch limits Windows Communication Framework (WCF) to using Transport Layer Security (TLS) 1.0, which is insecure and obsolete.</source>
        <target state="translated">Nie ustawiaj parametru Switch.System.ServiceModel.DisableUsingServicePointManagerSecurityProtocols na wartość true. Ustawienie tego przełącznika ogranicza platformę Windows Communication Framework (WCF) do korzystania z protokołu Transport Layer Security (TLS) 1.0, który jest niezabezpieczony i przestarzały.</target>
        <note />
      </trans-unit>
      <trans-unit id="DoNotDisableUsingServicePointManagerSecurityProtocolsTitle">
        <source>Do not disable ServicePointManagerSecurityProtocols</source>
        <target state="translated">Nie wyłączaj protokołów ServicePointManagerSecurityProtocols</target>
        <note />
      </trans-unit>
      <trans-unit id="DoNotHardCodeCertificate">
        <source>Do not hard-code certificate</source>
        <target state="translated">Nie zapisuj certyfikatu na stałe w kodzie</target>
        <note />
      </trans-unit>
      <trans-unit id="DoNotHardCodeCertificateDescription">
        <source>Hard-coded certificates in source code are vulnerable to being exploited.</source>
        <target state="translated">Certyfikaty zapisane na stałe w kodzie źródłowym są podatne na wykorzystanie.</target>
        <note />
      </trans-unit>
      <trans-unit id="DoNotHardCodeCertificateMessage">
        <source>Potential security vulnerability was found where '{0}' in method '{1}' may be tainted by hard-coded certificate from '{2}' in method '{3}'</source>
        <target state="translated">Znaleziono potencjalną lukę w zabezpieczeniach. Element „{0}” w metodzie „{1}” może zostać zanieczyszczony zapisanym na stałe w kodzie certyfikatem z elementu „{2}” w metodzie „{3}”</target>
        <note />
      </trans-unit>
      <trans-unit id="DoNotHardCodeEncryptionKey">
        <source>Do not hard-code encryption key</source>
        <target state="translated">Nie zapisuj klucza szyfrowania na stałe w kodzie</target>
        <note />
      </trans-unit>
      <trans-unit id="DoNotHardCodeEncryptionKeyDescription">
        <source>SymmetricAlgorithm's .Key property, or a method's rgbKey parameter, should never be a hard-coded value.</source>
        <target state="translated">Właściwość .Key elementu SymmetricAlgorithm lub parametr rgbKey metody nigdy nie powinny być wartością zapisaną na stałe w kodzie.</target>
        <note />
      </trans-unit>
      <trans-unit id="DoNotHardCodeEncryptionKeyMessage">
        <source>Potential security vulnerability was found where '{0}' in method '{1}' may be tainted by hard-coded key from '{2}' in method '{3}'</source>
        <target state="translated">Znaleziono potencjalną lukę w zabezpieczeniach. Element „{0}” w metodzie „{1}” może zostać zanieczyszczony zapisanym na stałe w kodzie kluczem z elementu „{2}” w metodzie „{3}”</target>
        <note />
      </trans-unit>
      <trans-unit id="DoNotInstallRootCertDescription">
        <source>By default, the Trusted Root Certification Authorities certificate store is configured with a set of public CAs that has met the requirements of the Microsoft Root Certificate Program. Since all trusted root CAs can issue certificates for any domain, an attacker can pick a weak or coercible CA that you install by yourself to target for an attack – and a single vulnerable, malicious or coercible CA undermines the security of the entire system. To make matters worse, these attacks can go unnoticed quite easily.</source>
        <target state="translated">Domyślnie magazyn certyfikatów zaufanych głównych urzędów certyfikacji jest skonfigurowany przy użyciu zbioru publicznych urzędów certyfikacji, który spełnia wymagania programu certyfikatów głównych firmy Microsoft. Ponieważ wszystkie zaufane główne urzędy certyfikacji mogą wystawiać certyfikaty dla dowolnej domeny, osoba atakująca może wybrać słaby lub wymuszony urząd certyfikacji zainstalowany przez Ciebie, aby umożliwić atak — a jeden narażony na ataki, złośliwy lub wymuszony urząd certyfikacji osłabia bezpieczeństwo całego systemu. Ponadto tego typu ataki mogą nawet zostać niezauważone.</target>
        <note />
      </trans-unit>
      <trans-unit id="DoNotLockOnObjectsWithWeakIdentityDescription">
        <source>An object is said to have a weak identity when it can be directly accessed across application domain boundaries. A thread that tries to acquire a lock on an object that has a weak identity can be blocked by a second thread in a different application domain that has a lock on the same object.</source>
        <target state="translated">Obiekt ma słabą tożsamość, gdy jest bezpośrednio dostępny przez granice domeny aplikacji. Wątek próbujący założyć blokadę na obiekt o słabej tożsamości może zostać zablokowany przez drugi wątek w innej domenie aplikacji, który założył blokadę na ten sam obiekt.</target>
        <note />
      </trans-unit>
      <trans-unit id="DoNotLockOnObjectsWithWeakIdentityMessage">
        <source>Do not lock on objects with weak identity</source>
        <target state="translated">Nie blokuj obiektów o słabej tożsamości</target>
        <note />
      </trans-unit>
      <trans-unit id="DoNotLockOnObjectsWithWeakIdentityTitle">
        <source>Do not lock on objects with weak identity</source>
        <target state="translated">Nie blokuj obiektów o słabej tożsamości</target>
        <note />
      </trans-unit>
      <trans-unit id="DoNotPassLiteralsAsLocalizedParametersDescription">
        <source>A method passes a string literal as a parameter to a constructor or method in the .NET Framework class library and that string should be localizable. To fix a violation of this rule, replace the string literal with a string retrieved through an instance of the ResourceManager class.</source>
        <target state="translated">Metoda przekazuje literał ciągu jako parametr do konstruktora lub metody w bibliotece klas programu .NET Framework i ten ciąg powinien być możliwy do zlokalizowania. Aby naprawić naruszenie tej reguły, zastąp literał ciągu ciągiem pobranym za pomocą wystąpienia klasy ResourceManager.</target>
        <note />
      </trans-unit>
      <trans-unit id="DoNotPassLiteralsAsLocalizedParametersMessage">
        <source>Method '{0}' passes a literal string as parameter '{1}' of a call to '{2}'. Retrieve the following string(s) from a resource table instead: "{3}".</source>
        <target state="translated">Metoda {0} przekazuje ciąg literału jako parametr „{1}” wywołania elementu {2}. Zamiast tego pobierz następujące ciągi z tabeli zasobów: „{3}”.</target>
        <note />
      </trans-unit>
      <trans-unit id="DoNotPassLiteralsAsLocalizedParametersTitle">
        <source>Do not pass literals as localized parameters</source>
        <target state="translated">Nie przekazuj literałów jako zlokalizowanych parametrów</target>
        <note />
      </trans-unit>
      <trans-unit id="DoNotRaiseReservedExceptionTypesDescription">
        <source>An exception of type that is not sufficiently specific or reserved by the runtime should never be raised by user code. This makes the original error difficult to detect and debug. If this exception instance might be thrown, use a different exception type.</source>
        <target state="translated">Wyjątek typu, który nie jest wystarczająco specyficzny lub został zastrzeżony przez środowisko uruchomieniowe, nie powinien być nigdy zgłaszany przez kod użytkownika. Utrudnia to wykrycie i zdebugowanie pierwotnego błędu. Jeśli to wystąpienie wyjątku może zostać zgłoszone, użyj innego typu wyjątku.</target>
        <note />
      </trans-unit>
      <trans-unit id="DoNotRaiseReservedExceptionTypesMessageReserved">
        <source>Exception type {0} is reserved by the runtime</source>
        <target state="translated">Typ wyjątku {0} został zastrzeżony przez środowisko uruchomieniowe</target>
        <note />
      </trans-unit>
      <trans-unit id="DoNotRaiseReservedExceptionTypesMessageTooGeneric">
        <source>Exception type {0} is not sufficiently specific</source>
        <target state="translated">Typ wyjątku {0} nie jest wystarczająco specyficzny</target>
        <note />
      </trans-unit>
      <trans-unit id="DoNotRaiseReservedExceptionTypesTitle">
        <source>Do not raise reserved exception types</source>
        <target state="translated">Nie zgłaszaj wyjątków zastrzeżonych typów</target>
        <note />
      </trans-unit>
      <trans-unit id="DoNotSerializeTypesWithPointerFields">
        <source>Do Not Serialize Types With Pointer Fields</source>
        <target state="translated">Nie serializuj typów z polami wskaźników</target>
        <note />
      </trans-unit>
      <trans-unit id="DoNotSerializeTypesWithPointerFieldsDescription">
        <source>Pointers are not "type safe" in the sense that you cannot guarantee the correctness of the memory they point at. So, serializing types with pointer fields is dangerous, as it may allow an attacker to control the pointer.</source>
        <target state="translated">Wskaźniki nie są „bezpieczne pod względem typu” w tym sensie, że nie można zagwarantować poprawności pamięci, którą wskazują. W związu z tym serializowanie typów z polami wskaźnika jest niebezpieczne, ponieważ może umożliwić atakującemu kontrolowanie wskaźnika.</target>
        <note />
      </trans-unit>
      <trans-unit id="DoNotSerializeTypesWithPointerFieldsMessage">
        <source>Pointer field {0} on serializable type</source>
        <target state="translated">Pole wskaźnika {0} w typie przeznaczonym do serializacji</target>
        <note />
      </trans-unit>
      <trans-unit id="DoNotUseAccountSAS">
        <source>Do Not Use Account Shared Access Signature</source>
        <target state="translated">Nie korzystaj z sygnatury dostępu współdzielonego konta</target>
        <note />
      </trans-unit>
      <trans-unit id="DoNotUseAccountSASDescription">
        <source>Shared Access Signatures(SAS) are a vital part of the security model for any application using Azure Storage, they should provide limited and safe permissions to your storage account to clients that don't have the account key. All of the operations available via a service SAS are also available via an account SAS, that is, account SAS is too powerful. So it is recommended to use Service SAS to delegate access more carefully.</source>
        <target state="translated">Sygnatury dostępu współdzielonego (SAS) są istotną częścią modelu zabezpieczeń każdej aplikacji korzystającej z usługi Azure Storage. Powinny one zapewniać ograniczone i bezpieczne uprawnienia do konta magazynu klientom, którzy nie mają klucza konta. Wszystkie operacje dostępne za pośrednictwem sygnatury dostępu współdzielonego usługi są także dostępne za pośrednictwem sygnatury dostępu współdzielonego konta, co oznacza, że sygnatura dostępu współdzielonego konta daje zbyt szerokie uprawnienia. Dlatego zaleca się, aby korzystać z sygnatury dostępu współdzielonego usługi do ostrożniejszego delegowania dostępu.</target>
        <note />
      </trans-unit>
      <trans-unit id="DoNotUseAccountSASMessage">
        <source>Use Service SAS instead of Account SAS for fine grained access control and container-level access policy</source>
        <target state="translated">Użyj sygnatury dostępu współdzielonego usługi zamiast sygnatury dostępu współdzielonego konta w celu uzyskania szczegółowej kontroli dostępu i zasad dostępu na poziomie kontenera</target>
        <note />
      </trans-unit>
      <trans-unit id="DoNotUseBrokenCryptographicAlgorithms">
        <source>Do Not Use Broken Cryptographic Algorithms</source>
        <target state="translated">Nie używaj złamanych algorytmów kryptograficznych</target>
        <note />
      </trans-unit>
      <trans-unit id="DoNotUseBrokenCryptographicAlgorithmsDescription">
        <source>An attack making it computationally feasible to break this algorithm exists. This allows attackers to break the cryptographic guarantees it is designed to provide. Depending on the type and application of this cryptographic algorithm, this may allow attackers to read enciphered messages, tamper with enciphered  messages, forge digital signatures, tamper with hashed content, or otherwise compromise any cryptosystem based on this algorithm. Replace encryption uses with the AES algorithm (AES-256, AES-192 and AES-128 are acceptable) with a key length greater than or equal to 128 bits. Replace hashing uses with a hashing function in the SHA-2 family, such as SHA512, SHA384, or SHA256. Replace digital signature uses with RSA with a key length greater than or equal to 2048-bits, or ECDSA with a key length greater than or equal to 256 bits.</source>
        <target state="translated">Możliwe jest przeprowadzenie ataku umożliwiającego obliczeniowe złamanie tego algorytmu. Pozwala to atakującym na złamanie kryptograficznych gwarancji, jakie powinien zapewniać. W zależności od typu i zastosowania tego algorytmu kryptograficznego może to umożliwić atakującemu odczytanie zaszyfrowanych wiadomości, ingerowanie w zaszyfrowane wiadomości, fałszowanie podpisów cyfrowych, ingerowanie w mieszaną zawartość lub inne naruszenie systemu kryptograficznego opartego na tym algorytmie. Zastąp użycia szyfrowane algorytmem AES (akceptowane są algorytmy AES-256, AES-192 i AES-128) z kluczem o długości równej lub większej niż 128 bitów. Zastąp użycia mieszane funkcją skrótu z rodziny SHA-2, taką jak SHA512, SHA384 lub SHA256. Zastąp użycia podpisu cyfrowego certyfikatem RSA z kluczem o długości równej lub większej niż 2048 bitów lub certyfikatem ECDSA z kluczem o długości równej lub większej niż 256 bitów.</target>
        <note />
      </trans-unit>
      <trans-unit id="DoNotUseBrokenCryptographicAlgorithmsMessage">
        <source>{0} uses a broken cryptographic algorithm {1}</source>
        <target state="translated">Element {0} używa złamanych algorytmów kryptograficznych {1}</target>
        <note />
      </trans-unit>
      <trans-unit id="DoNotUseCountAsyncWhenAnyAsyncCanBeUsedDescription">
        <source>For non-empty collections, CountAsync() and LongCountAsync() enumerate the entire sequence, while AnyAsync() stops at the first item or the first item that satisfies a condition.</source>
        <target state="translated">W przypadku niepustych kolekcji funkcje CountAsync() i LongCountAsync() wyliczają całą sekwencję, podczas gdy funkcja AnyAsync() zatrzymuje się na pierwszym elemencie lub pierwszym elemencie, który spełnia warunek.</target>
        <note />
      </trans-unit>
      <trans-unit id="DoNotUseCountAsyncWhenAnyAsyncCanBeUsedMessage">
        <source>{0}() is used where AnyAsync() could be used instead to improve performance</source>
        <target state="translated">Funkcja {0}() jest używana w miejscach, w których można użyć funkcji AnyAsync() w celu zwiększenia wydajności</target>
        <note />
      </trans-unit>
      <trans-unit id="DoNotUseCountAsyncWhenAnyAsyncCanBeUsedTitle">
        <source>Do not use CountAsync() or LongCountAsync() when AnyAsync() can be used</source>
        <target state="translated">Nie używaj funkcji CountAsync() ani LongCountAsync(), gdy można użyć funkcji AnyAsync()</target>
        <note />
      </trans-unit>
      <trans-unit id="DoNotUseCountWhenAnyCanBeUsedDescription">
        <source>For non-empty collections, Count() and LongCount() enumerate the entire sequence, while Any() stops at the first item or the first item that satisfies a condition.</source>
        <target state="translated">W przypadku niepustych kolekcji funkcje Count() i LongCount() wyliczają całą sekwencję, podczas gdy funkcja Any() zatrzymuje się na pierwszym elemencie lub pierwszym elemencie, który spełnia warunek.</target>
        <note />
      </trans-unit>
      <trans-unit id="DoNotUseCountWhenAnyCanBeUsedMessage">
        <source>{0}() is used where Any() could be used instead to improve performance</source>
        <target state="translated">Funkcja {0}() jest używana w miejscach, w których można użyć funkcji Any() w celu zwiększenia wydajności</target>
        <note />
      </trans-unit>
      <trans-unit id="DoNotUseCountWhenAnyCanBeUsedTitle">
        <source>Do not use Count() or LongCount() when Any() can be used</source>
        <target state="translated">Nie używaj funkcji Count() ani LongCount(), gdy można użyć funkcji Any()</target>
        <note />
      </trans-unit>
      <trans-unit id="DoNotUseCreateEncryptorWithNonDefaultIVDescription">
        <source>Symmetric encryption should always use a non-repeatable initialization vector to prevent dictionary attacks.</source>
        <target state="translated">Szyfrowanie symetryczne powinno zawsze używać wektora inicjowania, który nie jest powtarzalny, aby zapobiec atakom słownikowym.</target>
        <note />
      </trans-unit>
      <trans-unit id="DoNotUseDeprecatedSecurityProtocols">
        <source>Do Not Use Deprecated Security Protocols</source>
        <target state="translated">Nie używaj przestarzałych protokołów zabezpieczeń</target>
        <note />
      </trans-unit>
      <trans-unit id="DoNotUseDeprecatedSecurityProtocolsDescription">
        <source>Using a deprecated security protocol rather than the system default is risky.</source>
        <target state="translated">Używanie przestarzałego protokołu zabezpieczeń zamiast domyślnego ustawienia systemowego jest ryzykowne.</target>
        <note />
      </trans-unit>
      <trans-unit id="DoNotUseDeprecatedSecurityProtocolsMessage">
        <source>Hard-coded use of deprecated security protocol {0}</source>
        <target state="translated">Zakodowane korzystanie z przestarzałego protokołu zabezpieczeń {0}</target>
        <note />
      </trans-unit>
      <trans-unit id="DoNotUseDSA">
        <source>Do Not Use Digital Signature Algorithm (DSA)</source>
        <target state="translated">Nie używaj algorytmu Digital Signature Algorithm (DSA)</target>
        <note />
      </trans-unit>
      <trans-unit id="DoNotUseDSADescription">
        <source>DSA is too weak to use.</source>
        <target state="translated">Algorytm DSA jest zbyt słaby, aby go użyć.</target>
        <note />
      </trans-unit>
      <trans-unit id="DoNotUseDSAMessage">
        <source>Asymmetric encryption algorithm {0} is weak. Switch to an RSA with at least 2048 key size, ECDH or ECDSA algorithm instead.</source>
        <target state="translated">Algorytm szyfrowania asymetrycznego {0} jest słaby. Przełącz się na algorytm RSA z kluczem o rozmiarze co najmniej 2048, algorytm ECDH lub algorytm ECDSA.</target>
        <note />
      </trans-unit>
      <trans-unit id="DoNotUseEnumerableMethodsOnIndexableCollectionsInsteadUseTheCollectionDirectlyDescription">
        <source>This collection is directly indexable. Going through LINQ here causes unnecessary allocations and CPU work.</source>
        <target state="translated">Tę kolekcję można zaindeksować bezpośrednio. Użycie w tym miejscu kodu LINQ powoduje niepotrzebne alokacje i obciążenie procesora CPU.</target>
        <note />
      </trans-unit>
      <trans-unit id="DoNotUseEnumerableMethodsOnIndexableCollectionsInsteadUseTheCollectionDirectlyMessage">
        <source>Do not use Enumerable methods on indexable collections. Instead use the collection directly.</source>
        <target state="translated">Nie używaj metod typu Enumerable dla kolekcji indeksowalnych. Zamiast tego użyj kolekcji bezpośrednio.</target>
        <note />
      </trans-unit>
      <trans-unit id="DoNotUseEnumerableMethodsOnIndexableCollectionsInsteadUseTheCollectionDirectlyTitle">
        <source>Do not use Enumerable methods on indexable collections</source>
        <target state="translated">Nie używaj metod typu Enumerable dla kolekcji indeksowalnych</target>
        <note />
      </trans-unit>
      <trans-unit id="DoNotUseInsecureRandomness">
        <source>Do not use insecure randomness</source>
        <target state="translated">Nie używaj niezabezpieczonej losowości</target>
        <note />
      </trans-unit>
      <trans-unit id="DoNotUseInsecureRandomnessDescription">
        <source>Using a cryptographically weak pseudo-random number generator may allow an attacker to predict what security-sensitive value will be generated. Use a cryptographically strong random number generator if an unpredictable value is required, or ensure that weak pseudo-random numbers aren't used in a security-sensitive manner.</source>
        <target state="translated">Użycie kryptograficznie słabego generatora liczb pseudolosowych może umożliwić osobie atakującej przewidzenie, jaka wartość wpływająca na zabezpieczenia zostanie wygenerowana. Użyj kryptograficznie silnego generatora liczb losowych, jeśli jest wymagana wartość niemożliwa do przewidzenia, lub upewnij się, że liczby pseudolosowe nie są używane w przypadku wartości wpływających na zabezpieczenia.</target>
        <note />
      </trans-unit>
      <trans-unit id="DoNotUseInsecureRandomnessMessage">
        <source>{0} is an insecure random number generator. Use cryptographically secure random number generators when randomness is required for security.</source>
        <target state="translated">{0} to niezabezpieczony generator liczb losowych. Użyj kryptograficznie zabezpieczonego generatora liczb losowych, gdy losowość jest wymagana ze względów bezpieczeństwa.</target>
        <note />
      </trans-unit>
      <trans-unit id="DoNotUseMD5">
        <source>Do not use insecure cryptographic algorithm MD5.</source>
        <target state="translated">Nie używaj niezabezpieczonego algorytmu kryptograficznego MD5.</target>
        <note />
      </trans-unit>
      <trans-unit id="DoNotUseMD5Description">
        <source>This type implements MD5, a cryptographically insecure hashing function. Hash collisions are computationally feasible for the MD5 and HMACMD5 algorithms. Replace this usage with a SHA-2 family hash algorithm (SHA512, SHA384, SHA256).</source>
        <target state="translated">Ten typ implementuje niezabezpieczoną kryptograficznie funkcję skrótu MD5. Istnieje możliwość wystąpienia kolizji skrótów w przypadku algorytmów MD5 i HMACMD5. Zastąp to użycie algorytmem wartości skrótu z rodziny SHA-2 (SHA512, SHA384, SHA256).</target>
        <note />
      </trans-unit>
      <trans-unit id="DoNotUseObsoleteKDFAlgorithm">
        <source>Do not use obsolete key derivation function</source>
        <target state="translated">Nie używaj przestarzałej funkcji wyprowadzenia klucza</target>
        <note />
      </trans-unit>
      <trans-unit id="DoNotUseObsoleteKDFAlgorithmDescription">
        <source>Password-based key derivation should use PBKDF2 with SHA-2. Avoid using PasswordDeriveBytes since it generates a PBKDF1 key. Avoid using Rfc2898DeriveBytes.CryptDeriveKey since it doesn't use the iteration count or salt.</source>
        <target state="translated">Wyprowadzenie klucza oparte na haśle powinno używać funkcji PBKDF2 z algorytmem SHA-2. Unikaj używania klasy PasswordDeriveBytes, ponieważ generuje ona klucz PBKDF1. Unikaj używania klasy Rfc2898DeriveBytes.CryptDeriveKey, ponieważ nie używa ona liczby iteracji ani wartości zaburzającej.</target>
        <note />
      </trans-unit>
      <trans-unit id="DoNotUseObsoleteKDFAlgorithmMessage">
        <source>Call to obsolete key derivation function {0}.{1}</source>
        <target state="translated">Wywołanie przestarzałej funkcji wyprowadzania klucza {0}.{1}</target>
        <note />
      </trans-unit>
      <trans-unit id="DoNotUseOutAttributeStringPInvokeParametersDescription">
        <source>String parameters passed by value with the 'OutAttribute' can destabilize the runtime if the string is an interned string.</source>
        <target state="translated">Parametry ciągu przekazywane przez wartość przy użyciu elementu „OutAttribute” mogą destabilizować środowisko uruchomieniowe, jeśli ciąg jest ciągiem internalizowanym.</target>
        <note />
      </trans-unit>
      <trans-unit id="DoNotUseOutAttributeStringPInvokeParametersMessage">
        <source>Do not use the 'OutAttribute' for string parameter '{0}' which is passed by value. If marshalling of modified data back to the caller is required, use the 'out' keyword to pass the string by reference instead.</source>
        <target state="translated">Nie używaj elementu „OutAttribute” dla parametru ciągu „{0}”, który jest przekazywany przez wartość. Jeśli jest wymagane kierowanie zmodyfikowanych danych z powrotem do obiektu wywołującego, użyj słowa kluczowego „out”, aby zamiast tego przekazać ciąg przez odwołanie.</target>
        <note />
      </trans-unit>
      <trans-unit id="DoNotUseOutAttributeStringPInvokeParametersTitle">
        <source>Do not use 'OutAttribute' on string parameters for P/Invokes</source>
        <target state="translated">Nie używaj elementu „OutAttribute” w przypadku parametrów ciągu dla elementów P/Invoke</target>
        <note />
      </trans-unit>
      <trans-unit id="DoNotUseReferenceEqualsWithValueTypesComparerMessage">
        <source>Do not pass an argument with value type '{0}' to the 'Equals' method on 'ReferenceEqualityComparer'. Due to value boxing, this call to 'Equals' will always return 'false'.</source>
        <target state="translated">Nie przekazuj argumentu z typem wartości „{0}” do metody „Equals” w elemencie „ReferenceEqualityComparer”. Z powodu opakowywania wartości to wywołanie metody „Equals” zawsze zwróci wartość „false”.</target>
        <note />
      </trans-unit>
      <trans-unit id="DoNotUseReferenceEqualsWithValueTypesDescription">
        <source>Value type typed arguments are uniquely boxed for each call to this method, therefore the result is always false.</source>
        <target state="translated">Argumenty z typem ustawionym na typ wartości są unikatowo opakowywane dla każdego wywołania tej metody, dlatego wynik ma zawsze wartość false.</target>
        <note />
      </trans-unit>
      <trans-unit id="DoNotUseReferenceEqualsWithValueTypesMethodMessage">
        <source>Do not pass an argument with value type '{0}' to 'ReferenceEquals'. Due to value boxing, this call to 'ReferenceEquals' will always return 'false'.</source>
        <target state="translated">Nie przekazuj argumentu z typem wartości „{0}” do metody „ReferenceEquals”. Z powodu opakowywania wartości to wywołanie metody „ReferenceEquals” zawsze zwróci wartość „false”.</target>
        <note />
      </trans-unit>
      <trans-unit id="DoNotUseReferenceEqualsWithValueTypesTitle">
        <source>Do not use ReferenceEquals with value types</source>
        <target state="translated">Nie używaj metody ReferenceEquals z typami wartości</target>
        <note />
      </trans-unit>
      <trans-unit id="DoNotUseSHA1">
        <source>Do not use insecure cryptographic algorithm SHA1.</source>
        <target state="translated">Nie używaj niezabezpieczonego algorytmu kryptograficznego SHA1.</target>
        <note />
      </trans-unit>
      <trans-unit id="DoNotUseSHA1Description">
        <source>This type implements SHA1, a cryptographically insecure hashing function. Hash collisions are computationally feasible for the SHA-1 and SHA-0 algorithms. Replace this usage with a SHA-2 family hash algorithm (SHA512, SHA384, SHA256).</source>
        <target state="translated">Ten typ implementuje niezabezpieczoną kryptograficznie funkcję skrótu SHA1. Istnieje możliwość wystąpienia kolizji skrótów w przypadku algorytmów SHA-1 i SHA-0. Zastąp to użycie algorytmem wartości skrótu z rodziny SHA-2 (SHA512, SHA384, SHA256).</target>
        <note />
      </trans-unit>
      <trans-unit id="DoNotUseStackallocInLoopsDescription">
        <source>Stack space allocated by a stackalloc is only released at the end of the current method's invocation.  Using it in a loop can result in unbounded stack growth and eventual stack overflow conditions.</source>
        <target state="translated">Miejsce na stosie przydzielone przy użyciu słowa kluczowego stackalloc jest zwalniane jedynie na końcu wywołania bieżącej metody. Użycie go w pętli może spowodować nieograniczone powiększanie stosu i, ostatecznie, warunki przepełnienia stosu.</target>
        <note />
      </trans-unit>
      <trans-unit id="DoNotUseStackallocInLoopsMessage">
        <source>Potential stack overflow. Move the stackalloc out of the loop.</source>
        <target state="translated">Potencjalne przepełnienie stosu. Przenieś słowo kluczowe stackalloc z pętli.</target>
        <note />
      </trans-unit>
      <trans-unit id="DoNotUseStackallocInLoopsTitle">
        <source>Do not use stackalloc in loops</source>
        <target state="translated">Nie używaj słowa kluczowego stackalloc w pętlach</target>
        <note />
      </trans-unit>
      <trans-unit id="DoNotUseTimersThatPreventPowerStateChangesDescription">
        <source>Higher-frequency periodic activity will keep the CPU busy and interfere with power-saving idle timers that turn off the display and hard disks.</source>
        <target state="translated">Działania okresowe wykonywane z dużą częstotliwością utrzymują zajętość procesora CPU i wpływają na czasomierze bezczynności funkcji oszczędzania energii, które powodują wyłączanie ekranu i dysków twardych.</target>
        <note />
      </trans-unit>
      <trans-unit id="DoNotUseTimersThatPreventPowerStateChangesMessage">
        <source>Do not use timers that prevent power state changes</source>
        <target state="translated">Nie używaj czasomierzy, które uniemożliwiają zmiany stanu zasilania</target>
        <note />
      </trans-unit>
      <trans-unit id="DoNotUseTimersThatPreventPowerStateChangesTitle">
        <source>Do not use timers that prevent power state changes</source>
        <target state="translated">Nie używaj czasomierzy, które uniemożliwiają zmiany stanu zasilania</target>
        <note />
      </trans-unit>
      <trans-unit id="DoNotUseUnsafeDllImportSearchPath">
        <source>Do not use unsafe DllImportSearchPath value</source>
        <target state="translated">Nie używaj niebezpiecznej wartości DllImportSearchPath</target>
        <note />
      </trans-unit>
      <trans-unit id="DoNotUseUnsafeDllImportSearchPathDescription">
        <source>There could be a malicious DLL in the default DLL search directories. Or, depending on where your application is run from, there could be a malicious DLL in the application's directory. Use a DllImportSearchPath value that specifies an explicit search path instead. The DllImportSearchPath flags that this rule looks for can be configured in .editorconfig.</source>
        <target state="translated">W domyślnych katalogach wyszukiwania bibliotek DLL może znajdować się złośliwa biblioteka DLL albo, w zależności od tego, z jakiej lokalizacji jest uruchamiana aplikacja, złośliwa biblioteka DLL może znajdować się w katalogu aplikacji. W zastępstwie użyj wartości DllImportSearchPath, która określa jawną ścieżkę wyszukiwania. Flagi DllImportSearchPath, które wyszukuje ta reguła, można skonfigurować w pliku .editorconfig.</target>
        <note />
      </trans-unit>
      <trans-unit id="DoNotUseUnsafeDllImportSearchPathMessage">
        <source>Use of unsafe DllImportSearchPath value {0}</source>
        <target state="translated">Użycie niebezpiecznej wartości DllImportSearchPath {0}</target>
        <note />
      </trans-unit>
      <trans-unit id="DoNotUseWeakCryptographicAlgorithms">
        <source>Do Not Use Weak Cryptographic Algorithms</source>
        <target state="translated">Nie używaj słabych algorytmów kryptograficznych</target>
        <note />
      </trans-unit>
      <trans-unit id="DoNotUseWeakCryptographicAlgorithmsDescription">
        <source>Cryptographic algorithms degrade over time as attacks become for advances to attacker get access to more computation. Depending on the type and application of this cryptographic algorithm, further degradation of the cryptographic strength of it may allow attackers to read enciphered messages, tamper with enciphered  messages, forge digital signatures, tamper with hashed content, or otherwise compromise any cryptosystem based on this algorithm. Replace encryption uses with the AES algorithm (AES-256, AES-192 and AES-128 are acceptable) with a key length greater than or equal to 128 bits. Replace hashing uses with a hashing function in the SHA-2 family, such as SHA-2 512, SHA-2 384, or SHA-2 256.</source>
        <target state="translated">Algorytmy kryptograficzne pogarszają się z upływem czasu, ponieważ ataki stają się coraz bardziej zaawansowane, a atakujący zyskują dostęp do większej ilości zasobów obliczeniowych. W zależności od typu i zastosowania tego algorytmu kryptograficznego dalsze osłabianie siły kryptograficznej algorytmu może umożliwić atakującemu odczytanie zaszyfrowanych wiadomości, ingerowanie w zaszyfrowane wiadomości, fałszowanie podpisów cyfrowych, ingerowanie w mieszaną zawartość lub inne naruszenie systemu kryptograficznego opartego na tym algorytmie. Zastąp użycia szyfrowane algorytmem AES (akceptowane są algorytmy AES-256, AES-192 i AES-128) z kluczem o długości równej lub większej niż 128 bitów. Zastąp użycia mieszane funkcją skrótu z rodziny SHA-2, taką jak SHA-2 512, SHA-2 384 lub SHA-2 256.</target>
        <note />
      </trans-unit>
      <trans-unit id="DoNotUseWeakCryptographicAlgorithmsMessage">
        <source>{0} uses a weak cryptographic algorithm {1}</source>
        <target state="translated">Element {0} używa słabych algorytmów kryptograficznych {1}</target>
        <note />
      </trans-unit>
      <trans-unit id="DoNotUseWeakKDFAlgorithm">
        <source>Ensure Key Derivation Function algorithm is sufficiently strong</source>
        <target state="needs-review-translation">Nie używaj słabego algorytmu funkcji wyprowadzania kluczy</target>
        <note />
      </trans-unit>
      <trans-unit id="DoNotUseWeakKDFAlgorithmDescription">
        <source>Some implementations of the Rfc2898DeriveBytes class allow for a hash algorithm to be specified in a constructor parameter or overwritten in the HashAlgorithm property. If a hash algorithm is specified, then it should be SHA-256 or higher.</source>
        <target state="translated">Niektóre implementacje klasy Rfc2898DeriveBytes umożliwiają określenie algorytmu wyznaczania wartości skrótu w parametrze konstruktora lub jego zastąpienie we właściwości HashAlgorithm. Jeśli algorytm wyznaczania wartości skrótu istnieje, powinien być to SHA-256 lub wyższy.</target>
        <note />
      </trans-unit>
      <trans-unit id="DoNotUseWeakKDFAlgorithmMessage">
<<<<<<< HEAD
        <source>{0} might be using a weak hash algorithm. Use SHA256, SHA384, or SHA512 to create a strong key from a password</source>
        <target state="needs-review-translation">Element {0} utworzono przy użyciu słabego algorytmu wyznaczania wartości skrótu. Aby utworzyć silny klucz na podstawie hasła, użyj algorytmu SHA256, SHA384 lub SHA512</target>
=======
        <source>{0} created with a weak hash algorithm. Use SHA256, SHA384, or SHA512 to create a strong key from a password.</source>
        <target state="translated">Element {0} utworzono przy użyciu słabego algorytmu wyznaczania wartości skrótu. Aby utworzyć silny klucz na podstawie hasła, użyj algorytmu SHA256, SHA384 lub SHA512.</target>
>>>>>>> 7eae5df9
        <note />
      </trans-unit>
      <trans-unit id="DoNotUseWeakKDFInsufficientIterationCountDescription">
        <source>When deriving cryptographic keys from user-provided inputs such as password, use sufficient iteration count (at least 100k).</source>
        <target state="translated">Wyprowadzając klucze kryptograficzne z danych wejściowych wprowadzonych przez użytkownika, takich jak hasło, użyj wystarczającej liczby iteracji (co najmniej 100 tys.).</target>
        <note />
      </trans-unit>
      <trans-unit id="DoNotUseXslTransform">
        <source>Do Not Use XslTransform</source>
        <target state="translated">Nie używaj klasy XslTransform</target>
        <note />
      </trans-unit>
      <trans-unit id="DoNotUseXslTransformMessage">
        <source>Do not use XslTransform. It does not restrict potentially dangerous external references.</source>
        <target state="translated">Nie używaj klasy XslTransform. Nie ogranicza to potencjalnie niebezpiecznych odwołań zewnętrznych.</target>
        <note />
      </trans-unit>
      <trans-unit id="FinalizersShouldCallBaseClassFinalizerDescription">
        <source>Finalization must be propagated through the inheritance hierarchy. To guarantee this, types must call their base class Finalize method in their own Finalize method.</source>
        <target state="translated">Finalizacja musi być propagowana w hierarchii dziedziczenia. Aby to zagwarantować, typy muszą wywoływać metodę Finalize ich klasy podstawowej we własnej metodzie Finalize.</target>
        <note />
      </trans-unit>
      <trans-unit id="FinalizersShouldCallBaseClassFinalizerMessage">
        <source>Finalizers should call base class finalizer</source>
        <target state="translated">Finalizatory powinny wywoływać finalizator klasy podstawowej</target>
        <note />
      </trans-unit>
      <trans-unit id="FinalizersShouldCallBaseClassFinalizerTitle">
        <source>Finalizers should call base class finalizer</source>
        <target state="translated">Finalizatory powinny wywoływać finalizator klasy podstawowej</target>
        <note />
      </trans-unit>
      <trans-unit id="ForwardCancellationTokenToInvocationsDescription">
        <source>Forward the 'CancellationToken' parameter to methods that take one to ensure the operation cancellation notifications gets properly propagated, or pass in 'CancellationToken.None' explicitly to indicate intentionally not propagating the token.</source>
        <target state="translated">Prześlij dalej parametr „CancellationToken” do metod, które go przyjmują, aby upewnić się, że powiadomienia o anulowaniu operacji zostaną prawidłowo rozpropagowane, lub przekaż element „CancellationToken.None” jawnie, aby wskazać celowe niepropagowanie tokenu.</target>
        <note />
      </trans-unit>
      <trans-unit id="ForwardCancellationTokenToInvocationsMessage">
        <source>Forward the '{0}' parameter to the '{1}' method or pass in 'CancellationToken.None' explicitly to indicate intentionally not propagating the token</source>
        <target state="translated">Prześlij dalej parametr „{0}” do metody „{1}” lub przekaż element „CancellationToken.None” jawnie, aby wskazać celowe niepropagowanie tokenu</target>
        <note />
      </trans-unit>
      <trans-unit id="ForwardCancellationTokenToInvocationsTitle">
        <source>Forward the 'CancellationToken' parameter to methods that take one</source>
        <target state="translated">Prześlij dalej parametr „CancellationToken” do metod, które go przyjmują</target>
        <note />
      </trans-unit>
      <trans-unit id="HardCodedSecurityProtocolMessage">
        <source>Avoid hardcoding SecurityProtocolType {0}, and instead use SecurityProtocolType.SystemDefault to allow the operating system to choose the best Transport Layer Security protocol to use.</source>
        <target state="translated">Unikaj kodowania na stałe wartości SecurityProtocolType {0} i zamiast tego użyj wartości SecurityProtocolType.SystemDefault, aby umożliwić systemowi operacyjnemu wybranie najlepszego protokołu Transport Layer Security do użycia.</target>
        <note />
      </trans-unit>
      <trans-unit id="HardCodedSecurityProtocolTitle">
        <source>Avoid hardcoding SecurityProtocolType value</source>
        <target state="translated">Unikaj kodowania na stałe wartości SecurityProtocolType</target>
        <note />
      </trans-unit>
      <trans-unit id="HardcodedSslProtocolsDescription">
        <source>Current Transport Layer Security protocol versions may become deprecated if vulnerabilities are found. Avoid hardcoding SslProtocols values to keep your application secure. Use 'None' to let the Operating System choose a version.</source>
        <target state="translated">Bieżące wersje protokołu Transport Layer Security mogą zostać uznane za przestarzałe w przypadku znalezienia luk w zabezpieczeniach. Unikaj kodowania na stałe wartości SslProtocols, aby zachować bezpieczeństwo aplikacji. Użyj opcji „Brak”, aby umożliwić systemowi operacyjnemu wybranie wersji.</target>
        <note />
      </trans-unit>
      <trans-unit id="HardcodedSslProtocolsMessage">
        <source>Avoid hardcoding SslProtocols '{0}' to ensure your application remains secure in the future. Use 'None' to let the Operating System choose a version.</source>
        <target state="translated">Unikaj kodowania na stałe wartości SslProtocols „{0}”, aby zapewnić bezpieczeństwo aplikacji w przyszłości. Użyj opcji „Brak”, aby umożliwić systemowi operacyjnemu wybranie wersji.</target>
        <note />
      </trans-unit>
      <trans-unit id="HardcodedSslProtocolsTitle">
        <source>Avoid hardcoded SslProtocols values</source>
        <target state="translated">Unikaj kodowania na stałe wartości SslProtocols</target>
        <note />
      </trans-unit>
      <trans-unit id="ImplementISerializableCorrectlyDescription">
        <source>To fix a violation of this rule, make the GetObjectData method visible and overridable, and make sure that all instance fields are included in the serialization process or explicitly marked by using the NonSerializedAttribute attribute.</source>
        <target state="translated">Aby naprawić naruszenie tej reguły, ustaw metodę GetObjectData jako widoczną i możliwą do przesłonięcia oraz upewnij się, że wszystkie pola wystąpienia są uwzględnione w procesie serializacji lub jawnie oznaczone atrybutem NonSerializedAttribute.</target>
        <note />
      </trans-unit>
      <trans-unit id="ImplementISerializableCorrectlyMessageDefault">
        <source>Add an implementation of GetObjectData to type {0}</source>
        <target state="translated">Dodaj implementację metody GetObjectData do typu {0}</target>
        <note />
      </trans-unit>
      <trans-unit id="ImplementISerializableCorrectlyMessageMakeOverridable">
        <source>Make {0}.GetObjectData virtual and overridable</source>
        <target state="translated">Przekształć metodę {0}.GetObjectData w wirtualną i możliwą do przesłonięcia</target>
        <note />
      </trans-unit>
      <trans-unit id="ImplementISerializableCorrectlyMessageMakeVisible">
        <source>Increase the accessibility of {0}.GetObjectData so that it is visible to derived types</source>
        <target state="translated">Zwiększ dostępność metody {0}.GetObjectData, aby była widoczna dla typów pochodnych</target>
        <note />
      </trans-unit>
      <trans-unit id="ImplementISerializableCorrectlyTitle">
        <source>Implement ISerializable correctly</source>
        <target state="translated">Poprawnie zaimplementuj interfejs ISerializable</target>
        <note />
      </trans-unit>
      <trans-unit id="ImplementSerializationConstructorsCodeActionTitle">
        <source>Implement Serialization constructor</source>
        <target state="translated">Zaimplementuj konstruktor serializacji</target>
        <note />
      </trans-unit>
      <trans-unit id="ImplementSerializationConstructorsDescription">
        <source>To fix a violation of this rule, implement the serialization constructor. For a sealed class, make the constructor private; otherwise, make it protected.</source>
        <target state="translated">Aby naprawić naruszenie tej reguły, zaimplementuj konstruktor serializacji. W przypadku klasy zapieczętowanej ustaw konstruktor jako prywatny. W przeciwnym razie ustaw go jako chroniony.</target>
        <note />
      </trans-unit>
      <trans-unit id="ImplementSerializationConstructorsMessageCreateMagicConstructor">
        <source>Add a constructor to {0} with the following signature: 'protected {0}(SerializationInfo info, StreamingContext context)'.</source>
        <target state="translated">Dodaj konstruktor do elementu {0} z następującą sygnaturą: protected {0}(SerializationInfo info, StreamingContext context).</target>
        <note />
      </trans-unit>
      <trans-unit id="ImplementSerializationConstructorsMessageMakeSealedMagicConstructorPrivate">
        <source>Declare the serialization constructor of {0}, a sealed type, as private.</source>
        <target state="translated">Zadeklaruj konstruktor serializacji zapieczętowanego typu {0} jako prywatny.</target>
        <note />
      </trans-unit>
      <trans-unit id="ImplementSerializationConstructorsMessageMakeUnsealedMagicConstructorFamily">
        <source>Declare the serialization constructor of {0}, an unsealed type, as protected.</source>
        <target state="translated">Zadeklaruj konstruktor serializacji niezapieczętowanego typu {0} jako chroniony.</target>
        <note />
      </trans-unit>
      <trans-unit id="ImplementSerializationConstructorsTitle">
        <source>Implement serialization constructors</source>
        <target state="translated">Zaimplementuj konstruktory serializacji</target>
        <note />
      </trans-unit>
      <trans-unit id="ImplementSerializationMethodsCorrectlyDescription">
        <source>A method that handles a serialization event does not have the correct signature, return type, or visibility.</source>
        <target state="translated">Metoda, która obsługuje zdarzenie serializacji, nie ma poprawnej sygnatury, zwracanego typu lub widoczności.</target>
        <note />
      </trans-unit>
      <trans-unit id="ImplementSerializationMethodsCorrectlyMessageGeneric">
        <source>Because {0} is marked with OnSerializing, OnSerialized, OnDeserializing, or OnDeserialized, change its signature so that it is no longer generic</source>
        <target state="translated">Ponieważ metoda {0} jest oznaczona atrybutem OnSerializing, OnSerialized, OnDeserializing lub OnDeserialized, zmień jej sygnaturę tak, aby już nie była ogólna</target>
        <note />
      </trans-unit>
      <trans-unit id="ImplementSerializationMethodsCorrectlyMessageParameters">
        <source>Because {0} is marked with OnSerializing, OnSerialized, OnDeserializing, or OnDeserialized, change its signature so that it takes a single parameter of type 'System.Runtime.Serialization.StreamingContext'</source>
        <target state="translated">Ponieważ metoda {0} jest oznaczona atrybutem OnSerializing, OnSerialized, OnDeserializing lub OnDeserialized, zmień jej sygnaturę tak, aby przyjmowała jeden parametr typu „System.Runtime.Serialization.StreamingContext”</target>
        <note />
      </trans-unit>
      <trans-unit id="ImplementSerializationMethodsCorrectlyMessageReturnType">
        <source>Because {0} is marked with OnSerializing, OnSerialized, OnDeserializing, or OnDeserialized, change its return type from {1} to void (Sub in Visual Basic)</source>
        <target state="translated">Ponieważ metoda {0} jest oznaczona atrybutem OnSerializing, OnSerialized, OnDeserializing lub OnDeserialized, zmień jej typ zwracany z {1} na void (Sub w języku Visual Basic)</target>
        <note />
      </trans-unit>
      <trans-unit id="ImplementSerializationMethodsCorrectlyMessageStatic">
        <source>Because {0} is marked with OnSerializing, OnSerialized, OnDeserializing, or OnDeserialized, change it from static (Shared in Visual Basic) to an instance method</source>
        <target state="translated">Ponieważ metoda {0} jest oznaczona atrybutem OnSerializing, OnSerialized, OnDeserializing lub OnDeserialized, zmień ją ze statycznej (Shared w języku Visual Basic) na metodę wystąpienia</target>
        <note />
      </trans-unit>
      <trans-unit id="ImplementSerializationMethodsCorrectlyMessageVisibility">
        <source>Because {0} is marked with OnSerializing, OnSerialized, OnDeserializing, or OnDeserialized, change its accessibility to private</source>
        <target state="translated">Ponieważ metoda {0} jest oznaczona atrybutem OnSerializing, OnSerialized, OnDeserializing lub OnDeserialized, zmień jej dostępność na prywatną</target>
        <note />
      </trans-unit>
      <trans-unit id="ImplementSerializationMethodsCorrectlyTitle">
        <source>Implement serialization methods correctly</source>
        <target state="translated">Poprawnie implementuj metody serializacji</target>
        <note />
      </trans-unit>
      <trans-unit id="InitializeReferenceTypeStaticFieldsInlineDescription">
        <source>A reference type declares an explicit static constructor. To fix a violation of this rule, initialize all static data when it is declared and remove the static constructor.</source>
        <target state="translated">Typ referencyjny deklaruje jawny konstruktor statyczny. Aby naprawić naruszenie tej reguły, zainicjuj wszystkie dane statyczne podczas ich deklarowania i usuń konstruktor statyczny.</target>
        <note />
      </trans-unit>
      <trans-unit id="InitializeReferenceTypeStaticFieldsInlineTitle">
        <source>Initialize reference type static fields inline</source>
        <target state="translated">Zainicjuj pola statyczne typu referencyjnego w deklaracji pól</target>
        <note />
      </trans-unit>
      <trans-unit id="InitializeStaticFieldsInlineMessage">
        <source>Initialize all static fields in '{0}' when those fields are declared and remove the explicit static constructor</source>
        <target state="translated">Zainicjuj wszystkie pola statyczne typu „{0}” w ramach ich deklaracji i usuń jawny konstruktor statyczny</target>
        <note />
      </trans-unit>
      <trans-unit id="InitializeValueTypeStaticFieldsInlineDescription">
        <source>A value type declares an explicit static constructor. To fix a violation of this rule, initialize all static data when it is declared and remove the static constructor.</source>
        <target state="translated">Typ wartości deklaruje jawny konstruktor statyczny. Aby naprawić naruszenie tej reguły, zainicjuj wszystkie dane statyczne podczas ich deklarowania i usuń konstruktor statyczny.</target>
        <note />
      </trans-unit>
      <trans-unit id="InitializeValueTypeStaticFieldsInlineTitle">
        <source>Initialize value type static fields inline</source>
        <target state="translated">Zainicjuj pola statyczne typu wartości w deklaracji pól</target>
        <note />
      </trans-unit>
      <trans-unit id="InstantiateArgumentExceptionsCorrectlyChangeToTwoArgumentCodeFixTitle">
        <source>Change to call the two argument constructor, pass null for the message.</source>
        <target state="translated">Zmień, aby wywołać konstruktora z dwoma argumentami i przekazać wartość null dla komunikatu.</target>
        <note />
      </trans-unit>
      <trans-unit id="InstantiateArgumentExceptionsCorrectlyDescription">
        <source>A call is made to the default (parameterless) constructor of an exception type that is or derives from ArgumentException, or an incorrect string argument is passed to a parameterized constructor of an exception type that is or derives from ArgumentException.</source>
        <target state="translated">Wywołano domyślny (bezparametrowy) konstruktor typu wyjątku ArgumentException lub typu pochodzącego od niego albo przekazano niepoprawny argument ciągu do konstruktora parametryzowanego typu wyjątku ArgumentException lub typu pochodzącego od niego.</target>
        <note />
      </trans-unit>
      <trans-unit id="InstantiateArgumentExceptionsCorrectlyFlipArgumentOrderCodeFixTitle">
        <source>Swap the arguments order</source>
        <target state="translated">Zamień kolejność argumentów</target>
        <note />
      </trans-unit>
      <trans-unit id="InstantiateArgumentExceptionsCorrectlyMessageIncorrectMessage">
        <source>Method {0} passes parameter name '{1}' as the {2} argument to a {3} constructor. Replace this argument with a descriptive message and pass the parameter name in the correct position.</source>
        <target state="translated">Metoda {0} przekazuje nazwę parametru „{1}” jako argument {2} do konstruktora {3}. Zastąp ten argument opisowym komunikatem i przekaż nazwę parametru na poprawnej pozycji.</target>
        <note />
      </trans-unit>
      <trans-unit id="InstantiateArgumentExceptionsCorrectlyMessageIncorrectParameterName">
        <source>Method {0} passes '{1}' as the {2} argument to a {3} constructor. Replace this argument with one of the method's parameter names. Note that the provided parameter name should have the exact casing as declared on the method.</source>
        <target state="translated">Metoda {0} przekazuje element „{1}” jako argument {2} do konstruktora {3}. Zastąp ten argument jedną z nazw parametrów metody. Zwróć uwagę na to, że podana nazwa parametru powinna mieć dokładnie taką samą pisownię jak deklaracja w metodzie.</target>
        <note />
      </trans-unit>
      <trans-unit id="InstantiateArgumentExceptionsCorrectlyMessageNoArguments">
        <source>Call the {0} constructor that contains a message and/or paramName parameter</source>
        <target state="translated">Wywołaj konstruktor {0}, który zawiera komunikat i/lub parametr paramName</target>
        <note />
      </trans-unit>
      <trans-unit id="InstantiateArgumentExceptionsCorrectlyTitle">
        <source>Instantiate argument exceptions correctly</source>
        <target state="translated">Utwórz poprawnie wystąpienia wyjątków argumentu</target>
        <note />
      </trans-unit>
      <trans-unit id="JavaScriptSerializerMaybeWithSimpleTypeResolverMessage">
        <source>The method '{0}' is insecure when deserializing untrusted data with a JavaScriptSerializer initialized with a SimpleTypeResolver. Ensure that the JavaScriptSerializer is initialized without a JavaScriptTypeResolver specified, or initialized with a JavaScriptTypeResolver that limits the types of objects in the deserialized object graph.</source>
        <target state="translated">Metoda „{0}” nie jest bezpieczna podczas deserializacji niezaufanych danych za pomocą klasy JavaScriptSerializer zainicjowanej z klasą SimpleTypeResolver. Upewnij się, że klasa JavaScriptSerializer jest inicjowana bez określonej klasy JavaScriptTypeResolver lub inicjowana z klasą JavaScriptTypeResolver, która ogranicza typy obiektów w zdeserializowanym grafie obiektów.</target>
        <note />
      </trans-unit>
      <trans-unit id="JavaScriptSerializerMaybeWithSimpleTypeResolverTitle">
        <source>Ensure JavaScriptSerializer is not initialized with SimpleTypeResolver before deserializing</source>
        <target state="translated">Upewnij się, że klasa JavaScriptSerializer nie jest zainicjowana za pomocą klasy z SimpleTypeResolver przed wykonaniem deserializacji</target>
        <note />
      </trans-unit>
      <trans-unit id="JavaScriptSerializerWithSimpleTypeResolverMessage">
        <source>The method '{0}' is insecure when deserializing untrusted data with a JavaScriptSerializer initialized with a SimpleTypeResolver. Initialize JavaScriptSerializer without a JavaScriptTypeResolver specified, or initialize with a JavaScriptTypeResolver that limits the types of objects in the deserialized object graph.</source>
        <target state="translated">Metoda „{0}” nie jest bezpieczna podczas deserializacji niezaufanych danych za pomocą klasy JavaScriptSerializer zainicjowanej z klasą SimpleTypeResolver. Zainicjuj klasę JavaScriptSerializer bez określonej klasy JavaScriptTypeResolver lub zainicjuj ją z klasą JavaScriptTypeResolver, która ogranicza typy obiektów w zzdeserializowanym grafie obiektów.</target>
        <note />
      </trans-unit>
      <trans-unit id="JavaScriptSerializerWithSimpleTypeResolverTitle">
        <source>Do not deserialize with JavaScriptSerializer using a SimpleTypeResolver</source>
        <target state="translated">Nie wykonuj deserializacji za pomocą klasy JavaScriptSerializer używającej klasy SimpleTypeResolver</target>
        <note />
      </trans-unit>
      <trans-unit id="JsonNetInsecureSerializerMessage">
        <source>When deserializing untrusted input, allowing arbitrary types to be deserialized is insecure. When using deserializing JsonSerializer, use TypeNameHandling.None, or for values other than None, restrict deserialized types with a SerializationBinder.</source>
        <target state="translated">Podczas deserializacji niezaufanych danych wejściowych zezwolenie na deserializację dowolnych typów jest mało bezpieczne. W przypadku deserializacji typu JsonSerializer użyj wartości TypeNameHandling.None lub, w przypadku wartości innych niż None, użyj elementu SerializationBinder w celu ograniczenia typów deserializowanych.</target>
        <note />
      </trans-unit>
      <trans-unit id="JsonNetInsecureSerializerTitle">
        <source>Do not deserialize with JsonSerializer using an insecure configuration</source>
        <target state="translated">Nie wykonuj deserializacji typu JsonSerializer przy użyciu niezabezpieczonej konfiguracji</target>
        <note />
      </trans-unit>
      <trans-unit id="JsonNetInsecureSettingsMessage">
        <source>When deserializing untrusted input, allowing arbitrary types to be deserialized is insecure.  When using JsonSerializerSettings, use TypeNameHandling.None, or for values other than None, restrict deserialized types with a SerializationBinder.</source>
        <target state="translated">Podczas deserializacji niezaufanych danych wejściowych zezwolenie na deserializację dowolnych typów jest mało bezpieczne. W przypadku korzystania z klasy JsonSerializerSettings użyj wartości TypeNameHandling.None lub, w przypadku wartości innych niż None, użyj elementu SerializationBinder w celu ograniczenia typów deserializowanych.</target>
        <note />
      </trans-unit>
      <trans-unit id="JsonNetInsecureSettingsTitle">
        <source>Do not use insecure JsonSerializerSettings</source>
        <target state="translated">Nie używaj niezabezpieczonej klasy JsonSerializerSettings</target>
        <note />
      </trans-unit>
      <trans-unit id="JsonNetMaybeInsecureSerializerMessage">
        <source>When deserializing untrusted input, allowing arbitrary types to be deserialized is insecure. When using deserializing JsonSerializer, use TypeNameHandling.None, or for values other than None, restrict deserialized types with a SerializationBinder.</source>
        <target state="translated">Podczas deserializacji niezaufanych danych wejściowych zezwolenie na deserializację dowolnych typów jest mało bezpieczne. W przypadku deserializacji typu JsonSerializer użyj wartości TypeNameHandling.None lub, w przypadku wartości innych niż None, użyj elementu SerializationBinder w celu ograniczenia typów deserializowanych.</target>
        <note />
      </trans-unit>
      <trans-unit id="JsonNetMaybeInsecureSerializerTitle">
        <source>Ensure that JsonSerializer has a secure configuration when deserializing</source>
        <target state="translated">Upewnij się, że element JsonSerializer ma bezpieczną konfigurację podczas deserializacji</target>
        <note />
      </trans-unit>
      <trans-unit id="JsonNetMaybeInsecureSettingsMessage">
        <source>When deserializing untrusted input, allowing arbitrary types to be deserialized is insecure.  When using JsonSerializerSettings, ensure TypeNameHandling.None is specified, or for values other than None, ensure a SerializationBinder is specified to restrict deserialized types.</source>
        <target state="translated">Podczas deserializacji niezaufanych danych wejściowych zezwolenie na deserializację dowolnych typów jest niezabezpieczone. W przypadku korzystania z klasy JsonSerializerSettings upewnij się, że określono wartość TypeNameHandling.None lub, w przypadku wartości innych niż None, upewnij się, że określono element SerializationBinder, aby ograniczyć typy deserializowane.</target>
        <note />
      </trans-unit>
      <trans-unit id="JsonNetMaybeInsecureSettingsTitle">
        <source>Ensure that JsonSerializerSettings are secure</source>
        <target state="translated">Upewnij się, że klasa JsonSerializerSettings jest zabezpieczona</target>
        <note />
      </trans-unit>
      <trans-unit id="JsonNetTypeNameHandlingDescription">
        <source>Deserializing JSON when using a TypeNameHandling value other than None can be insecure.  If you need to instead detect Json.NET deserialization when a SerializationBinder isn't specified, then disable rule CA2326, and enable rules CA2327, CA2328, CA2329, and CA2330.</source>
        <target state="translated">Deserializacja danych JSON, gdy używana jest wartość TypeNameHandling inna niż None, może być niebezpieczna. Jeśli zamiast tego potrzebujesz wykrywać deserializację Json.NET, gdy nie jest określona wartość SerializationBinder, wyłącz regułę CA2326 i włącz reguły CA2327, CA2328, CA2329 i CA2330.</target>
        <note />
      </trans-unit>
      <trans-unit id="JsonNetTypeNameHandlingMessage">
        <source>Deserializing JSON when using a TypeNameHandling value other than None can be insecure.</source>
        <target state="translated">Deserializacja danych JSON, gdy używana jest wartość TypeNameHandling inna niż None, może być niebezpieczna.</target>
        <note />
      </trans-unit>
      <trans-unit id="JsonNetTypeNameHandlingTitle">
        <source>Do not use TypeNameHandling values other than None</source>
        <target state="translated">Nie używaj wartości TypeNameHandling innych niż None</target>
        <note />
      </trans-unit>
      <trans-unit id="LosFormatterMethodUsedMessage">
        <source>The method '{0}' is insecure when deserializing untrusted data.</source>
        <target state="translated">Metoda „{0}” jest niezabezpieczona podczas deserializacji niezaufanych danych.</target>
        <note />
      </trans-unit>
      <trans-unit id="LosFormatterMethodUsedTitle">
        <source>Do not use insecure deserializer LosFormatter</source>
        <target state="translated">Nie używaj niezabezpieczonego deserializatora LosFormatter</target>
        <note />
      </trans-unit>
      <trans-unit id="MarkAllNonSerializableFieldsDescription">
        <source>An instance field of a type that is not serializable is declared in a type that is serializable.</source>
        <target state="translated">Wystąpienie pola typu, którego nie można serializować, jest zadeklarowane w typie, który można serializować.</target>
        <note />
      </trans-unit>
      <trans-unit id="MarkAllNonSerializableFieldsMessage">
        <source>Field {0} is a member of type {1} which is serializable but is of type {2} which is not serializable</source>
        <target state="translated">Pole {0} jest składową typu {1}, który można serializować, ale jest typu {2}, którego nie można serializować</target>
        <note />
      </trans-unit>
      <trans-unit id="MarkAllNonSerializableFieldsTitle">
        <source>Mark all non-serializable fields</source>
        <target state="translated">Oznacz wszystkie pola nieprzeznaczone do serializacji</target>
        <note />
      </trans-unit>
      <trans-unit id="MarkAssembliesWithNeutralResourcesLanguageDescription">
        <source>The NeutralResourcesLanguage attribute informs the ResourceManager of the language that was used to display the resources of a neutral culture for an assembly. This improves lookup performance for the first resource that you load and can reduce your working set.</source>
        <target state="translated">Atrybut NeutralResourcesLanguage informuje obiekt ResourceManager o języku, którego użyto do wyświetlenia zasobów kultury neutralnej dla zestawu. Podwyższa to wydajność wyszukiwania pierwszego ładowanego zasobu i umożliwia zmniejszenie zestawu roboczego.</target>
        <note />
      </trans-unit>
      <trans-unit id="MarkAssembliesWithNeutralResourcesLanguageMessage">
        <source>Mark assemblies with NeutralResourcesLanguageAttribute</source>
        <target state="translated">Oznacz zestawy atrybutem NeutralResourcesLanguageAttribute</target>
        <note />
      </trans-unit>
      <trans-unit id="MarkAssembliesWithNeutralResourcesLanguageTitle">
        <source>Mark assemblies with NeutralResourcesLanguageAttribute</source>
        <target state="translated">Oznacz zestawy atrybutem NeutralResourcesLanguageAttribute</target>
        <note />
      </trans-unit>
      <trans-unit id="MarkBooleanPInvokeArgumentsWithMarshalAsDescription">
        <source>The Boolean data type has multiple representations in unmanaged code.</source>
        <target state="translated">Typ danych boolean ma wiele reprezentacji w kodzie niezarządzanym.</target>
        <note />
      </trans-unit>
      <trans-unit id="MarkBooleanPInvokeArgumentsWithMarshalAsMessageDefault">
        <source>Add the MarshalAsAttribute to parameter {0} of P/Invoke {1}. If the corresponding unmanaged parameter is a 4-byte Win32 'BOOL', use [MarshalAs(UnmanagedType.Bool)]. For a 1-byte C++ 'bool', use MarshalAs(UnmanagedType.U1).</source>
        <target state="translated">Dodaj atrybut MarshalAsAttribute do parametru {0} elementu P/Invoke {1}. Jeśli odpowiadającym parametrem niezarządzanym jest 4-bajtowy typ BOOL środowiska Win32, użyj wartości [MarshalAs(UnmanagedType.Bool)]. W przypadku 1-bajtowego typu bool języka C++ użyj wartości MarshalAs(UnmanagedType.U1).</target>
        <note />
      </trans-unit>
      <trans-unit id="MarkBooleanPInvokeArgumentsWithMarshalAsMessageReturn">
        <source>Add the MarshalAsAttribute to the return type of P/Invoke {0}. If the corresponding unmanaged return type is a 4-byte Win32 'BOOL', use MarshalAs(UnmanagedType.Bool). For a 1-byte C++ 'bool', use MarshalAs(UnmanagedType.U1).</source>
        <target state="translated">Dodaj atrybut MarshalAsAttribute do typu zwracanego elementu P/Invoke {0}. Jeśli odpowiadającym niezarządzanym typem zwracanym jest 4-bajtowy typ BOOL środowiska Win32, użyj wartości [MarshalAs(UnmanagedType.Bool)]. W przypadku 1-bajtowego typu bool języka C++ użyj wartości MarshalAs(UnmanagedType.U1).</target>
        <note />
      </trans-unit>
      <trans-unit id="MarkBooleanPInvokeArgumentsWithMarshalAsTitle">
        <source>Mark boolean PInvoke arguments with MarshalAs</source>
        <target state="translated">Oznacz argumenty typu boolean elementu PInvoke argumentem MarshalAs</target>
        <note />
      </trans-unit>
      <trans-unit id="MarkISerializableTypesWithSerializableDescription">
        <source>To be recognized by the common language runtime as serializable, types must be marked by using the SerializableAttribute attribute even when the type uses a custom serialization routine through implementation of the ISerializable interface.</source>
        <target state="translated">Aby typy mogły zostać rozpoznane przez środowiska uruchomieniowe w trakcie wykonania jako możliwe do serializacji, muszą być oznaczone atrybutem SerializableAttribute, nawet gdy typ używa niestandardowej procedury serializacji przez implementację interfejsu ISerializable.</target>
        <note />
      </trans-unit>
      <trans-unit id="MarkISerializableTypesWithSerializableMessage">
        <source>Add [Serializable] to {0} as this type implements ISerializable</source>
        <target state="translated">Dodaj atrybut [Serializable] do typu {0}, ponieważ ten typ implementuje interfejs ISerializable</target>
        <note />
      </trans-unit>
      <trans-unit id="MarkISerializableTypesWithSerializableTitle">
        <source>Mark ISerializable types with serializable</source>
        <target state="translated">Oznacz typy ISerializable atrybutem serializable</target>
        <note />
      </trans-unit>
      <trans-unit id="MaybeDisableHttpClientCRLCheck">
        <source>Ensure HttpClient certificate revocation list check is not disabled</source>
        <target state="translated">Upewnij się, że sprawdzenie listy odwołań certyfikatów programu HttpClient nie jest wyłączone</target>
        <note />
      </trans-unit>
      <trans-unit id="MaybeDisableHttpClientCRLCheckMessage">
        <source>HttpClient may be created without enabling CheckCertificateRevocationList</source>
        <target state="translated">Program HttpClient może zostać utworzony bez włączania właściwości CheckCertificateRevocationList</target>
        <note />
      </trans-unit>
      <trans-unit id="MaybeInstallRootCert">
        <source>Ensure Certificates Are Not Added To Root Store</source>
        <target state="translated">Upewnij się, że certyfikaty nie są dodawane do magazynu głównego</target>
        <note />
      </trans-unit>
      <trans-unit id="MaybeInstallRootCertMessage">
        <source>Adding certificates to the operating system's trusted root certificates is insecure. Ensure that the target store is not root store.</source>
        <target state="translated">Dodawanie certyfikatów do zaufanych certyfikatów głównych systemu operacyjnego nie jest bezpieczne. Upewnij się, że magazyn docelowy nie jest magazynem głównym.</target>
        <note />
      </trans-unit>
      <trans-unit id="MaybeUseCreateEncryptorWithNonDefaultIV">
        <source>Use CreateEncryptor with the default IV </source>
        <target state="translated">Użyj metody CreateEncryptor z domyślnym wektorem inicjowania</target>
        <note />
      </trans-unit>
      <trans-unit id="MaybeUseCreateEncryptorWithNonDefaultIVMessage">
        <source>The non-default initialization vector, which can be potentially repeatable, is used in the encryption. Ensure use the default one.</source>
        <target state="needs-review-translation">W szyfrowaniu używany jest wektor inicjowania inny niż domyślny, który potencjalnie może być powtarzalny. Upewnij się, że używasz domyślnego wektora inicjowania.</target>
        <note />
      </trans-unit>
      <trans-unit id="MaybeUseSecureCookiesASPNetCore">
        <source>Ensure Use Secure Cookies In ASP.Net Core</source>
        <target state="translated">Upewnij się, że używasz bezpiecznych plików cookie na platformie ASP.Net Core</target>
        <note />
      </trans-unit>
      <trans-unit id="MaybeUseSecureCookiesASPNetCoreMessage">
        <source>Ensure that CookieOptions.Secure = true when setting a cookie</source>
        <target state="translated">Upewnij się, że podczas ustawiania pliku cookie wartość CookieOptions.Secure = true</target>
        <note />
      </trans-unit>
      <trans-unit id="MaybeUseWeakKDFInsufficientIterationCount">
        <source>Ensure Sufficient Iteration Count When Using Weak Key Derivation Function</source>
        <target state="translated">Używając funkcji wyprowadzania klucza słabego, upewnij się, że istnieje wystarczająca liczba iteracji</target>
        <note />
      </trans-unit>
      <trans-unit id="MaybeUseWeakKDFInsufficientIterationCountMessage">
        <source>Ensure that the iteration count is at least {0} when deriving a cryptographic key from a password. By default, Rfc2898DeriveByte's IterationCount is only 1000</source>
        <target state="translated">Wyprowadzając klucz kryptograficzny z hasła, upewnij się, że liczba iteracji to co najmniej {0}. Domyślnie wartość IterationCount dla klasy Rfc2898DeriveByte to tylko 1000</target>
        <note />
      </trans-unit>
      <trans-unit id="MissHttpVerbAttribute">
        <source>Miss HttpVerb attribute for action methods</source>
        <target state="translated">Pomiń atrybut HttpVerb dla metod akcji</target>
        <note />
      </trans-unit>
      <trans-unit id="MissHttpVerbAttributeDescription">
        <source>All the methods that create, edit, delete, or otherwise modify data do so in the [HttpPost] overload of the method, which needs to be protected with the anti forgery attribute from request forgery. Performing a GET operation should be a safe operation that has no side effects and doesn't modify your persisted data.</source>
        <target state="translated">Wszystkie metody, które tworzą, edytują, usuwają lub w inny sposób modyfikują dane, dokonują tego w przeciążeniu [HttpPost] metody, która musi być chroniona przy użyciu atrybutu zabezpieczającego przed fałszerstwem przez sfałszowanie żądania. Wykonanie operacji GET powinno być bezpieczną operacją, która nie ma żadnych efektów ubocznych i nie powoduje modyfikacji utrwalonych danych.</target>
        <note />
      </trans-unit>
      <trans-unit id="MissHttpVerbAttributeMessage">
        <source>Action method {0} needs to specify the HTTP request kind explicitly</source>
        <target state="needs-review-translation">Metoda akcji {0} musi jawnie określać rodzaj żądania Http</target>
        <note />
      </trans-unit>
      <trans-unit id="NetDataContractSerializerDeserializeMaybeWithoutBinderSetMessage">
        <source>The method '{0}' is insecure when deserializing untrusted data without a SerializationBinder to restrict the type of objects in the deserialized object graph.</source>
        <target state="translated">Metoda „{0}” nie jest bezpieczna podczas deserializowania niezaufanych danych bez użycia elementu SerializationBinder w celu ograniczenia typu obiektów w zdeserializowanym grafie obiektów.</target>
        <note />
      </trans-unit>
      <trans-unit id="NetDataContractSerializerDeserializeMaybeWithoutBinderSetTitle">
        <source>Ensure NetDataContractSerializer.Binder is set before deserializing</source>
        <target state="translated">Upewnij się, że właściwość NetDataContractSerializer.Binder jest ustawiona przed deserializacją</target>
        <note />
      </trans-unit>
      <trans-unit id="NetDataContractSerializerDeserializeWithoutBinderSetMessage">
        <source>The method '{0}' is insecure when deserializing untrusted data without a SerializationBinder to restrict the type of objects in the deserialized object graph.</source>
        <target state="translated">Metoda „{0}” nie jest bezpieczna podczas deserializowania niezaufanych danych bez użycia elementu SerializationBinder w celu ograniczenia typu obiektów w zdeserializowanym grafie obiektów.</target>
        <note />
      </trans-unit>
      <trans-unit id="NetDataContractSerializerDeserializeWithoutBinderSetTitle">
        <source>Do not deserialize without first setting NetDataContractSerializer.Binder</source>
        <target state="translated">Nie wykonuj deserializacji bez uprzedniego ustawienia właściwości NetDataContractSerializer.Binder</target>
        <note />
      </trans-unit>
      <trans-unit id="NetDataContractSerializerMethodUsedDescription">
        <source>The method '{0}' is insecure when deserializing untrusted data.  If you need to instead detect NetDataContractSerializer deserialization without a SerializationBinder set, then disable rule CA2310, and enable rules CA2311 and CA2312.</source>
        <target state="translated">Metoda „{0}” jest niezabezpieczona podczas deserializowania niezaufanych danych. Aby zamiast tego wykryć deserializację klasy NetDataContractSerializer bez ustawionego elementu SerializationBinder, wyłącz regułę CA2310 i włącz reguły CA2311 i CA2312.</target>
        <note />
      </trans-unit>
      <trans-unit id="NetDataContractSerializerMethodUsedMessage">
        <source>The method '{0}' is insecure when deserializing untrusted data.</source>
        <target state="translated">Metoda „{0}” jest niezabezpieczona podczas deserializacji niezaufanych danych.</target>
        <note />
      </trans-unit>
      <trans-unit id="NetDataContractSerializerMethodUsedTitle">
        <source>Do not use insecure deserializer NetDataContractSerializer</source>
        <target state="translated">Nie używaj niezabezpieczonego deserializatora NetDataContractSerializer</target>
        <note />
      </trans-unit>
      <trans-unit id="NormalizeStringsToUppercaseDescription">
        <source>Strings should be normalized to uppercase. A small group of characters cannot make a round trip when they are converted to lowercase. To make a round trip means to convert the characters from one locale to another locale that represents character data differently, and then to accurately retrieve the original characters from the converted characters.</source>
        <target state="translated">Ciągi powinny być znormalizowane do wielkich liter. Nie można wykonać dwustronnej konwersji dla małej grupy znaków podczas konwertowania na małe litery. Wykonanie dwustronnej konwersji oznacza tutaj przekonwertowanie znaków z jednych ustawień regionalnych na inne, które reprezentują dane w inny sposób, a następnie dokładne pobranie oryginalnych znaków z przekonwertowanych znaków.</target>
        <note />
      </trans-unit>
      <trans-unit id="NormalizeStringsToUppercaseMessageToUpper">
        <source>In method '{0}', replace the call to '{1}' with '{2}'</source>
        <target state="translated">W metodzie „{0}” zastąp wywołanie metody „{1}” wywołaniem „{2}”</target>
        <note />
      </trans-unit>
      <trans-unit id="NormalizeStringsToUppercaseTitle">
        <source>Normalize strings to uppercase</source>
        <target state="translated">Znormalizuj ciągi do wielkich liter</target>
        <note />
      </trans-unit>
      <trans-unit id="ObjectStateFormatterMethodUsedMessage">
        <source>The method '{0}' is insecure when deserializing untrusted data.</source>
        <target state="translated">Metoda „{0}” jest niezabezpieczona podczas deserializacji niezaufanych danych.</target>
        <note />
      </trans-unit>
      <trans-unit id="ObjectStateFormatterMethodUsedTitle">
        <source>Do not use insecure deserializer ObjectStateFormatter</source>
        <target state="translated">Nie używaj niezabezpieczonego deserializatora ObjectStateFormatter</target>
        <note />
      </trans-unit>
      <trans-unit id="PInvokeDeclarationsShouldBePortableDescription">
        <source>This rule evaluates the size of each parameter and the return value of a P/Invoke, and verifies that the size of the parameter is correct when marshaled to unmanaged code on 32-bit and 64-bit operating systems.</source>
        <target state="translated">Ta reguła wylicza rozmiar poszczególnych parametrów i zwraca wartość metody P/Invoke oraz sprawdza, czy rozmiar parametru jest prawidłowy, gdy jest kierowany do kodu niezarządzanego w 32- i 64-bitowych systemach operacyjnych.</target>
        <note />
      </trans-unit>
      <trans-unit id="PInvokeDeclarationsShouldBePortableMessageParameter">
        <source>As it is declared in your code, parameter {0} of P/Invoke {1} will be {2} bytes wide on {3} platforms. This is not correct, as the actual native declaration of this API indicates it should be {4} bytes wide on {3} platforms. Consult the MSDN Platform SDK documentation for help determining what data type should be used instead of {5}.</source>
        <target state="translated">Zgodnie z deklaracją w kodzie, parametr {0} metody P/Invoke {1} będzie mieć szerokość {2} bajtów na platformach: {3}. Ta wartość jest niepoprawna, ponieważ rzeczywista natywna deklaracja tego interfejsu API wskazuje, że powinien on mieć szerokość {4} bajtów na platformach {3}. Pomoc dotyczącą określania typu danych, którego należy użyć zamiast {5}, zawiera dokumentacja zestawu SDK platformy MSDN.</target>
        <note />
      </trans-unit>
      <trans-unit id="PInvokeDeclarationsShouldBePortableMessageReturn">
        <source>As it is declared in your code, the return type of P/Invoke {0} will be {1} bytes wide on {2} platforms. This is not correct, as the actual native declaration of this API indicates it should be {3} bytes wide on {2} platforms. Consult the MSDN Platform SDK documentation for help determining what data type should be used instead of {4}.</source>
        <target state="translated">Zgodnie z deklaracją w kodzie typ zwracany metody P/Invoke {0} będzie mieć szerokość {1} bajtów na platformach {2}. Ta wartość jest niepoprawna, ponieważ rzeczywista natywna deklaracja tego interfejsu API wskazuje, że powinien on mieć szerokość {3} bajtów na platformach {2}. Pomoc dotyczącą określania typu danych, którego należy użyć zamiast {4}, zawiera dokumentacja zestawu SDK platformy MSDN.</target>
        <note />
      </trans-unit>
      <trans-unit id="PInvokeDeclarationsShouldBePortableTitle">
        <source>PInvoke declarations should be portable</source>
        <target state="translated">Deklaracje metody PInvoke powinny być przenośne</target>
        <note />
      </trans-unit>
      <trans-unit id="PInvokesShouldNotBeVisibleDescription">
        <source>A public or protected method in a public type has the System.Runtime.InteropServices.DllImportAttribute attribute (also implemented by the Declare keyword in Visual Basic). Such methods should not be exposed.</source>
        <target state="translated">Metoda publiczna lub chroniona w typie publicznym ma atrybut System.Runtime.InteropServices.DllImportAttribute (implementowany również przez słowo kluczowe Declare w języku Visual Basic). Takie metody nie powinny być ujawniane.</target>
        <note />
      </trans-unit>
      <trans-unit id="PInvokesShouldNotBeVisibleMessage">
        <source>P/Invoke method '{0}' should not be visible</source>
        <target state="translated">Metoda P/Invoke {0} nie powinna być widoczna.</target>
        <note />
      </trans-unit>
      <trans-unit id="PInvokesShouldNotBeVisibleTitle">
        <source>P/Invokes should not be visible</source>
        <target state="translated">Elementy P/Invoke nie powinny być widoczne</target>
        <note />
      </trans-unit>
      <trans-unit id="PlatformCompatibilityCheckDescription">
        <source>Using platform dependent API on a component makes the code no longer work across all platforms.</source>
        <target state="translated">Użycie w składniku interfejsu API zależnego od platformy powoduje, że kod nie działa na różnych platformach.</target>
        <note />
      </trans-unit>
      <trans-unit id="PlatformCompatibilityCheckSupportedOsMessage">
        <source>'{0}' is supported on '{1}'</source>
        <target state="translated">Element „{0}” jest obsługiwany przez system „{1}”</target>
        <note />
      </trans-unit>
      <trans-unit id="PlatformCompatibilityCheckSupportedOsVersionMessage">
        <source>'{0}' is supported on '{1}' {2} and later</source>
        <target state="translated">Element „{0}” jest obsługiwany przez system „{1}” {2} i nowsze</target>
        <note />
      </trans-unit>
      <trans-unit id="PlatformCompatibilityCheckTitle">
        <source>Validate platform compatibility</source>
        <target state="translated">Weryfikuj zgodność z platformą</target>
        <note />
      </trans-unit>
      <trans-unit id="PlatformCompatibilityCheckUnsupportedOsMessage">
        <source>'{0}' is unsupported on '{1}'</source>
        <target state="translated">Element „{0}” nie jest obsługiwany przez system „{1}”</target>
        <note />
      </trans-unit>
      <trans-unit id="PlatformCompatibilityCheckUnsupportedOsVersionMessage">
        <source>'{0}' is unsupported on '{1}' {2} and later</source>
        <target state="translated">Element „{0}” nie jest obsługiwany przez system „{1}” {2} i nowsze</target>
        <note />
      </trans-unit>
      <trans-unit id="PotentialReferenceCycleInDeserializedObjectGraphDescription">
        <source>Review code that processes untrusted deserialized data for handling of unexpected reference cycles. An unexpected reference cycle should not cause the code to enter an infinite loop. Otherwise, an unexpected reference cycle can allow an attacker to DOS or exhaust the memory of the process when deserializing untrusted data.</source>
        <target state="translated">Przejrzyj kod, który przetwarza zdeserializowane niezaufane dane, pod kątem obsługi nieoczekiwanych cykli odwołań. Nieoczekiwany cykl odwołań nie powinien powodować wejścia kodu w nieskończoną pętlę. W przeciwnym razie nieoczekiwany cykl odwołań może pozwolić osobie atakującej na przeprowadzenie ataku DoS lub wyczerpanie pamięci procesu podczas deserializacji niezaufanych danych.</target>
        <note />
      </trans-unit>
      <trans-unit id="PotentialReferenceCycleInDeserializedObjectGraphMessage">
        <source>{0} participates in a potential reference cycle</source>
        <target state="translated">Element {0} należy do potencjalnego cyklu odwołań</target>
        <note />
      </trans-unit>
      <trans-unit id="PotentialReferenceCycleInDeserializedObjectGraphTitle">
        <source>Potential reference cycle in deserialized object graph</source>
        <target state="translated">Potencjalny cykl odwołań w deserializowanym grafie obiektów</target>
        <note />
      </trans-unit>
      <trans-unit id="PreferStreamAsyncMemoryOverloadsDescription">
        <source>'Stream' has a 'ReadAsync' overload that takes a 'Memory&lt;Byte&gt;' as the first argument, and a 'WriteAsync' overload that takes a 'ReadOnlyMemory&lt;Byte&gt;' as the first argument. Prefer calling the memory based overloads, which are more efficient.</source>
        <target state="translated">Element „Stream” ma przeciążenie „ReadAsync”, które przyjmuje „Memory&lt;Byte&gt;” jako pierwszy argument i przeciążenie „WriteAsync”, które przyjmuje „ReadOnlyMemory&lt;Byte&gt;” jako pierwszy argument. Preferuj wywoływanie przeciążeń opartych na pamięci, co jest bardziej wydajne.</target>
        <note />
      </trans-unit>
      <trans-unit id="PreferIsEmptyOverCountDescription">
        <source>For determining whether the object contains or not any items, prefer using 'IsEmpty' property rather than retrieving the number of items from the 'Count' property and comparing it to 0 or 1.</source>
        <target state="translated">Aby określić, czy obiekt zawiera jakiekolwiek elementy, stosuj właściwość „IsEmpty” zamiast pobierać liczbę elementów z właściwości „Count” i porównywać ją z wartością 0 lub 1.</target>
        <note />
      </trans-unit>
      <trans-unit id="PreferIsEmptyOverCountMessage">
        <source>Prefer 'IsEmpty' over 'Count' to determine whether the object contains or not any items</source>
        <target state="translated">Preferuj właściwość „IsEmpty” przed właściwością „Count” do określania, czy obiekt zawiera elementy</target>
        <note />
      </trans-unit>
      <trans-unit id="PreferIsEmptyOverCountTitle">
        <source>Prefer IsEmpty over Count</source>
        <target state="translated">Preferuj właściwość IsEmpty przed Count</target>
        <note />
      </trans-unit>
      <trans-unit id="PreferStreamAsyncMemoryOverloadsMessage">
        <source>Change the '{0}' method call to use the '{1}' overload</source>
        <target state="translated">Zmień wywołanie metody „{0}” tak, aby używało przeciążenia „{1}”</target>
        <note />
      </trans-unit>
      <trans-unit id="PreferStreamAsyncMemoryOverloadsTitle">
        <source>Prefer the 'Memory'-based overloads for 'ReadAsync' and 'WriteAsync'</source>
        <target state="translated">Preferuj „przeciążanie oparte na elemencie „Memory” dla elementów „ReadAsync” i „WriteAsync”</target>
        <note />
      </trans-unit>
      <trans-unit id="PreferStringContainsOverIndexOfCodeFixTitle">
        <source>Replace with 'string.Contains'</source>
        <target state="translated">Zamień na „string.Contains”</target>
        <note />
      </trans-unit>
      <trans-unit id="PreferStringContainsOverIndexOfDescription">
        <source>Calls to 'string.IndexOf' where the result is used to check for the presence/absence of a substring can be replaced by 'string.Contains'.</source>
        <target state="translated">Wywołania elementu „string.IndexOf”, w przypadku których wynik jest używany do sprawdzania obecności/nieobecności podciągu, mogą zostać zastąpione przez wyrażenie „string.Contains”.</target>
        <note />
      </trans-unit>
      <trans-unit id="PreferStringContainsOverIndexOfMessage">
        <source>Use 'string.Contains' instead of 'string.IndexOf' to improve readability</source>
        <target state="translated">Używaj metody „string.Contains” zamiast metody „string.IndexOf”, aby zwiększyć czytelność</target>
        <note />
      </trans-unit>
      <trans-unit id="PreferStringContainsOverIndexOfTitle">
        <source>Consider using 'string.Contains' instead of 'string.IndexOf'</source>
        <target state="translated">Rozważ użycie metody „string.Contains” zamiast „string.IndexOf”</target>
        <note />
      </trans-unit>
      <trans-unit id="PreferTypedStringBuilderAppendOverloadsDescription">
        <source>StringBuilder.Append and StringBuilder.Insert provide overloads for multiple types beyond System.String.  When possible, prefer the strongly-typed overloads over using ToString() and the string-based overload.</source>
        <target state="translated">Metody StringBuilder.Append i StringBuilder.Insert zapewniają przeciążenia dla wielu typów oprócz typu System.String. Jeśli to możliwe, preferuj silnie typizowane przeciążenia zamiast używania metody ToString() i przeciążenia opartego na ciągu.</target>
        <note />
      </trans-unit>
      <trans-unit id="PreferTypedStringBuilderAppendOverloadsMessage">
        <source>Remove the ToString call in order to use a strongly-typed StringBuilder overload</source>
        <target state="translated">Usuń wywołanie metody ToString, aby użyć silnie typizowanego przeciążenia elementu StringBuilder</target>
        <note />
      </trans-unit>
      <trans-unit id="PreferTypedStringBuilderAppendOverloadsRemoveToString">
        <source>Remove the ToString call</source>
        <target state="translated">Usuń wywołanie metody ToString</target>
        <note />
      </trans-unit>
      <trans-unit id="PreferTypedStringBuilderAppendOverloadsTitle">
        <source>Prefer strongly-typed Append and Insert method overloads on StringBuilder</source>
        <target state="translated">Preferuj silnie typizowane metody Append i Insert w elemencie StringBuilder</target>
        <note />
      </trans-unit>
      <trans-unit id="PreferConstCharOverConstUnitStringInStringBuilderDescription">
        <source>'StringBuilder.Append(char)' is more efficient than 'StringBuilder.Append(string)' when the string is a single character. When calling 'Append' with a constant, prefer using a constant char rather than a constant string containing one character.</source>
        <target state="translated">Element „StringBuilder.Append(char)” jest bardziej wydajny niż element „StringBuilder.Append(string)”, gdy ciąg jest pojedynczym znakiem. W przypadku wywołania elementu „Append” ze stałą, preferuj użycie stałego znaku, a nie ciągu stałego zawierającego jeden znak.</target>
        <note />
      </trans-unit>
      <trans-unit id="PreferConstCharOverConstUnitStringInStringBuilderMessage">
        <source>Use 'StringBuilder.Append(char)' instead of 'StringBuilder.Append(string)' when the input is a constant unit string</source>
        <target state="translated">Użyj metody „StringBuilder.Append(char)” zamiast metody „StringBuilder.Append(string)”, gdy dane wejściowe są stałym ciągiem jednostki</target>
        <note />
      </trans-unit>
      <trans-unit id="PreferConstCharOverConstUnitStringInStringBuilderTitle">
        <source>Consider using 'StringBuilder.Append(char)' when applicable</source>
        <target state="translated">Rozważ użycie elementu „StringBuilder.Append(char)”, jeśli ma to zastosowanie</target>
        <note />
      </trans-unit>
      <trans-unit id="ProvideCorrectArgumentToEnumHasFlagDescription">
        <source>'Enum.HasFlag' method expects the 'enum' argument to be of the same 'enum' type as the instance on which the method is invoked and that this 'enum' is marked with 'System.FlagsAttribute'. If these are different 'enum' types, an unhandled exception will be thrown at runtime. If the 'enum' type is not marked with 'System.FlagsAttribute' the call will always return 'false' at runtime.</source>
        <target state="translated">Metoda „Enum.HasFlag” oczekuje, że argument „enum” ma ten sam typ „enum” co wystąpienie, na którym wywołano metodę, i że ten element „enum” jest oznaczony elementem „System.FlagsAttribute”. Jeśli są to różne typy „enum”, w czasie wykonywania zostanie zgłoszony nieobsługiwany wyjątek. Jeśli typ „enum” nie jest oznaczony elementem „System.FlagsAttribute”, wywołanie będzie zawsze zwracać wartość „false” w czasie wykonywania.</target>
        <note />
      </trans-unit>
      <trans-unit id="ProvideCorrectArgumentToEnumHasFlagMessageDifferentType">
        <source>The argument type, '{0}', must be the same as the enum type '{1}'</source>
        <target state="translated">Typ argumentu „{0}” musi być taki sam jak typ wyliczenia „{1}”.</target>
        <note />
      </trans-unit>
      <trans-unit id="ProvideCorrectArgumentToEnumHasFlagMessageNotFlags">
        <source>This call will always returns 'false' because the enum type '{0}' is not marked with 'FlagsAttribute'</source>
        <target state="translated">To wywołanie będzie zawsze zwracać wartość „false”, ponieważ typ wyliczenia „{0}” nie jest oznaczony przy użyciu elementu „FlagsAttribute”</target>
        <note />
      </trans-unit>
      <trans-unit id="ProvideCorrectArgumentToEnumHasFlagTitle">
        <source>Provide correct 'enum' argument to 'Enum.HasFlag'</source>
        <target state="translated">Podaj poprawny argument „enum” dla elementu „Enum.HasFlag”</target>
        <note />
      </trans-unit>
      <trans-unit id="ProvideCorrectArgumentsToFormattingMethodsDescription">
        <source>The format argument that is passed to System.String.Format does not contain a format item that corresponds to each object argument, or vice versa.</source>
        <target state="translated">Argument formatu przekazywany do metody System.String.Format nie zawiera elementu formatu odpowiadającego każdemu argumentowi obiektu lub odwrotnie.</target>
        <note />
      </trans-unit>
      <trans-unit id="ProvideCorrectArgumentsToFormattingMethodsMessage">
        <source>Provide correct arguments to formatting methods</source>
        <target state="translated">Określ poprawne argumenty dla metod formatujących</target>
        <note />
      </trans-unit>
      <trans-unit id="ProvideCorrectArgumentsToFormattingMethodsTitle">
        <source>Provide correct arguments to formatting methods</source>
        <target state="translated">Określ poprawne argumenty dla metod formatujących</target>
        <note />
      </trans-unit>
      <trans-unit id="ProvideDeserializationMethodsForOptionalFieldsDescription">
        <source>A type has a field that is marked by using the System.Runtime.Serialization.OptionalFieldAttribute attribute, and the type does not provide deserialization event handling methods.</source>
        <target state="translated">Typ ma pole, które jest oznaczone za pomocą atrybutu System.Runtime.Serialization.OptionalFieldAttribute, a typ nie zapewnia metod obsługi zdarzeń deserializacji.</target>
        <note />
      </trans-unit>
      <trans-unit id="ProvideDeserializationMethodsForOptionalFieldsMessageOnDeserialized">
        <source>Add a 'private void OnDeserialized(StreamingContext)' method to type {0} and attribute it with the System.Runtime.Serialization.OnDeserializedAttribute</source>
        <target state="translated">Dodaj metodę private void OnDeserialized(StreamingContext) do typu {0} i oznacz ją atrybutem System.Runtime.Serialization.OnDeserializedAttribute</target>
        <note />
      </trans-unit>
      <trans-unit id="ProvideDeserializationMethodsForOptionalFieldsMessageOnDeserializing">
        <source>Add a 'private void OnDeserializing(StreamingContext)' method to type {0} and attribute it with the System.Runtime.Serialization.OnDeserializingAttribute</source>
        <target state="translated">Dodaj metodę private void OnDeserializing(StreamingContext) do typu {0} i oznacz ją atrybutem System.Runtime.Serialization.OnDeserializingAttribute</target>
        <note />
      </trans-unit>
      <trans-unit id="ProvideDeserializationMethodsForOptionalFieldsTitle">
        <source>Provide deserialization methods for optional fields</source>
        <target state="translated">Udostępnij metody deserializacji dla pól opcjonalnych</target>
        <note />
      </trans-unit>
      <trans-unit id="RemoveRedundantCall">
        <source>Remove redundant call</source>
        <target state="translated">Usuń nadmiarowe wywołanie</target>
        <note />
      </trans-unit>
      <trans-unit id="RethrowToPreserveStackDetailsDescription">
        <source>An exception is rethrown and the exception is explicitly specified in the throw statement. If an exception is rethrown by specifying the exception in the throw statement, the list of method calls between the original method that threw the exception and the current method is lost.</source>
        <target state="translated">Wyjątek jest zgłaszany ponownie i jest jawnie określony w instrukcji throw. Jeśli wyjątek zostanie zgłoszony ponownie przez określenie wyjątku w instrukcji throw, lista wywołań metod między oryginalną metodą zgłaszającą wyjątek a bieżącą metodą zostanie utracona.</target>
        <note />
      </trans-unit>
      <trans-unit id="RethrowToPreserveStackDetailsMessage">
        <source>Rethrow to preserve stack details</source>
        <target state="translated">Zgłoś ponownie wyjątek, aby zachować szczegóły stosu</target>
        <note />
      </trans-unit>
      <trans-unit id="RethrowToPreserveStackDetailsTitle">
        <source>Rethrow to preserve stack details</source>
        <target state="translated">Zgłoś ponownie wyjątek, aby zachować szczegóły stosu</target>
        <note />
      </trans-unit>
      <trans-unit id="ReviewCodeForDllInjectionVulnerabilitiesMessage">
        <source>Potential DLL injection vulnerability was found where '{0}' in method '{1}' may be tainted by user-controlled data from '{2}' in method '{3}'.</source>
        <target state="translated">Znaleziono potencjalną lukę umożliwiającą wstrzyknięcie biblioteki DLL, gdzie element „{0}” w metodzie „{1}” może zostać zanieczyszczony danymi kontrolowanymi przez użytkownika z elementu „{2}” w metodzie „{3}”.</target>
        <note />
      </trans-unit>
      <trans-unit id="ReviewCodeForDllInjectionVulnerabilitiesTitle">
        <source>Review code for DLL injection vulnerabilities</source>
        <target state="translated">Przegląd kodu pod kątem luk umożliwiających wstrzyknięcie biblioteki DLL</target>
        <note />
      </trans-unit>
      <trans-unit id="ReviewCodeForFilePathInjectionVulnerabilitiesMessage">
        <source>Potential file path injection vulnerability was found where '{0}' in method '{1}' may be tainted by user-controlled data from '{2}' in method '{3}'.</source>
        <target state="translated">Znaleziono potencjalną lukę umożliwiającą wstrzyknięcie ścieżki pliku, gdzie element „{0}” w metodzie „{1}” może zostać zanieczyszczony danymi kontrolowanymi przez użytkownika z elementu „{2}” w metodzie „{3}”.</target>
        <note />
      </trans-unit>
      <trans-unit id="ReviewCodeForFilePathInjectionVulnerabilitiesTitle">
        <source>Review code for file path injection vulnerabilities</source>
        <target state="translated">Przegląd kodu pod kątem luk umożliwiających wstrzyknięcie ścieżki pliku</target>
        <note />
      </trans-unit>
      <trans-unit id="ReviewCodeForInformationDisclosureVulnerabilitiesMessage">
        <source>Potential information disclosure vulnerability was found where '{0}' in method '{1}' may contain unintended information from '{2}' in method '{3}'.</source>
        <target state="translated">Znaleziono potencjalną lukę umożliwiającą ujawnienie informacji, gdzie element „{0}” w metodzie „{1}” może zawierać niezamierzone informacje z elementu „{2}” w metodzie „{3}”.</target>
        <note />
      </trans-unit>
      <trans-unit id="ReviewCodeForInformationDisclosureVulnerabilitiesTitle">
        <source>Review code for information disclosure vulnerabilities</source>
        <target state="translated">Przegląd kodu pod kątem luk umożliwiających ujawnienie informacji</target>
        <note />
      </trans-unit>
      <trans-unit id="ReviewCodeForLdapInjectionVulnerabilitiesMessage">
        <source>Potential LDAP injection vulnerability was found where '{0}' in method '{1}' may be tainted by user-controlled data from '{2}' in method '{3}'.</source>
        <target state="translated">Znaleziono potencjalną lukę umożliwiającą wstrzyknięcie protokołu LDAP, gdzie element „{0}” w metodzie „{1}” może zostać zanieczyszczony danymi kontrolowanymi przez użytkownika z elementu „{2}” w metodzie „{3}”.</target>
        <note />
      </trans-unit>
      <trans-unit id="ReviewCodeForLdapInjectionVulnerabilitiesTitle">
        <source>Review code for LDAP injection vulnerabilities</source>
        <target state="translated">Przegląd kodu pod kątem luk umożliwiających wstrzyknięcie protokołu LDAP</target>
        <note />
      </trans-unit>
      <trans-unit id="ReviewCodeForOpenRedirectVulnerabilitiesMessage">
        <source>Potential open redirect vulnerability was found where '{0}' in method '{1}' may be tainted by user-controlled data from '{2}' in method '{3}'.</source>
        <target state="translated">Znaleziono potencjalną lukę umożliwiającą istnienie otwartego przekierowania, gdzie element „{0}” w metodzie „{1}” może zostać zanieczyszczony danymi kontrolowanymi przez użytkownika z elementu „{2}” w metodzie „{3}”.</target>
        <note />
      </trans-unit>
      <trans-unit id="ReviewCodeForOpenRedirectVulnerabilitiesTitle">
        <source>Review code for open redirect vulnerabilities</source>
        <target state="translated">Przegląd kodu pod kątem luk umożliwiających otwarcie przekierowania</target>
        <note />
      </trans-unit>
      <trans-unit id="ReviewCodeForProcessCommandInjectionVulnerabilitiesMessage">
        <source>Potential process command injection vulnerability was found where '{0}' in method '{1}' may be tainted by user-controlled data from '{2}' in method '{3}'.</source>
        <target state="translated">Znaleziono potencjalną lukę umożliwiającą wstrzyknięcie polecenia procesu, gdzie element „{0}” w metodzie „{1}” może zostać zanieczyszczony danymi kontrolowanymi przez użytkownika z elementu „{2}” w metodzie „{3}”.</target>
        <note />
      </trans-unit>
      <trans-unit id="ReviewCodeForProcessCommandInjectionVulnerabilitiesTitle">
        <source>Review code for process command injection vulnerabilities</source>
        <target state="translated">Przegląd kodu pod kątem luk umożliwiających wstrzyknięcie polecenia procesu</target>
        <note />
      </trans-unit>
      <trans-unit id="ReviewCodeForRegexInjectionVulnerabilitiesMessage">
        <source>Potential regex injection vulnerability was found where '{0}' in method '{1}' may be tainted by user-controlled data from '{2}' in method '{3}'.</source>
        <target state="translated">Znaleziono potencjalną lukę umożliwiającą wstrzyknięcie wyrażenia regularnego, gdzie element „{0}” w metodzie „{1}” może zostać zanieczyszczony danymi kontrolowanymi przez użytkownika z elementu „{2}” w metodzie „{3}”.</target>
        <note />
      </trans-unit>
      <trans-unit id="ReviewCodeForRegexInjectionVulnerabilitiesTitle">
        <source>Review code for regex injection vulnerabilities</source>
        <target state="translated">Przegląd kodu pod kątem luk umożliwiających wstrzyknięcie wyrażenia regularnego</target>
        <note />
      </trans-unit>
      <trans-unit id="ReviewCodeForSqlInjectionVulnerabilitiesMessage">
        <source>Potential SQL injection vulnerability was found where '{0}' in method '{1}' may be tainted by user-controlled data from '{2}' in method '{3}'.</source>
        <target state="translated">Znaleziono potencjalną lukę umożliwiającą wstrzyknięcie kodu SQL, gdzie element „{0}” w metodzie „{1}” może zostać zanieczyszczony danymi kontrolowanymi przez użytkownika z elementu „{2}” w metodzie „{3}”.</target>
        <note />
      </trans-unit>
      <trans-unit id="ReviewCodeForSqlInjectionVulnerabilitiesTitle">
        <source>Review code for SQL injection vulnerabilities</source>
        <target state="translated">Przegląd kodu pod kątem luk umożliwiających wstrzyknięcie kodu SQL</target>
        <note />
      </trans-unit>
      <trans-unit id="ReviewCodeForXamlInjectionVulnerabilitiesMessage">
        <source>Potential XAML injection vulnerability was found where '{0}' in method '{1}' may be tainted by user-controlled data from '{2}' in method '{3}'.</source>
        <target state="translated">Znaleziono potencjalną lukę umożliwiającą wstrzyknięcie kodu XAML, gdzie element „{0}” w metodzie „{1}” może zostać zanieczyszczony danymi kontrolowanymi przez użytkownika z elementu „{2}” w metodzie „{3}”.</target>
        <note />
      </trans-unit>
      <trans-unit id="ReviewCodeForXamlInjectionVulnerabilitiesTitle">
        <source>Review code for XAML injection vulnerabilities</source>
        <target state="translated">Przegląd kodu pod kątem luk umożliwiających wstrzyknięcie kodu XAML</target>
        <note />
      </trans-unit>
      <trans-unit id="ReviewCodeForXmlInjectionVulnerabilitiesMessage">
        <source>Potential XML injection vulnerability was found where '{0}' in method '{1}' may be tainted by user-controlled data from '{2}' in method '{3}'.</source>
        <target state="translated">Znaleziono potencjalną lukę umożliwiającą wstrzyknięcie kodu XML, gdzie element „{0}” w metodzie „{1}” może zostać zanieczyszczony danymi kontrolowanymi przez użytkownika z elementu „{2}” w metodzie „{3}”.</target>
        <note />
      </trans-unit>
      <trans-unit id="ReviewCodeForXmlInjectionVulnerabilitiesTitle">
        <source>Review code for XML injection vulnerabilities</source>
        <target state="translated">Przegląd kodu pod kątem luk umożliwiających wstrzyknięcie kodu XML</target>
        <note />
      </trans-unit>
      <trans-unit id="ReviewCodeForXPathInjectionVulnerabilitiesMessage">
        <source>Potential XPath injection vulnerability was found where '{0}' in method '{1}' may be tainted by user-controlled data from '{2}' in method '{3}'.</source>
        <target state="translated">Znaleziono potencjalną lukę umożliwiającą wstrzyknięcie wyrażenia XPath, gdzie element „{0}” w metodzie „{1}” może zostać zanieczyszczony danymi kontrolowanymi przez użytkownika z elementu „{2}” w metodzie „{3}”.</target>
        <note />
      </trans-unit>
      <trans-unit id="ReviewCodeForXPathInjectionVulnerabilitiesTitle">
        <source>Review code for XPath injection vulnerabilities</source>
        <target state="translated">Przegląd kodu pod kątem luk umożliwiających wstrzyknięcie wyrażenia XPath</target>
        <note />
      </trans-unit>
      <trans-unit id="ReviewCodeForXssVulnerabilitiesMessage">
        <source>Potential cross-site scripting (XSS) vulnerability was found where '{0}' in method '{1}' may be tainted by user-controlled data from '{2}' in method '{3}'.</source>
        <target state="translated">Wykryto potencjalną lukę umożliwiającą działanie skryptów międzywitrynowych (XSS), gdzie element „{0}” w metodzie „{1}” może zostać zanieczyszczony danymi kontrolowanymi przez użytkownika z elementu „{2}” w metodzie „{3}”.</target>
        <note />
      </trans-unit>
      <trans-unit id="ReviewCodeForXssVulnerabilitiesTitle">
        <source>Review code for XSS vulnerabilities</source>
        <target state="translated">Przegląd kodu pod kątem luk umożliwiających działanie skryptów między witrynami</target>
        <note />
      </trans-unit>
      <trans-unit id="ReviewSQLQueriesForSecurityVulnerabilitiesDescription">
        <source>SQL queries that directly use user input can be vulnerable to SQL injection attacks. Review this SQL query for potential vulnerabilities, and consider using a parameterized SQL query.</source>
        <target state="translated">Zapytania SQL korzystające bezpośrednio z danych wejściowych użytkownika mogą być podatne na ataki polegające na wstrzyknięciu kodu SQL. Sprawdź to zapytanie SQL pod kątem potencjalnych luk i rozważ użycie sparametryzowanego zapytania SQL.</target>
        <note />
      </trans-unit>
      <trans-unit id="ReviewSQLQueriesForSecurityVulnerabilitiesMessageNoNonLiterals">
        <source>Review if the query string passed to '{0}' in '{1}', accepts any user input</source>
        <target state="translated">Sprawdź, czy ciąg zapytania przekazany do elementu „{0}” w elemencie „{1}” akceptuje dowolne dane wejściowe użytkownika</target>
        <note />
      </trans-unit>
      <trans-unit id="ReviewSQLQueriesForSecurityVulnerabilitiesTitle">
        <source>Review SQL queries for security vulnerabilities</source>
        <target state="translated">Sprawdź zapytania SQL pod kątem luk w zabezpieczeniach</target>
        <note />
      </trans-unit>
      <trans-unit id="SetHttpOnlyForHttpCookie">
        <source>Set HttpOnly to true for HttpCookie</source>
        <target state="translated">Ustaw element HttpOnly na wartość true dla elementu HttpCookie</target>
        <note />
      </trans-unit>
      <trans-unit id="SetHttpOnlyForHttpCookieDescription">
        <source>As a defense in depth measure, ensure security sensitive HTTP cookies are marked as HttpOnly. This indicates web browsers should disallow scripts from accessing the cookies. Injected malicious scripts are a common way of stealing cookies.</source>
        <target state="translated">W celu zapewnienia kompleksowej ochrony upewnij się, że wpływające na zabezpieczenia pliki cookie protokołu HTTP są oznaczone jako HttpOnly. Oznacza to, że przeglądarki internetowe powinny uniemożliwić skryptom uzyskiwanie dostępu do tych plików cookie. Wstrzykiwanie złośliwych skryptów to typowy sposób kradzieży plików cookie.</target>
        <note />
      </trans-unit>
      <trans-unit id="SetHttpOnlyForHttpCookieMessage">
        <source>HttpCookie.HttpOnly is set to false or not set at all when using an HttpCookie. Ensure security sensitive cookies are marked as HttpOnly to prevent malicious scripts from stealing the cookies</source>
        <target state="translated">Właściwość HttpCookie.HttpOnly jest ustawiana na wartość false lub nie jest konfigurowana wcale w przypadku używania elementu HttpCookie. Upewnij się, że wpływające na zabezpieczenia pliki cookie są oznaczone jako HttpOnly, aby uniemożliwić złośliwym skryptom kradzież plików cookie</target>
        <note />
      </trans-unit>
      <trans-unit id="SetViewStateUserKey">
        <source>Set ViewStateUserKey For Classes Derived From Page</source>
        <target state="translated">Ustaw właściwość ViewStateUserKey dla klas pochodzących od klasy Page</target>
        <note />
      </trans-unit>
      <trans-unit id="SetViewStateUserKeyDescription">
        <source>Setting the ViewStateUserKey property can help you prevent attacks on your application by allowing you to assign an identifier to the view-state variable for individual users so that they cannot use the variable to generate an attack. Otherwise, there will be cross-site request forgery vulnerabilities.</source>
        <target state="translated">Ustawienie właściwości ViewStateUserKey może pomóc zapobiec atakom na aplikację, umożliwiając przypisanie identyfikatora do zmiennej view-state dla poszczególnych użytkowników, aby nie mogli użyć zmiennej do wygenerowania ataku. W przeciwnym razie będą istniały luki w zabezpieczeniach przed fałszowaniem żądań międzywitrynowych.</target>
        <note />
      </trans-unit>
      <trans-unit id="SetViewStateUserKeyMessage">
        <source>The class {0} derived from System.Web.UI.Page does not set the ViewStateUserKey property in the OnInit method or Page_Init method</source>
        <target state="translated">Klasa {0} pochodząca z biblioteki System.Web.UI.Page nie ustawia właściwości ViewStateUserKey w metodzie OnInit lub metodzie Page_Init</target>
        <note />
      </trans-unit>
      <trans-unit id="SpecifyCultureInfoDescription">
        <source>A method or constructor calls a member that has an overload that accepts a System.Globalization.CultureInfo parameter, and the method or constructor does not call the overload that takes the CultureInfo parameter. When a CultureInfo or System.IFormatProvider object is not supplied, the default value that is supplied by the overloaded member might not have the effect that you want in all locales. If the result will be displayed to the user, specify 'CultureInfo.CurrentCulture' as the 'CultureInfo' parameter. Otherwise, if the result will be stored and accessed by software, such as when it is persisted to disk or to a database, specify 'CultureInfo.InvariantCulture'.</source>
        <target state="translated">Metoda lub konstruktor wywołuje element członkowski z przeciążeniem akceptującym parametr System.Globalization.CultureInfo, a nie wywołuje przeciążenia pobierającego parametr CultureInfo. Jeśli parametr CultureInfo lub obiekt System.IFormatProvider nie zostanie określony, wartość domyślna podana przez przeciążony element członkowski może nie dawać pożądanego efektu w przypadku wszystkich ustawień regionalnych. Jeśli wynik będzie wyświetlany dla użytkownika, określ dla parametru „CultureInfo” wartość „CultureInfo.CurrentCulture”. W przeciwnym przypadku, jeśli wynik będzie przechowywany i używany przez oprogramowanie — tak jak przy utrwalaniu na dysku lub w bazie danych, określ wartość „CultureInfo.InvariantCulture”.</target>
        <note />
      </trans-unit>
      <trans-unit id="SpecifyCultureInfoMessage">
        <source>The behavior of '{0}' could vary based on the current user's locale settings. Replace this call in '{1}' with a call to '{2}'.</source>
        <target state="translated">Zachowanie elementu „{0}” może być różne w zależności od bieżących ustawień regionalnych użytkownika. Zastąp to wywołanie w metodzie „{1}” wywołaniem metody „{2}”.</target>
        <note />
      </trans-unit>
      <trans-unit id="SpecifyCultureInfoTitle">
        <source>Specify CultureInfo</source>
        <target state="translated">Określ parametr CultureInfo</target>
        <note />
      </trans-unit>
      <trans-unit id="SpecifyIFormatProviderDescription">
        <source>A method or constructor calls one or more members that have overloads that accept a System.IFormatProvider parameter, and the method or constructor does not call the overload that takes the IFormatProvider parameter. When a System.Globalization.CultureInfo or IFormatProvider object is not supplied, the default value that is supplied by the overloaded member might not have the effect that you want in all locales. If the result will be based on the input from/output displayed to the user, specify 'CultureInfo.CurrentCulture' as the 'IFormatProvider'. Otherwise, if the result will be stored and accessed by software, such as when it is loaded from disk/database and when it is persisted to disk/database, specify 'CultureInfo.InvariantCulture'.</source>
        <target state="translated">Metoda lub konstruktor wywołuje co najmniej jedną składową z przeciążeniem akceptującym parametr System.IFormatProvider, a nie wywołuje przeciążenia pobierającego parametr IFormatProvider. Jeśli parametr System.Globalization.CultureInfo lub obiekt IFormatProvider nie zostanie określony, wartość domyślna podana przez przeciążoną składową może nie dawać pożądanego efektu w przypadku wszystkich ustawień regionalnych. Jeśli wynik będzie oparty na danych wprowadzanych przez użytkownika lub wyświetlanych dla użytkownika, określ dla parametru „IFormatProvider” wartość „CultureInfo.CurrentCulture”. W przeciwnym przypadku, jeśli wynik będzie przechowywany i używany przez oprogramowanie — tak jak przy ładowaniu z dysku lub bazy danych i utrwalaniu na dysku lub w bazie danych, określ wartość „CultureInfo.InvariantCulture”.</target>
        <note />
      </trans-unit>
      <trans-unit id="SpecifyIFormatProviderMessageIFormatProviderAlternate">
        <source>The behavior of '{0}' could vary based on the current user's locale settings. Replace this call in '{1}' with a call to '{2}'.</source>
        <target state="translated">Zachowanie elementu „{0}” może być różne w zależności od bieżących ustawień regionalnych użytkownika. Zastąp to wywołanie w metodzie „{1}” wywołaniem metody „{2}”.</target>
        <note />
      </trans-unit>
      <trans-unit id="SpecifyIFormatProviderMessageIFormatProviderAlternateString">
        <source>The behavior of '{0}' could vary based on the current user's locale settings. Replace this call in '{1}' with a call to '{2}'.</source>
        <target state="translated">Zachowanie elementu „{0}” może być różne w zależności od bieżących ustawień regionalnych użytkownika. Zastąp to wywołanie w metodzie „{1}” wywołaniem metody „{2}”.</target>
        <note />
      </trans-unit>
      <trans-unit id="SpecifyIFormatProviderMessageUICulture">
        <source>'{0}' passes '{1}' as the 'IFormatProvider' parameter to '{2}'. This property returns a culture that is inappropriate for formatting methods.</source>
        <target state="translated">Metoda „{0}” przekazuje wartość „{1}” jako parametr „IFormatProvider” do metody „{2}”. Ta właściwość zwraca kulturę nieodpowiednią dla metod formatujących.</target>
        <note />
      </trans-unit>
      <trans-unit id="SpecifyIFormatProviderMessageUICultureString">
        <source>'{0}' passes '{1}' as the 'IFormatProvider' parameter to '{2}'. This property returns a culture that is inappropriate for formatting methods.</source>
        <target state="translated">Metoda „{0}” przekazuje wartość „{1}” jako parametr „IFormatProvider” do metody „{2}”. Ta właściwość zwraca kulturę nieodpowiednią dla metod formatujących.</target>
        <note />
      </trans-unit>
      <trans-unit id="SpecifyIFormatProviderTitle">
        <source>Specify IFormatProvider</source>
        <target state="translated">Określ interfejs IFormatProvider</target>
        <note />
      </trans-unit>
      <trans-unit id="SpecifyMarshalingForPInvokeStringArgumentsDescription">
        <source>A platform invoke member allows partially trusted callers, has a string parameter, and does not explicitly marshal the string. This can cause a potential security vulnerability.</source>
        <target state="translated">Element członkowski wywołania platformy zezwala na częściowo zaufany kod wywołujący, ma parametr ciągu i nie kieruje jawnie łańcuchem. Może to być przyczyną potencjalnej luki w zabezpieczeniach.</target>
        <note />
      </trans-unit>
      <trans-unit id="SpecifyMarshalingForPInvokeStringArgumentsMessageField">
        <source>To reduce security risk, marshal field {0} as Unicode, by setting StructLayout.CharSet on {1} to CharSet.Unicode, or by explicitly marshaling the field as UnmanagedType.LPWStr. If you need to marshal this string as ANSI or system-dependent, use the BestFitMapping attribute to turn best-fit mapping off, and for added security, ensure ThrowOnUnmappableChar is on.</source>
        <target state="translated">Aby ograniczyć ryzyko związane z zabezpieczeniami, kieruj pole {0} w kodowaniu Unicode przez ustawienie właściwości StructLayout.CharSet w elemencie {1} na wartość CharSet.Unicode lub przez jawne kierowanie pola jako typu UnmanagedType.LPWStr. Jeśli musisz kierować ten ciąg w kodowaniu ANSI lub zależnym od systemu, użyj atrybutu BestFitMapping, aby wyłączyć mapowanie najlepszego dopasowania. Aby zwiększyć bezpieczeństwo, upewnij się również, że właściwość ThrowOnUnmappableChar jest włączona.</target>
        <note />
      </trans-unit>
      <trans-unit id="SpecifyMarshalingForPInvokeStringArgumentsMessageFieldImplicitAnsi">
        <source>To reduce security risk, marshal field {0} as Unicode, by setting StructLayout.CharSet on {1} to CharSet.Unicode, or by explicitly marshaling the field as UnmanagedType.LPWStr. If you need to marshal this string as ANSI or system-dependent, specify MarshalAs explicitly, use the BestFitMapping attribute to turn best-fit mapping off, and for added security, to turn ThrowOnUnmappableChar on.</source>
        <target state="translated">Aby ograniczyć ryzyko związane z zabezpieczeniami, kieruj pole {0} w kodowaniu Unicode przez ustawienie właściwości StructLayout.CharSet w elemencie {1} na wartość CharSet.Unicode lub przez jawne kierowanie pola jako typu UnmanagedType.LPWStr. Jeśli musisz kierować ten ciąg w kodowaniu ANSI lub zależnym od systemu, określ jawnie atrybut MarshalAs i użyj atrybutu BestFitMapping, aby wyłączyć mapowanie najlepszego dopasowania. Aby zwiększyć bezpieczeństwo, upewnij się również, że właściwość ThrowOnUnmappableChar jest włączona.</target>
        <note />
      </trans-unit>
      <trans-unit id="SpecifyMarshalingForPInvokeStringArgumentsMessageParameter">
        <source>To reduce security risk, marshal parameter {0} as Unicode, by setting DllImport.CharSet to CharSet.Unicode, or by explicitly marshaling the parameter as UnmanagedType.LPWStr. If you need to marshal this string as ANSI or system-dependent, set BestFitMapping=false; for added security, also set ThrowOnUnmappableChar=true.</source>
        <target state="translated">Aby ograniczyć ryzyko związane z zabezpieczeniami, kieruj parametr {0} w kodowaniu Unicode przez ustawienie właściwości DllImport.CharSet na wartość CharSet.Unicode lub przez jawne kierowanie parametru jako typu UnmanagedType.LPWStr. Jeśli musisz kierować ten ciąg w kodowaniu ANSI lub zależnym od systemu, ustaw wartość BestFitMapping=false. Aby zwiększyć bezpieczeństwo, ustaw również wartość ThrowOnUnmappableChar=true.</target>
        <note />
      </trans-unit>
      <trans-unit id="SpecifyMarshalingForPInvokeStringArgumentsMessageParameterImplicitAnsi">
        <source>To reduce security risk, marshal parameter {0} as Unicode, by setting DllImport.CharSet to CharSet.Unicode, or by explicitly marshaling the parameter as UnmanagedType.LPWStr. If you need to marshal this string as ANSI or system-dependent, specify MarshalAs explicitly, and set BestFitMapping=false; for added security, also set ThrowOnUnmappableChar=true.</source>
        <target state="translated">Aby ograniczyć ryzyko związane z zabezpieczeniami, kieruj parametr {0} w kodowaniu Unicode przez ustawienie właściwości DllImport.CharSet na wartość CharSet.Unicode lub przez jawne kierowanie parametru jako typu UnmanagedType.LPWStr. Jeśli musisz kierować ten ciąg w kodowaniu ANSI lub zależnym od systemu, określ jawnie atrybut MarshalAs i ustaw wartość BestFitMapping=false. Aby zwiększyć bezpieczeństwo, ustaw również wartość ThrowOnUnmappableChar=true.</target>
        <note />
      </trans-unit>
      <trans-unit id="SpecifyMarshalingForPInvokeStringArgumentsTitle">
        <source>Specify marshaling for P/Invoke string arguments</source>
        <target state="translated">Określ kierowanie dla argumentów ciągu P/Invoke</target>
        <note />
      </trans-unit>
      <trans-unit id="SpecifyStringComparisonCA1307Description">
        <source>A string comparison operation uses a method overload that does not set a StringComparison parameter. It is recommended to use the overload with StringComparison parameter for clarity of intent. If the result will be displayed to the user, such as when sorting a list of items for display in a list box, specify 'StringComparison.CurrentCulture' or 'StringComparison.CurrentCultureIgnoreCase' as the 'StringComparison' parameter. If comparing case-insensitive identifiers, such as file paths, environment variables, or registry keys and values, specify 'StringComparison.OrdinalIgnoreCase'. Otherwise, if comparing case-sensitive identifiers, specify 'StringComparison.Ordinal'.</source>
        <target state="translated">Operacja porównywania ciągów używa przeciążenia metody bez ustawionego parametru StringComparison. Zalecamy użycie przeciążenia z parametrem StringComparison, aby wyjaśnić intencję. Jeśli wynik będzie wyświetlany dla użytkownika, tak jak w przypadku sortowania listy elementów do wyświetlenia w polu listy, określ wartość „StringComparison.CurrentCulture” lub „StringComparison.CurrentCultureIgnoreCase” dla parametru „StringComparison”. W przypadku porównywania identyfikatorów nieuwzględniających wielkości liter, takich jak ścieżki do plików, zmienne środowiskowe czy klucze i wartości rejestru, określ wartość „StringComparison.OrdinalIgnoreCase”. W przeciwnym przypadku, jeśli porównywane są identyfikatory uwzględniające wielkość liter, określ wartość „StringComparison.Ordinal”.</target>
        <note />
      </trans-unit>
      <trans-unit id="SpecifyStringComparisonCA1307Message">
        <source>'{0}' has a method overload that takes a 'StringComparison' parameter. Replace this call in '{1}' with a call to '{2}' for clarity of intent.</source>
        <target state="translated">Element „{0}” ma przeciążenie metody, które przyjmuje parametr „StringComparison”. Zamień to wywołanie w elemencie „{1}” na wywołanie elementu „{2}”, aby wyjaśnić intencję.</target>
        <note />
      </trans-unit>
      <trans-unit id="SpecifyStringComparisonCA1307Title">
        <source>Specify StringComparison for clarity</source>
        <target state="translated">Określ parametr StringComparison w celu wyjaśnienia</target>
        <note />
      </trans-unit>
      <trans-unit id="SpecifyStringComparisonCA1310Description">
        <source>A string comparison operation uses a method overload that does not set a StringComparison parameter, hence its behavior could vary based on the current user's locale settings. It is strongly recommended to use the overload with StringComparison parameter for correctness and clarity of intent. If the result will be displayed to the user, such as when sorting a list of items for display in a list box, specify 'StringComparison.CurrentCulture' or 'StringComparison.CurrentCultureIgnoreCase' as the 'StringComparison' parameter. If comparing case-insensitive identifiers, such as file paths, environment variables, or registry keys and values, specify 'StringComparison.OrdinalIgnoreCase'. Otherwise, if comparing case-sensitive identifiers, specify 'StringComparison.Ordinal'.</source>
        <target state="translated">Operacja porównywania ciągów używa przeciążenia metody bez ustawionego parametru StringComparison, dlatego jej działanie może różnić się w zależności od bieżących ustawień regionalnych użytkownika. Stanowczo zalecamy użycie przeciążenia z parametrem StringComparison w celu osiągnięcia poprawności i wyjaśnienia intencji. Jeśli wynik będzie wyświetlany dla użytkownika, tak jak w przypadku sortowania listy elementów do wyświetlenia w polu listy, określ wartość „StringComparison.CurrentCulture” lub „StringComparison.CurrentCultureIgnoreCase” dla parametru „StringComparison”. W przypadku porównywania identyfikatorów nieuwzględniających wielkości liter, takich jak ścieżki do plików, zmienne środowiskowe czy klucze i wartości rejestru, określ wartość „StringComparison.OrdinalIgnoreCase”. W przeciwnym przypadku, jeśli porównywane są identyfikatory uwzględniające wielkość liter, określ wartość „StringComparison.Ordinal”.</target>
        <note />
      </trans-unit>
      <trans-unit id="SpecifyStringComparisonCA1310Message">
        <source>The behavior of '{0}' could vary based on the current user's locale settings. Replace this call in '{1}' with a call to '{2}'.</source>
        <target state="translated">Zachowanie elementu „{0}” może być różne w zależności od bieżących ustawień regionalnych użytkownika. Zastąp to wywołanie w metodzie „{1}” wywołaniem metody „{2}”.</target>
        <note />
      </trans-unit>
      <trans-unit id="SpecifyStringComparisonCA1310Title">
        <source>Specify StringComparison for correctness</source>
        <target state="translated">Określ parametr StringComparison w celu osiągnięcia poprawności</target>
        <note />
      </trans-unit>
      <trans-unit id="TestForEmptyStringsUsingStringLengthDescription">
        <source>Comparing strings by using the String.Length property or the String.IsNullOrEmpty method is significantly faster than using Equals.</source>
        <target state="translated">Porównywanie ciągów za pomocą właściwości String.Length lub metody String.IsNullOrEmpty jest znacznie szybsze niż za pomocą metody Equals.</target>
        <note />
      </trans-unit>
      <trans-unit id="TestForEmptyStringsUsingStringLengthMessage">
        <source>Test for empty strings using 'string.Length' property or 'string.IsNullOrEmpty' method instead of an Equality check</source>
        <target state="translated">Testowanie pod kątem pustego ciągu wykonuj za pomocą właściwości „string.Length” lub metody „string.IsNullOrEmpty” zamiast sprawdzania pod kątem równości</target>
        <note />
      </trans-unit>
      <trans-unit id="TestForEmptyStringsUsingStringLengthTitle">
        <source>Test for empty strings using string length</source>
        <target state="translated">Sprawdzaj występowanie ciągów pustych za pomocą funkcji mierzenia długości ciągu</target>
        <note />
      </trans-unit>
      <trans-unit id="TestForNaNCorrectlyDescription">
        <source>This expression tests a value against Single.Nan or Double.Nan. Use Single.IsNan(Single) or Double.IsNan(Double) to test the value.</source>
        <target state="translated">To wyrażenie sprawdza, czy wartość to Single.Nan lub Double.Nan. Użyj metody Single.IsNan(Single) lub Double.IsNan(Double), aby to sprawdzić.</target>
        <note />
      </trans-unit>
      <trans-unit id="TestForNaNCorrectlyMessage">
        <source>Test for NaN correctly</source>
        <target state="translated">Sprawdzaj poprawnie pod kątem wartości NaN</target>
        <note />
      </trans-unit>
      <trans-unit id="TestForNaNCorrectlyTitle">
        <source>Test for NaN correctly</source>
        <target state="translated">Sprawdzaj poprawnie pod kątem wartości NaN</target>
        <note />
      </trans-unit>
      <trans-unit id="UseArrayEmpty">
        <source>Use Array.Empty</source>
        <target state="translated">Użyj metody Array.Empty</target>
        <note />
      </trans-unit>
      <trans-unit id="UseAsSpanInsteadOfArrayRangeIndexerDescription">
        <source>The Range-based indexer on array values produces a copy of requested portion of the array. This copy is often unwanted when it is implicitly used as a Span or Memory value. Use the AsSpan method to avoid the copy.</source>
        <target state="translated">Użycie indeksatora opartego na zakresie w przypadku wartości tablicy powoduje utworzenie kopii żądanej części tablicy. Ta kopia jest często niechciana, gdy jest niejawnie używana jako wartość Span lub Memory. Użyj metody AsSpan, aby uniknąć kopiowania.</target>
        <note />
      </trans-unit>
      <trans-unit id="UseAsSpanInsteadOfRangeIndexerMessage">
        <source>Use '{0}' instead of the '{1}'-based indexer on '{2}' to avoid creating unnecessary data copies</source>
        <target state="translated">Użyj metody „{0}” zamiast indeksatora opartego na elementu „{1}” w przypadku wartości „{2}”, aby uniknąć tworzenia niepotrzebnych kopii danych</target>
        <note />
      </trans-unit>
      <trans-unit id="UseAsSpanInsteadOfRangeIndexerOnAStringCodeFixTitle">
        <source>Use `{0}` instead of Range-based indexers on a string</source>
        <target state="translated">Użyj elementu „{0}” zamiast indeksatorów opartych na zakresie względem ciągu</target>
        <note />
      </trans-unit>
      <trans-unit id="UseAsSpanInsteadOfRangeIndexerOnAnArrayCodeFixTitle">
        <source>Use `{0}` instead of Range-based indexers on an array</source>
        <target state="translated">Użyj elementu „{0}” zamiast indeksatorów opartych na zakresie względem tablicy</target>
        <note />
      </trans-unit>
      <trans-unit id="UseAsSpanInsteadOfRangeIndexerTitle">
        <source>Use AsSpan or AsMemory instead of Range-based indexers when appropriate</source>
        <target state="translated">Użyj metody AsSpan lub AsMemory zamiast indeksatorów opartych na zakresie, gdy ma to zastosowanie</target>
        <note />
      </trans-unit>
      <trans-unit id="UseAsSpanInsteadOfStringRangeIndexerDescription">
        <source>The Range-based indexer on string values produces a copy of requested portion of the string. This copy is usually unnecessary when it is implicitly used as a ReadOnlySpan or ReadOnlyMemory value. Use the AsSpan method to avoid the unnecessary copy.</source>
        <target state="translated">Użycie indeksatora opartego na zakresie w przypadku wartości ciągu powoduje utworzenie kopii żądanej części ciągu. Ta kopia jest zwykle niepotrzebna, gdy jest niejawnie używana jako wartość ReadOnlySpan lub ReadOnlyMemory. Użyj metody AsSpan, aby uniknąć zbędnego kopiowania.</target>
        <note />
      </trans-unit>
      <trans-unit id="UseAsSpanReadOnlyInsteadOfArrayRangeIndexerDescription">
        <source>The Range-based indexer on array values produces a copy of requested portion of the array. This copy is usually unnecessary when it is implicitly used as a ReadOnlySpan or ReadOnlyMemory value. Use the AsSpan method to avoid the unnecessary copy.</source>
        <target state="translated">Użycie indeksatora opartego na zakresie w przypadku wartości tablicy powoduje utworzenie kopii żądanej części tablicy. Ta kopia jest zwykle niepotrzebna, gdy jest niejawnie używana jako wartość ReadOnlySpan lub ReadOnlyMemory. Użyj metody AsSpan, aby uniknąć zbędnego kopiowania.</target>
        <note />
      </trans-unit>
      <trans-unit id="UseAutoValidateAntiforgeryToken">
        <source>Use antiforgery tokens in ASP.NET Core MVC controllers</source>
        <target state="translated">Użyj tokenów zabezpieczających przed fałszerstwem w kontrolerach MVC ASP.NET Core</target>
        <note />
      </trans-unit>
      <trans-unit id="UseAutoValidateAntiforgeryTokenDescription">
        <source>Handling a POST, PUT, PATCH, or DELETE request without validating an antiforgery token may be vulnerable to cross-site request forgery attacks. A cross-site request forgery attack can send malicious requests from an authenticated user to your ASP.NET Core MVC controller.</source>
        <target state="translated">Obsługa żądania POST, PUT, PATCH lub DELETE bez weryfikacji tokenu zabezpieczającego przed fałszerstwem może prowadzić do podatności na ataki z wykorzystaniem fałszerstwa żądania międzywitrynowego. Atak z wykorzystaniem fałszerstwa żądania międzywitrynowego może wysyłać złośliwe żądania od uwierzytelnionego użytkownika do kontrolera MVC ASP.NET Core.</target>
        <note />
      </trans-unit>
      <trans-unit id="UseAutoValidateAntiforgeryTokenMessage">
        <source>Method {0} handles a {1} request without performing antiforgery token validation. You also need to ensure that your HTML form sends an antiforgery token.</source>
        <target state="translated">Metoda {0} obsługuje żądanie {1} bez przeprowadzania weryfikacji tokenu zabezpieczającego przed fałszerstwem. Należy również upewnić się, że formularz HTML wysyła token zabezpieczający przed fałszerstwem.</target>
        <note />
      </trans-unit>
      <trans-unit id="UseContainerLevelAccessPolicy">
        <source>Use Container Level Access Policy</source>
        <target state="translated">Użyj zasad dostępu na poziomie kontenera</target>
        <note />
      </trans-unit>
      <trans-unit id="UseContainerLevelAccessPolicyDescription">
        <source>No access policy identifier is specified, making tokens non-revocable.</source>
        <target state="translated">Nie określono identyfikatora zasad dostępu, co powoduje, że tokeny są nieodwoływalne.</target>
        <note />
      </trans-unit>
      <trans-unit id="UseContainerLevelAccessPolicyMessage">
        <source>Consider using Azure's role-based access control instead of a Shared Access Signature (SAS) if possible. If you still need to use a SAS, use a container-level access policy when creating a SAS.</source>
        <target state="translated">Jeśli to możliwe, rozważ użycie kontroli dostępu opartej na rolach platformy Azure zamiast sygnatury dostępu współdzielonego (SAS). Jeśli nadal chcesz używać sygnatury SAS, podczas jej tworzenia użyj zasad dostępu na poziomie kontenera.</target>
        <note />
      </trans-unit>
      <trans-unit id="UseDefaultDllImportSearchPathsAttribute">
        <source>Use DefaultDllImportSearchPaths attribute for P/Invokes</source>
        <target state="translated">Użyj atrybutu DefaultDllImportSearchPaths dla elementów P/Invoke</target>
        <note />
      </trans-unit>
      <trans-unit id="UseDefaultDllImportSearchPathsAttributeDescription">
        <source>By default, P/Invokes using DllImportAttribute probe a number of directories, including the current working directory for the library to load. This can be a security issue for certain applications, leading to DLL hijacking.</source>
        <target state="translated">Domyślnie elementy P/Invoke korzystające z atrybutu DllImportAttribute sondują określoną liczbę katalogów, w tym bieżący katalog roboczy biblioteki do załadowania. Może to stanowić problem z zabezpieczeniami dla pewnych aplikacji i prowadzić do przejęcia biblioteki DLL.</target>
        <note />
      </trans-unit>
      <trans-unit id="UseDefaultDllImportSearchPathsAttributeMessage">
        <source>The method {0} didn't use DefaultDllImportSearchPaths attribute for P/Invokes.</source>
        <target state="translated">Metoda {0} nie korzystała z atrybutu DefaultDllImportSearchPaths dla elementów P/Invoke.</target>
        <note />
      </trans-unit>
      <trans-unit id="UseEnvironmentProcessIdDescription">
        <source>'Environment.ProcessId' is simpler and faster than 'Process.GetCurrentProcess().Id'.</source>
        <target state="translated">Element „Environment.ProcessId” jest prostszy i szybszy niż element „Process.GetCurrentProcess().Id”.</target>
        <note />
      </trans-unit>
      <trans-unit id="UseEnvironmentProcessIdFix">
        <source>Use 'Environment.ProcessId'</source>
        <target state="translated">Użyj elementu „Environment.ProcessId”</target>
        <note />
      </trans-unit>
      <trans-unit id="UseEnvironmentProcessIdMessage">
        <source>Use 'Environment.ProcessId' instead of 'Process.GetCurrentProcess().Id'</source>
        <target state="translated">Użyj elementu „Environment.ProcessId” zamiast elementu „Process.GetCurrentProcess().Id”</target>
        <note />
      </trans-unit>
      <trans-unit id="UseEnvironmentProcessIdTitle">
        <source>Use 'Environment.ProcessId'</source>
        <target state="translated">Użyj elementu „Environment.ProcessId”</target>
        <note />
      </trans-unit>
      <trans-unit id="UseIndexer">
        <source>Use indexer</source>
        <target state="translated">Użyj indeksatora</target>
        <note />
      </trans-unit>
      <trans-unit id="UseManagedEquivalentsOfWin32ApiDescription">
        <source>An operating system invoke method is defined and a method that has the equivalent functionality is located in the .NET Framework class library.</source>
        <target state="translated">Metoda wywoływania systemu operacyjnego jest zdefiniowana, a metoda mająca odpowiadającą jej funkcję znajduje się w bibliotece klas platformy .NET Framework.</target>
        <note />
      </trans-unit>
      <trans-unit id="UseManagedEquivalentsOfWin32ApiMessage">
        <source>Use managed equivalents of win32 api</source>
        <target state="translated">Używaj zarządzanych odpowiedników funkcji win32 api</target>
        <note />
      </trans-unit>
      <trans-unit id="UseManagedEquivalentsOfWin32ApiTitle">
        <source>Use managed equivalents of win32 api</source>
        <target state="translated">Używaj zarządzanych odpowiedników funkcji win32 api</target>
        <note />
      </trans-unit>
      <trans-unit id="UseOrdinalStringComparisonDescription">
        <source>A string comparison operation that is nonlinguistic does not set the StringComparison parameter to either Ordinal or OrdinalIgnoreCase. By explicitly setting the parameter to either StringComparison.Ordinal or StringComparison.OrdinalIgnoreCase, your code often gains speed, becomes more correct, and becomes more reliable.</source>
        <target state="translated">Operacja porównywania ciągów nieuwzględniająca zasad języka nie ustawia parametru StringComparison na wartość Ordinal ani OrdinalIgnoreCase. Jawne ustawienie parametru na wartość StringComparison.Ordinal lub StringComparison.OrdinalIgnoreCase umożliwia często przyspieszenie kodu oraz zwiększenie jego poprawności i niezawodności.</target>
        <note />
      </trans-unit>
      <trans-unit id="UseOrdinalStringComparisonMessageStringComparer">
        <source>{0} passes '{1}' as the 'StringComparer' parameter to {2}. To perform a non-linguistic comparison, specify 'StringComparer.Ordinal' or 'StringComparer.OrdinalIgnoreCase' instead.</source>
        <target state="translated">Element {0} przekazuje wartość „{1}” jako parametr „StringComparer” do metody {2}. Aby wykonać porównanie nieuwzględniające zasad języka, określ zamiast niej wartość „StringComparer.Ordinal” lub „StringComparer.OrdinalIgnoreCase”.</target>
        <note />
      </trans-unit>
      <trans-unit id="UseOrdinalStringComparisonMessageStringComparison">
        <source>{0} passes '{1}' as the 'StringComparison' parameter to {2}. To perform a non-linguistic comparison, specify 'StringComparison.Ordinal' or 'StringComparison.OrdinalIgnoreCase' instead.</source>
        <target state="translated">Element {0} przekazuje wartość „{1}” jako parametr „StringComparison” do metody {2}. Aby wykonać porównanie nieuwzględniające zasad języka, określ zamiast niej wartość „StringComparison.Ordinal” lub „StringComparison.OrdinalIgnoreCase”.</target>
        <note />
      </trans-unit>
      <trans-unit id="UseOrdinalStringComparisonTitle">
        <source>Use ordinal string comparison</source>
        <target state="translated">Użyj porównywania ciągów porządkowych</target>
        <note />
      </trans-unit>
      <trans-unit id="UsePropertyInsteadOfCountMethodWhenAvailableDescription">
        <source>Enumerable.Count() potentially enumerates the sequence while a Length/Count property is a direct access.</source>
        <target state="translated">Metoda Enumerable.Count() może potencjalnie wyliczyć sekwencję, podczas gdy właściwość Length/Count stanowi dostęp bezpośredni.</target>
        <note />
      </trans-unit>
      <trans-unit id="UsePropertyInsteadOfCountMethodWhenAvailableMessage">
        <source>Use the "{0}" property instead of Enumerable.Count()</source>
        <target state="translated">Użyj właściwości „{0}” zamiast metody Enumerable.Count()</target>
        <note />
      </trans-unit>
      <trans-unit id="UsePropertyInsteadOfCountMethodWhenAvailableTitle">
        <source>Use Length/Count property instead of Count() when available</source>
        <target state="translated">Użyj właściwości Length/Count zamiast metody Count(), gdy jest to możliwe</target>
        <note />
      </trans-unit>
      <trans-unit id="UseRSAWithSufficientKeySize">
        <source>Use Rivest–Shamir–Adleman (RSA) Algorithm With Sufficient Key Size</source>
        <target state="translated">Użyj algorytmu Rivest-Shamir-Adleman (RSA) z wystarczającym rozmiarem klucza</target>
        <note />
      </trans-unit>
      <trans-unit id="UseRSAWithSufficientKeySizeDescription">
        <source>Encryption algorithms are vulnerable to brute force attacks when too small a key size is used.</source>
        <target state="translated">Algorytmy szyfrowania z kluczem o zbyt małym rozmiarze są podatne na ataki siłowe.</target>
        <note />
      </trans-unit>
      <trans-unit id="UseRSAWithSufficientKeySizeMessage">
        <source>Asymmetric encryption algorithm {0}'s key size is less than 2048. Switch to an RSA with at least 2048 key size, ECDH or ECDSA algorithm instead.</source>
        <target state="translated">Rozmiar klucza algorytmu szyfrowania asymetrycznego {0} jest mniejszy niż 2048. Przełącz się na algorytm RSA z kluczem o rozmiarze co najmniej 2048, algorytm ECDH lub algorytm ECDSA.</target>
        <note />
      </trans-unit>
      <trans-unit id="UseSecureCookiesASPNetCoreDescription">
        <source>Applications available over HTTPS must use secure cookies.</source>
        <target state="translated">Aplikacje dostępne za pośrednictwem protokołu HTTPS muszą korzystać z bezpiecznych plików cookie.</target>
        <note />
      </trans-unit>
      <trans-unit id="UseSharedAccessProtocolHttpsOnly">
        <source>Use SharedAccessProtocol HttpsOnly</source>
        <target state="translated">Użyj właściwości SharedAccessProtocol HttpsOnly</target>
        <note />
      </trans-unit>
      <trans-unit id="UseSharedAccessProtocolHttpsOnlyDescription">
        <source>HTTPS encrypts network traffic. Use HttpsOnly, rather than HttpOrHttps, to ensure network traffic is always encrypted to help prevent disclosure of sensitive data.</source>
        <target state="translated">Protokół HTTPS szyfruje ruch sieciowy. Użyj właściwości HttpsOnly, a nie HttpOrHttps, aby ruch sieciowy był zawsze szyfrowany i aby zapobiec ujawnieniu poufnych danych.</target>
        <note />
      </trans-unit>
      <trans-unit id="UseSharedAccessProtocolHttpsOnlyMessage">
        <source>Consider using Azure's role-based access control instead of a Shared Access Signature (SAS) if possible. If you still need to use a SAS, specify SharedAccessProtocol.HttpsOnly.</source>
        <target state="translated">Jeśli to możliwe, rozważ użycie kontroli dostępu opartej na rolach platformy Azure zamiast sygnatury dostępu współdzielonego (SAS). Jeśli nadal chcesz używać sygnatury SAS, określ właściwość SharedAccessProtocol.HttpsOnly.</target>
        <note />
      </trans-unit>
      <trans-unit id="UseValueTasksCorrectlyDescription">
        <source>ValueTasks returned from member invocations are intended to be directly awaited.  Attempts to consume a ValueTask multiple times or to directly access one's result before it's known to be completed may result in an exception or corruption.  Ignoring such a ValueTask is likely an indication of a functional bug and may degrade performance.</source>
        <target state="translated">Elementy ValueTask zwracane przez wywołania elementów członkowskich są przeznaczone do bezpośredniego oczekiwania. Próby wielokrotnego użycia elementu ValueTask lub uzyskania bezpośredniego dostępu do wyniku elementu zanim jest wiadomo, że został on zakończony, mogą spowodować wystąpienie wyjątku lub uszkodzenia. Zignorowanie takiego elementu ValueTask prawdopodobnie wskazuje na usterkę funkcjonalną i może obniżyć wydajność.</target>
        <note />
      </trans-unit>
      <trans-unit id="UseValueTasksCorrectlyMessage_AccessingIncompleteResult">
        <source>ValueTask instances should not have their result directly accessed unless the instance has already completed. Unlike Tasks, calling Result or GetAwaiter().GetResult() on a ValueTask is not guaranteed to block until the operation completes. If you can't simply await the instance, consider first checking its IsCompleted property (or asserting it's true if you know that to be the case).</source>
        <target state="translated">Nie należy bezpośrednio uzyskiwać dostępu do wystąpień elementu ValueTask, chyba że wystąpienie jest już zakończone. W przeciwieństwie do zadań, wywołanie elementu Result lub GetAwaiter().GetResult() nie gwarantuje blokowania do momentu zakończenia operacji. Jeśli nie można po prostu oczekiwać na wystąpienie, zastanów się nad sprawdzeniem w pierwszej kolejności jego właściwości IsCompleted (lub założeniem, że ma wartość true, jeśli wiesz, że tak jest).</target>
        <note />
      </trans-unit>
      <trans-unit id="UseValueTasksCorrectlyMessage_DoubleConsumption">
        <source>ValueTask instances should only be consumed once, such as via an await. Consuming the same ValueTask instance multiple times can result in exceptions and data corruption.</source>
        <target state="translated">Wystąpienia elementu ValueTask powinny być używane tylko raz, na przykład za pośrednictwem operatora await. Wielokrotne użycie tego samego wystąpienia elementu ValueTask może spowodować zgłaszanie wyjątków i uszkodzenie danych.</target>
        <note />
      </trans-unit>
      <trans-unit id="UseValueTasksCorrectlyMessage_General">
        <source>ValueTask instances returned from method calls should be directly awaited, returned, or passed as an argument to another method call. Other usage, such as storing an instance into a local or a field, is likely an indication of a bug, as ValueTask instances must only ever be consumed once.</source>
        <target state="translated">Wystąpienia elementu ValueTask zwracane przez wywołania metod powinny być w sposób bezpośredni oczekiwane, zwracane lub przekazywane jako argumenty do wywołania innych metod. Inne użycie, takie jak zapisanie wystąpienia w elemencie lokalnym lub w polu, prawdopodobnie wskazuje na usterkę, ponieważ wystąpienia elementu ValueTask mogą być zawsze używane tylko raz.</target>
        <note />
      </trans-unit>
      <trans-unit id="UseValueTasksCorrectlyMessage_Unconsumed">
        <source>ValueTask instances returned from method calls should always be used, typically awaited. Not doing so often represents a functional bug, but even if it doesn't, it can result in degraded performance if the target method pools objects for use with ValueTasks.</source>
        <target state="translated">Wystąpienia elementów ValueTask zwracane przez wywołania metod powinny zawsze zostać użyte, zazwyczaj przez oczekiwanie. Jeśli tak się nie dzieje, często oznacza to usterkę funkcjonalną, ale nawet jeśli usterka nie występuje, może to spowodować obniżenie wydajności, jeśli metoda docelowa grupuje obiekty w pule do użycia za pomocą elementów ValueTask.</target>
        <note />
      </trans-unit>
      <trans-unit id="UseValueTasksCorrectlyTitle">
        <source>Use ValueTasks correctly</source>
        <target state="translated">Użyj elementów ValueTask poprawnie</target>
        <note />
      </trans-unit>
      <trans-unit id="UseXmlReaderDescription">
        <source>Processing XML from untrusted data may load dangerous external references, which should be restricted by using an XmlReader with a secure resolver or with DTD processing disabled.</source>
        <target state="translated">Przetwarzanie pliku XML na podstawie niezaufanych danych może spowodować załadowanie niebezpiecznych odwołań zewnętrznych, które powinny zostać ograniczone za pomocą czytnika XmlReader z bezpiecznym programem rozpoznawania nazw lub wyłączonym przetwarzaniem elementów DTD.</target>
        <note />
      </trans-unit>
      <trans-unit id="UseXmlReaderForDataSetReadXml">
        <source>Use XmlReader for 'DataSet.ReadXml()'</source>
        <target state="needs-review-translation">Użyj czytnika XmlReader na potrzeby pliku XML odczytu zestawu danych</target>
        <note />
      </trans-unit>
      <trans-unit id="UseXmlReaderForDeserialize">
        <source>Use XmlReader for 'XmlSerializer.Deserialize()'</source>
        <target state="needs-review-translation">Użyj czytnika XmlReader do deserializacji</target>
        <note />
      </trans-unit>
      <trans-unit id="UseXmlReaderForSchemaRead">
        <source>Use XmlReader for 'XmlSchema.Read()'</source>
        <target state="needs-review-translation">Użyj czytnika XmlReader do odczytu schematu</target>
        <note />
      </trans-unit>
      <trans-unit id="UseXmlReaderForValidatingReader">
        <source>Use XmlReader for XmlValidatingReader constructor</source>
        <target state="needs-review-translation">Użyj czytnika XmlReader do weryfikacji czytnika</target>
        <note />
      </trans-unit>
      <trans-unit id="UseXmlReaderForXPathDocument">
        <source>Use XmlReader for XPathDocument constructor</source>
        <target state="needs-review-translation">Użyj czytnika XmlReader na potrzeby elementu XPathDocument</target>
        <note />
      </trans-unit>
      <trans-unit id="UseXmlReaderMessage">
        <source>This overload of the '{0}.{1}' method is potentially unsafe. It may enable Document Type Definition (DTD) which can be vulnerable to denial of service attacks, or might use an XmlResolver which can be vulnerable to information disclosure. Use an overload that takes a XmlReader instance instead, with DTD processing disabled and no XmlResolver.</source>
        <target state="needs-review-translation">Przeciążenie metody {0}.{1} jest potencjalnie niebezpieczne. Zamiast tego użyj przeciążenia przyjmującego wystąpienie czytnika XmlReader</target>
        <note />
      </trans-unit>
    </body>
  </file>
</xliff><|MERGE_RESOLUTION|>--- conflicted
+++ resolved
@@ -978,13 +978,8 @@
         <note />
       </trans-unit>
       <trans-unit id="DoNotUseWeakKDFAlgorithmMessage">
-<<<<<<< HEAD
         <source>{0} might be using a weak hash algorithm. Use SHA256, SHA384, or SHA512 to create a strong key from a password</source>
         <target state="needs-review-translation">Element {0} utworzono przy użyciu słabego algorytmu wyznaczania wartości skrótu. Aby utworzyć silny klucz na podstawie hasła, użyj algorytmu SHA256, SHA384 lub SHA512</target>
-=======
-        <source>{0} created with a weak hash algorithm. Use SHA256, SHA384, or SHA512 to create a strong key from a password.</source>
-        <target state="translated">Element {0} utworzono przy użyciu słabego algorytmu wyznaczania wartości skrótu. Aby utworzyć silny klucz na podstawie hasła, użyj algorytmu SHA256, SHA384 lub SHA512.</target>
->>>>>>> 7eae5df9
         <note />
       </trans-unit>
       <trans-unit id="DoNotUseWeakKDFInsufficientIterationCountDescription">

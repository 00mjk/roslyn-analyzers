// Copyright (c) Microsoft.  All Rights Reserved.  Licensed under the Apache License, Version 2.0.  See License.txt in the project root for license information.

using System.Collections.Immutable;
using Microsoft.CodeAnalysis;
using Microsoft.CodeAnalysis.Diagnostics;
using Analyzer.Utilities;
using Analyzer.Utilities.Extensions;

namespace Microsoft.CodeQuality.Analyzers.ApiDesignGuidelines
{
    /// <summary>
    /// CA1051: Do not declare visible instance fields
    /// </summary>
    [DiagnosticAnalyzer(LanguageNames.CSharp, LanguageNames.VisualBasic)]
    public sealed class DoNotDeclareVisibleInstanceFieldsAnalyzer : DiagnosticAnalyzer
    {
        internal const string RuleId = "CA1051";

        private static readonly LocalizableString s_localizableTitle = new LocalizableResourceString(nameof(MicrosoftCodeQualityAnalyzersResources.DoNotDeclareVisibleInstanceFieldsTitle), MicrosoftCodeQualityAnalyzersResources.ResourceManager, typeof(MicrosoftCodeQualityAnalyzersResources));

        private static readonly LocalizableString s_localizableMessage = new LocalizableResourceString(nameof(MicrosoftCodeQualityAnalyzersResources.DoNotDeclareVisibleInstanceFieldsMessage), MicrosoftCodeQualityAnalyzersResources.ResourceManager, typeof(MicrosoftCodeQualityAnalyzersResources));
        private static readonly LocalizableString s_localizableDescription = new LocalizableResourceString(nameof(MicrosoftCodeQualityAnalyzersResources.DoNotDeclareVisibleInstanceFieldsDescription), MicrosoftCodeQualityAnalyzersResources.ResourceManager, typeof(MicrosoftCodeQualityAnalyzersResources));

        // TODO: Need to revisit the "RuleLevel" for this Rule.
        internal static DiagnosticDescriptor Rule = DiagnosticDescriptorHelper.Create(RuleId,
                                                                             s_localizableTitle,
                                                                             s_localizableMessage,
                                                                             DiagnosticCategory.Design,
                                                                             RuleLevel.IdeHidden_BulkConfigurable,
                                                                             description: s_localizableDescription,
                                                                             isPortedFxCopRule: true,
                                                                             isDataflowRule: false);

        public override ImmutableArray<DiagnosticDescriptor> SupportedDiagnostics => ImmutableArray.Create(Rule);

        public override void Initialize(AnalysisContext analysisContext)
        {
            analysisContext.EnableConcurrentExecution();
            analysisContext.ConfigureGeneratedCodeAnalysis(GeneratedCodeAnalysisFlags.None);

            analysisContext.RegisterCompilationStartAction(context =>
            {
<<<<<<< HEAD
                var field = (IFieldSymbol)symbolAnalysisContext.Symbol;

                // Only report diagnostic on non-static, non-const, non-private fields.                    
                if (field.IsStatic ||
                    field.IsConst ||
                    field.DeclaredAccessibility == Accessibility.Private)
                {
                    return;
                }

                var excludeStructs = symbolAnalysisContext.Options.GetBoolOptionValue(EditorConfigOptionNames.ExcludeStructs, Rule,
                   field, symbolAnalysisContext.Compilation, defaultValue: false, symbolAnalysisContext.CancellationToken);
                if (excludeStructs &&
                    field.ContainingType?.TypeKind == TypeKind.Struct)
                {
                    return;
                }

                // Additionally, by default only report externally visible fields for FxCop compat.
                if (field.MatchesConfiguredVisibility(symbolAnalysisContext.Options, Rule, symbolAnalysisContext.Compilation, symbolAnalysisContext.CancellationToken))
=======
                var structLayoutAttributeType = context.Compilation.GetOrCreateTypeByMetadataName(WellKnownTypeNames.SystemRuntimeInteropServicesStructLayoutAttribute);

                context.RegisterSymbolAction(symbolAnalysisContext =>
>>>>>>> ef4f48ab
                {
                    var field = (IFieldSymbol)symbolAnalysisContext.Symbol;

                    // Only report diagnostic on non-static, non-const, non-private fields.                    
                    if (field.IsStatic ||
                        field.IsConst ||
                        field.DeclaredAccessibility == Accessibility.Private)
                    {
                        return;
                    }

                    // Do not report on types marked with StructLayoutAttribute
                    // See https://github.com/dotnet/roslyn-analyzers/issues/4149
                    if (field.ContainingType.HasAttribute(structLayoutAttributeType))
                    {
                        return;
                    }

                    // Additionally, by default only report externally visible fields for FxCop compat.
                    if (field.MatchesConfiguredVisibility(symbolAnalysisContext.Options, Rule, symbolAnalysisContext.Compilation, symbolAnalysisContext.CancellationToken))
                    {
                        symbolAnalysisContext.ReportDiagnostic(field.CreateDiagnostic(Rule));
                    }
                }, SymbolKind.Field);
            });
        }
    }
}<|MERGE_RESOLUTION|>--- conflicted
+++ resolved
@@ -40,32 +40,9 @@
 
             analysisContext.RegisterCompilationStartAction(context =>
             {
-<<<<<<< HEAD
-                var field = (IFieldSymbol)symbolAnalysisContext.Symbol;
-
-                // Only report diagnostic on non-static, non-const, non-private fields.                    
-                if (field.IsStatic ||
-                    field.IsConst ||
-                    field.DeclaredAccessibility == Accessibility.Private)
-                {
-                    return;
-                }
-
-                var excludeStructs = symbolAnalysisContext.Options.GetBoolOptionValue(EditorConfigOptionNames.ExcludeStructs, Rule,
-                   field, symbolAnalysisContext.Compilation, defaultValue: false, symbolAnalysisContext.CancellationToken);
-                if (excludeStructs &&
-                    field.ContainingType?.TypeKind == TypeKind.Struct)
-                {
-                    return;
-                }
-
-                // Additionally, by default only report externally visible fields for FxCop compat.
-                if (field.MatchesConfiguredVisibility(symbolAnalysisContext.Options, Rule, symbolAnalysisContext.Compilation, symbolAnalysisContext.CancellationToken))
-=======
                 var structLayoutAttributeType = context.Compilation.GetOrCreateTypeByMetadataName(WellKnownTypeNames.SystemRuntimeInteropServicesStructLayoutAttribute);
 
                 context.RegisterSymbolAction(symbolAnalysisContext =>
->>>>>>> ef4f48ab
                 {
                     var field = (IFieldSymbol)symbolAnalysisContext.Symbol;
 
@@ -84,6 +61,14 @@
                         return;
                     }
 
+                    var excludeStructs = symbolAnalysisContext.Options.GetBoolOptionValue(EditorConfigOptionNames.ExcludeStructs, Rule,
+                        field, symbolAnalysisContext.Compilation, defaultValue: false, symbolAnalysisContext.CancellationToken);
+                    if (excludeStructs &&
+                        field.ContainingType?.TypeKind == TypeKind.Struct)
+                    {
+                        return;
+                    }
+
                     // Additionally, by default only report externally visible fields for FxCop compat.
                     if (field.MatchesConfiguredVisibility(symbolAnalysisContext.Options, Rule, symbolAnalysisContext.Compilation, symbolAnalysisContext.CancellationToken))
                     {

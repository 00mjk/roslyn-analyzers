﻿<?xml version="1.0" encoding="utf-8"?>
<xliff xmlns="urn:oasis:names:tc:xliff:document:1.2" xmlns:xsi="http://www.w3.org/2001/XMLSchema-instance" version="1.2" xsi:schemaLocation="urn:oasis:names:tc:xliff:document:1.2 xliff-core-1.2-transitional.xsd">
  <file datatype="xml" source-language="en" target-language="tr" original="../MicrosoftCodeQualityAnalyzersResources.resx">
    <body>
      <trans-unit id="AppendConfigureAwaitTrue">
        <source>Append .ConfigureAwait(true)</source>
        <target state="translated">Ekle .ConfigureAwait(true)</target>
        <note />
      </trans-unit>
      <trans-unit id="AssigningSymbolAndItsMemberInSameStatementDescription">
        <source>Assigning to a symbol and its member (field/property) in the same statement is not recommended. It is not clear if the member access was intended to use symbol's old value prior to the assignment or new value from the assignment in this statement. For clarity, consider splitting the assignments into separate statements.</source>
        <target state="translated">Bir simgeye ve aynı deyimdeki üyesine (alan/özellik) atama önerilmez. Üye erişiminin bu deyimde simgenin atamadan önceki eski değerini kullanması veya bu deyimdeki yeni değeri kullanmasının amaçlandığı belirlenemiyor. Daha net olması için atamaları ayrı ifadelere bölmeniz faydalı olabilir.</target>
        <note />
      </trans-unit>
      <trans-unit id="AssigningSymbolAndItsMemberInSameStatementMessage">
        <source>Symbol '{0}' and its member '{1}' are both assigned in the same statement. You are at risk of assigning the member of an unintended object.</source>
        <target state="translated">'{0}' sembolü ve '{1}' üyesi aynı deyimde atandı. İstenmeyen bir nesnenin üyesini atıyor olabilirsiniz.</target>
        <note />
      </trans-unit>
      <trans-unit id="AssigningSymbolAndItsMemberInSameStatementTitle">
        <source>Assigning symbol and its member in the same statement.</source>
        <target state="translated">Sembol ve üyesi aynı deyimde atanıyor.</target>
        <note />
      </trans-unit>
      <trans-unit id="AvoidAsyncVoidTitle">
        <source>Avoid Async Void</source>
        <target state="translated">Async Void Kullanmayın</target>
        <note />
      </trans-unit>
      <trans-unit id="AvoidAsyncVoidDescription">
        <source>#N/A</source>
        <target state="translated">#N/A</target>
        <note />
      </trans-unit>
      <trans-unit id="AvoidAsyncVoidMessage">
        <source>Avoid Async Void</source>
        <target state="translated">Async Void Kullanmayın</target>
        <note />
      </trans-unit>
      <trans-unit id="AsyncMethodNamesShouldEndInAsyncTitle">
        <source>Async Method Names Should End in Async</source>
        <target state="translated">Zaman Uyumsuz Yöntem Adları Async ile Bitmelidir</target>
        <note />
      </trans-unit>
      <trans-unit id="AsyncMethodNamesShouldEndInAsyncDescription">
        <source>#N/A</source>
        <target state="translated">#N/A</target>
        <note />
      </trans-unit>
      <trans-unit id="AsyncMethodNamesShouldEndInAsyncMessage">
        <source>Async Method Names Should End in Async</source>
        <target state="translated">Zaman Uyumsuz Yöntem Adları Async ile Bitmelidir</target>
        <note />
      </trans-unit>
      <trans-unit id="AvoidExcessiveParametersOnGenericTypesDescription">
        <source>The more type parameters a generic type contains, the more difficult it is to know and remember what each type parameter represents.</source>
        <target state="new">The more type parameters a generic type contains, the more difficult it is to know and remember what each type parameter represents.</target>
        <note />
      </trans-unit>
      <trans-unit id="AvoidExcessiveParametersOnGenericTypesMessage">
        <source>Consider a design where '{0}' has no more than {1} type parameters.</source>
        <target state="new">Consider a design where '{0}' has no more than {1} type parameters.</target>
        <note />
      </trans-unit>
      <trans-unit id="AvoidExcessiveParametersOnGenericTypesTitle">
        <source>Avoid excessive parameters on generic types</source>
        <target state="new">Avoid excessive parameters on generic types</target>
        <note />
      </trans-unit>
      <trans-unit id="AvoidInfiniteRecursionMessageMaybe">
        <source>Do not assign the property within its setter. This call might result in an infinite recursion.</source>
        <target state="translated">Özelliği kendi ayarlayıcısı içinde atamayın. Bu çağrı sonsuz özyineleme ile sonuçlanabilir.</target>
        <note />
      </trans-unit>
      <trans-unit id="AvoidInfiniteRecursionMessageSure">
        <source>Do not assign the property within its setter. This call will result in an infinite recursion.</source>
        <target state="translated">Özelliği kendi ayarlayıcısı içinde atamayın. Bu çağrı sonsuz özyineleme ile sonuçlanır.</target>
        <note />
      </trans-unit>
      <trans-unit id="AvoidInfiniteRecursionTitle">
        <source>Avoid infinite recursion</source>
        <target state="translated">Sonsuz özyinelemeyi önleme</target>
        <note />
      </trans-unit>
      <trans-unit id="AvoidOutParametersDescription">
        <source>Passing types by reference (using 'out' or 'ref') requires experience with pointers, understanding how value types and reference types differ, and handling methods with multiple return values. Also, the difference between 'out' and 'ref' parameters is not widely understood.</source>
        <target state="translated">Türleri başvuruya göre geçirmek ('out' veya 'ref' kullanılarak) için işaretçiler konusunda deneyim, değer ve başvuru türleri arasındaki farkları anlamak ve birden çok dönüş değeri içeren yöntemleri işlemeyi bilmek gerekir. Ayrıca 'out' ve 'ref' parametreleri arasındaki fark yaygın olarak anlaşılmadı.</target>
        <note />
      </trans-unit>
      <trans-unit id="AvoidOutParametersMessage">
        <source>Avoid 'out' parameters as they are not designed for general audience.</source>
        <target state="translated">Genel hedef kitle için tasarlanmadığından 'out' parametrelerini kullanmaktan kaçının.</target>
        <note />
      </trans-unit>
      <trans-unit id="AvoidOutParametersTitle">
        <source>Avoid out parameters</source>
        <target state="translated">out parametrelerinden kaçının</target>
        <note />
      </trans-unit>
      <trans-unit id="DoNotCatchGeneralExceptionTypesDescription">
        <source>A general exception such as System.Exception or System.SystemException or a disallowed exception type is caught in a catch statement, or a general catch clause is used. General and disallowed exceptions should not be caught.</source>
        <target state="translated">System.Exception veya System.SystemException gibi genel bir ifade veya izin verilmeyen bir özel durum türü bir catch ifadesinde yakalandı ya da genel bir catch ifadesi kullanıldı. Genel özel durumlar yakalanmamalıdır.</target>
        <note />
      </trans-unit>
      <trans-unit id="DoNotCatchGeneralExceptionTypesMessage">
        <source>Modify '{0}' to catch a more specific allowed exception type, or rethrow the exception.</source>
        <target state="translated">Daha belirli bir izin verilen özel durum türünü yakalamak için '{0}' öğesini değiştirin veya özel durumu yeniden oluşturun.</target>
        <note />
      </trans-unit>
      <trans-unit id="DoNotCatchGeneralExceptionTypesTitle">
        <source>Do not catch general exception types</source>
        <target state="translated">Genel özel durum türlerini yakalama</target>
        <note />
      </trans-unit>
      <trans-unit id="DoNotIgnoreMethodResultsMessageLinqMethod">
        <source>'{0}' calls '{1}' but does not use the value the method returns. Linq methods are known to not have side effects. Use the result in a conditional statement, assign the result to a variable, or pass it as an argument to another method.</source>
        <target state="new">'{0}' calls '{1}' but does not use the value the method returns. Linq methods are known to not have side effects. Use the result in a conditional statement, assign the result to a variable, or pass it as an argument to another method.</target>
        <note />
      </trans-unit>
      <trans-unit id="DoNotNameEnumValuesReservedDescription">
        <source>This rule assumes that an enumeration member that has a name that contains "reserved" is not currently used but is a placeholder to be renamed or removed in a future version. Renaming or removing a member is a breaking change.</source>
        <target state="new">This rule assumes that an enumeration member that has a name that contains "reserved" is not currently used but is a placeholder to be renamed or removed in a future version. Renaming or removing a member is a breaking change.</target>
        <note />
      </trans-unit>
      <trans-unit id="DoNotNameEnumValuesReservedMessage">
        <source>If '{0}.{1}' is not used in the current implementation, remove it. Otherwise give it a meaningful name.</source>
        <target state="new">If '{0}.{1}' is not used in the current implementation, remove it. Otherwise give it a meaningful name.</target>
        <note />
      </trans-unit>
      <trans-unit id="DoNotNameEnumValuesReservedTitle">
        <source>Do not name enum values 'Reserved'</source>
        <target state="new">Do not name enum values 'Reserved'</target>
        <note />
      </trans-unit>
<<<<<<< HEAD
      <trans-unit id="DoNotDeclareEventFieldsAsVirtualDescription">
        <source>Do not declare virtual events in a base class and override them in a derived class. The C# compiler does not handle these correctly and it is unpredictable whether a subscriber to the derived event will actually be subscribing to the base class event.</source>
        <target state="new">Do not declare virtual events in a base class and override them in a derived class. The C# compiler does not handle these correctly and it is unpredictable whether a subscriber to the derived event will actually be subscribing to the base class event.</target>
        <note />
      </trans-unit>
      <trans-unit id="DoNotDeclareEventFieldsAsVirtualMessage">
        <source>Event '{0}' should not be declared virtual.</source>
        <target state="new">Event '{0}' should not be declared virtual.</target>
        <note />
      </trans-unit>
      <trans-unit id="DoNotDeclareEventFieldsAsVirtualTitle">
        <source>Do not declare event fields as virtual</source>
        <target state="new">Do not declare event fields as virtual</target>
=======
      <trans-unit id="DoNotExposeGenericListsDescription">
        <source>System.Collections.Generic.List&lt;T&gt; is a generic collection that's designed for performance and not inheritance. List&lt;T&gt; does not contain virtual members that make it easier to change the behavior of an inherited class.</source>
        <target state="new">System.Collections.Generic.List&lt;T&gt; is a generic collection that's designed for performance and not inheritance. List&lt;T&gt; does not contain virtual members that make it easier to change the behavior of an inherited class.</target>
        <note />
      </trans-unit>
      <trans-unit id="DoNotExposeGenericListsMessage">
        <source>Change '{0}' in '{1}' to use 'Collection&lt;T&gt;', 'ReadOnlyCollection&lt;T&gt;' or 'KeyedCollection&lt;K,V&gt;'</source>
        <target state="new">Change '{0}' in '{1}' to use 'Collection&lt;T&gt;', 'ReadOnlyCollection&lt;T&gt;' or 'KeyedCollection&lt;K,V&gt;'</target>
        <note />
      </trans-unit>
      <trans-unit id="DoNotExposeGenericListsTitle">
        <source>Do not expose generic lists</source>
        <target state="new">Do not expose generic lists</target>
>>>>>>> 5b49ff2e
        <note />
      </trans-unit>
      <trans-unit id="DoNotPassAsyncLambdasAsVoidReturningDelegateTypesTitle">
        <source>Don't Pass Async Lambdas as Void Returning Delegate Types</source>
        <target state="translated">Temsilci Türlerini Döndüren Void Olarak Async Lambdaları Geçirme</target>
        <note />
      </trans-unit>
      <trans-unit id="DoNotPassAsyncLambdasAsVoidReturningDelegateTypesDescription">
        <source>#N/A</source>
        <target state="translated">#N/A</target>
        <note />
      </trans-unit>
      <trans-unit id="DoNotPassAsyncLambdasAsVoidReturningDelegateTypesMessage">
        <source>Don't Pass Async Lambdas as Void Returning Delegate Types</source>
        <target state="translated">Temsilci Türlerini Döndüren Void Olarak Async Lambdaları Geçirme</target>
        <note />
      </trans-unit>
      <trans-unit id="DoNotPassTypesByReferenceDescription">
        <source>Passing types by reference (using out or ref) requires experience with pointers, understanding how value types and reference types differ, and handling methods that have multiple return values. Also, the difference between out and ref parameters is not widely understood.</source>
        <target state="new">Passing types by reference (using out or ref) requires experience with pointers, understanding how value types and reference types differ, and handling methods that have multiple return values. Also, the difference between out and ref parameters is not widely understood.</target>
        <note />
      </trans-unit>
      <trans-unit id="DoNotPassTypesByReferenceMessage">
        <source>Consider a design that does not require that '{0}' be a reference parameter.</source>
        <target state="new">Consider a design that does not require that '{0}' be a reference parameter.</target>
        <note />
      </trans-unit>
      <trans-unit id="DoNotPassTypesByReferenceTitle">
        <source>Do not pass types by reference</source>
        <target state="new">Do not pass types by reference</target>
        <note />
      </trans-unit>
      <trans-unit id="DoNotPrefixEnumValuesWithTypeNameDescription">
        <source>An enumeration's values should not start with the type name of the enumeration.</source>
        <target state="translated">Numaralandırma değeri numaralandırmanın tür adıyla başlamamalıdır.</target>
        <note />
      </trans-unit>
      <trans-unit id="DoNotPrefixEnumValuesWithTypeNameMessage">
        <source>Do not prefix enum values with the name of the enum type '{0}'. </source>
        <target state="translated">Numaralandırma değerlerinin önüne '{0}' numaralandırma türünün adını eklemeyin.</target>
        <note />
      </trans-unit>
      <trans-unit id="DoNotPrefixEnumValuesWithTypeNameTitle">
        <source>Do not prefix enum values with type name</source>
        <target state="translated">Numaralandırma değerlerinin önüne tür adını ekleme</target>
        <note />
      </trans-unit>
      <trans-unit id="DoNotStoreAsyncLambdasAsVoidReturningDelegateTypesTitle">
        <source>Don't Store Async Lambdas as Void Returning Delegate Types</source>
        <target state="translated">Temsilci Türlerini Döndüren Void Olarak Async Lambdaları Depolamayın</target>
        <note />
      </trans-unit>
      <trans-unit id="DoNotStoreAsyncLambdasAsVoidReturningDelegateTypesDescription">
        <source>#N/A</source>
        <target state="translated">#N/A</target>
        <note />
      </trans-unit>
      <trans-unit id="DoNotStoreAsyncLambdasAsVoidReturningDelegateTypesMessage">
        <source>Don't Store Async Lambdas as Void Returning Delegate Types</source>
        <target state="translated">Temsilci Türlerini Döndüren Void Olarak Async Lambdaları Depolamayın</target>
        <note />
      </trans-unit>
      <trans-unit id="EnumShouldNotHaveDuplicatedValuesMessageDuplicatedBitwiseValuePart">
        <source>The field reference '{0}' is duplicated in this bitwise initialization.</source>
        <target state="translated">'{0}' alan başvurusu bu bit düzeyinde başlatmada yineleniyor.</target>
        <note />
      </trans-unit>
      <trans-unit id="EnumShouldNotHaveDuplicatedValuesMessageDuplicatedValue">
        <source>The enum member '{0}' has the same constant value '{1}' as member '{2}'.</source>
        <target state="translated">'{0}' sabit listesi üyesi, '{2}' üyesiyle aynı '{1}' sabit değerine sahip.</target>
        <note />
      </trans-unit>
      <trans-unit id="EnumShouldNotHaveDuplicatedValuesTitle">
        <source>Enums values should not be duplicated</source>
        <target state="translated">Sabit liste değerleri yinelenmemeli</target>
        <note />
      </trans-unit>
      <trans-unit id="ImplementIDisposableCorrectlyMessageFinalizeOverride">
        <source>Remove the finalizer from type '{0}', override Dispose(bool disposing), and put the finalization logic in the code path where 'disposing' is false. Otherwise, it might lead to duplicate Dispose invocations as the Base type '{1}' also provides a finalizer.</source>
        <target state="translated">'{0}' türünden sonlandırıcıyı kaldırın, Dispose(bool disposing) metodunu geçersiz kılın ve sonlandırma mantığını 'disposing' değerinin false olduğu kod yoluna yerleştirin. Aksi takdirde, '{1}' Temel türü de bir sonlandırıcı sağladığından yinelenen Dispose çağrılarına yol açabilir.</target>
        <note />
      </trans-unit>
      <trans-unit id="PropagateCancellationTokensWhenPossibleTitle">
        <source>Propagate CancellationTokens When Possible</source>
        <target state="translated">Mümkün Olduğunda CancellationToken’ları Yay</target>
        <note />
      </trans-unit>
      <trans-unit id="PropagateCancellationTokensWhenPossibleDescription">
        <source>#N/A</source>
        <target state="translated">#N/A</target>
        <note />
      </trans-unit>
      <trans-unit id="PropagateCancellationTokensWhenPossibleMessage">
        <source>Propagate CancellationTokens When Possible</source>
        <target state="translated">Mümkün Olduğunda CancellationToken’ları Yay</target>
        <note />
      </trans-unit>
      <trans-unit id="DoNotMixBlockingAndAsyncTitle">
        <source>Don't Mix Blocking and Async</source>
        <target state="translated">Engelleyen ile Zaman Uyumsuzu Karıştırma</target>
        <note />
      </trans-unit>
      <trans-unit id="DoNotMixBlockingAndAsyncDescription">
        <source>#N/A</source>
        <target state="translated">#N/A</target>
        <note />
      </trans-unit>
      <trans-unit id="DoNotMixBlockingAndAsyncMessage">
        <source>Don't Mix Blocking and Async</source>
        <target state="translated">Engelleyen ile Zaman Uyumsuzu Karıştırma</target>
        <note />
      </trans-unit>
      <trans-unit id="TypesThatOwnDisposableFieldsShouldBeDisposableTitle">
        <source>Types that own disposable fields should be disposable</source>
        <target state="translated">Atılabilir alanlara sahip olan türler atılabilir olmalıdır</target>
        <note />
      </trans-unit>
      <trans-unit id="TypesThatOwnDisposableFieldsShouldBeDisposableDescription">
        <source>A class declares and implements an instance field that is a System.IDisposable type, and the class does not implement IDisposable. A class that declares an IDisposable field indirectly owns an unmanaged resource and should implement the IDisposable interface.</source>
        <target state="translated">Bir sınıf, System.IDisposable türü olan bir örnek alanını bildirip uygular ve sınıf tarafından IDisposable uygulanmaz. IDisposable alanı bildiren bir sınıf dolaylı olarak yönetilmeyen bir kaynağa sahip olur ve IDisposable arabirimini uygulamalıdır.</target>
        <note />
      </trans-unit>
      <trans-unit id="TypesThatOwnDisposableFieldsShouldBeDisposableMessageNonBreaking">
        <source>Type '{0}' owns disposable field(s) '{1}' but is not disposable</source>
        <target state="translated">'{0}' türü '{1}' atılabilir alanlarını içeriyor ancak atılabilir değil</target>
        <note />
      </trans-unit>
      <trans-unit id="UseGenericEventHandlerInstancesTitle">
        <source>Use generic event handler instances</source>
        <target state="translated">Genel olay işleyicisi örnekleri kullanın</target>
        <note />
      </trans-unit>
      <trans-unit id="EnumsShouldHaveZeroValueTitle">
        <source>Enums should have zero value</source>
        <target state="translated">Sabit listelerinin sıfır değeri olmalıdır</target>
        <note />
      </trans-unit>
      <trans-unit id="EnumsShouldHaveZeroValueDescription">
        <source>The default value of an uninitialized enumeration, just as other value types, is zero. A nonflags-attributed enumeration should define a member by using the value of zero so that the default value is a valid value of the enumeration. If an enumeration that has the FlagsAttribute attribute applied defines a zero-valued member, its name should be ""None"" to indicate that no values have been set in the enumeration.</source>
        <target state="translated">Başlatılmamış bir sabit listesinin varsayılan değeri, diğer değer türleri gibi sıfır olmalıdır. Bir nonflags-attributed sabit listesi, sabit listesinin varsayılan değerinin geçerli bir değer olması için sıfır değerini kullanarak bir üye tanımlamalıdır. FlagsAttribute özniteliği uygulanmış bir sabit listesi sıfır değerli bir üye tanımlarsa, sabit listesinde değer ayarlanmadığını göstermek için adı ""None"" olmalıdır.</target>
        <note />
      </trans-unit>
      <trans-unit id="EnumsShouldHaveZeroValueMessageFlagsRename">
        <source>In enum {0}, change the name of {1} to 'None'.</source>
        <target state="translated">{0} sabit listesinde {1} öğesinin adını 'None' olarak değiştirin.</target>
        <note />
      </trans-unit>
      <trans-unit id="EnumsShouldHaveZeroValueMessageFlagsMultipleZeros">
        <source>Remove all members that have the value zero from {0} except for one member that is named 'None'.</source>
        <target state="translated">{0} öğesinden 'None' olarak adlandırılmış tek üye dışındaki sıfır değerine sahip tüm üyeleri kaldırın.</target>
        <note />
      </trans-unit>
      <trans-unit id="EnumsShouldHaveZeroValueMessageNotFlagsNoZeroValue">
        <source>Add a member to {0} that has a value of zero with a suggested name of 'None'.</source>
        <target state="translated">{0} öğesine, değeri sıfır olan ve önerilen 'None' adına sahip bir üye ekleyin.</target>
        <note />
      </trans-unit>
      <trans-unit id="AbstractTypesShouldNotHaveConstructorsTitle">
        <source>Abstract types should not have constructors</source>
        <target state="translated">Soyut türlerin oluşturucuları olmamalıdır</target>
        <note />
      </trans-unit>
      <trans-unit id="AbstractTypesShouldNotHaveConstructorsDescription">
        <source>Constructors on abstract types can be called only by derived types. Because public constructors create instances of a type, and you cannot create instances of an abstract type, an abstract type that has a public constructor is incorrectly designed.</source>
        <target state="translated">Soyut türlerdeki oluşturucular yalnızca türetilmiş türler tarafından çağrılabilir. Genel oluşturucular bir türün örneklerini oluşturduğundan ve soyut bir tür oluşturamayacağınızdan, genel oluşturucusu olan bir soyut tür yanlış tasarlanmıştır.</target>
        <note />
      </trans-unit>
      <trans-unit id="AbstractTypesShouldNotHaveConstructorsMessage">
        <source>Abstract type {0} should not have constructors</source>
        <target state="translated">{0} soyut türünün oluşturucuları olmamalıdır</target>
        <note />
      </trans-unit>
      <trans-unit id="MarkAssembliesWithClsCompliantTitle">
        <source>Mark assemblies with CLSCompliant</source>
        <target state="translated">Bütünleştirilmiş kodları CLSCompliant ile işaretleyin</target>
        <note />
      </trans-unit>
      <trans-unit id="MarkAssembliesWithClsCompliantDescription">
        <source>The Common Language Specification (CLS) defines naming restrictions, data types, and rules to which assemblies must conform if they will be used across programming languages. Good design dictates that all assemblies explicitly indicate CLS compliance by using CLSCompliantAttribute . If this attribute is not present on an assembly, the assembly is not compliant.</source>
        <target state="translated">Ortak Dil Belirtimi (CLS), farklı programlama dillerinde kullanılacaksa bütünleştirilmiş kodların uyması gereken adlandırma kısıtlamalarını, veri türlerini ve kuralları tanımlar. İyi bir tasarım için tüm bütünleştirilmiş kodlar CLSCompliantAttribute kullanarak CLS uyumluluğunu açıkça belirtmelidir. Bütünleştirilmiş kodda bu öznitelik yoksa bütünleştirilmiş kod uyumlu değildir.</target>
        <note />
      </trans-unit>
      <trans-unit id="MarkAssembliesWithClsCompliantMessage">
        <source>Mark assemblies with CLSCompliant</source>
        <target state="translated">Bütünleştirilmiş kodları CLSCompliant ile işaretleyin</target>
        <note />
      </trans-unit>
      <trans-unit id="MarkAssembliesWithAssemblyVersionTitle">
        <source>Mark assemblies with assembly version</source>
        <target state="translated">Bütünleştirilmiş kodları bütünleştirilmiş kod sürümüyle işaretleyin</target>
        <note />
      </trans-unit>
      <trans-unit id="MarkAssembliesWithAssemblyVersionDescription">
        <source>The .NET Framework uses the version number to uniquely identify an assembly, and to bind to types in strongly named assemblies. The version number is used together with version and publisher policy. By default, applications run only with the assembly version with which they were built.</source>
        <target state="translated">.NET Framework, bir bütünleştirilmiş kodu benzersiz olarak tanımlamak ve adı kesin olarak belirlenmiş türlere bağlamak için sürüm numarasını kullanır. Sürüm numarası, sürüm ve yayımcı ilkesiyle birlikte kullanılır. Varsayılan olarak, uygulamalar yalnızca kendilerini oluşturmak için kullanılan bütünleştirilmiş kod sürümüyle çalışır.</target>
        <note />
      </trans-unit>
      <trans-unit id="MarkAssembliesWithAssemblyVersionMessage">
        <source>Mark assemblies with assembly version</source>
        <target state="translated">Bütünleştirilmiş kodları bütünleştirilmiş kod sürümüyle işaretleyin</target>
        <note />
      </trans-unit>
      <trans-unit id="MarkAssembliesWithComVisibleTitle">
        <source>Mark assemblies with ComVisible</source>
        <target state="translated">Bütünleştirilmiş kodları ComVisible ile işaretleyin</target>
        <note />
      </trans-unit>
      <trans-unit id="MarkAssembliesWithComVisibleDescription">
        <source>ComVisibleAttribute determines how COM clients access managed code. Good design dictates that assemblies explicitly indicate COM visibility. COM visibility can be set for the whole assembly and then overridden for individual types and type members. If this attribute is not present, the contents of the assembly are visible to COM clients.</source>
        <target state="translated">ComVisibleAttribute, COM istemcilerinin yönetilen koda nasıl erişeceğini belirler. İyi bir tasarım için bütünleştirilmiş kodlar COM görünürlüğünü açıkça belirtmelidir. COM görünürlüğü bütünleştirilmiş kodun tamamı için ayarlanabilir ve sonra tek tek türler ve tür üyeleri için geçersiz kılınabilir. Bu öznitelik yoksa, bütünleştirilmiş kodun içeriğini COM istemcileri görebilir.</target>
        <note />
      </trans-unit>
      <trans-unit id="MarkAssembliesWithComVisibleMessageNoAttribute">
        <source>Because {0} exposes externally visible types, mark it with ComVisible(false) at the assembly level and then mark all types within the assembly that should be exposed to COM clients with ComVisible(true).</source>
        <target state="translated">{0} öğesi dışarıdan görünen türleri kullanıma sunduğundan, bunu bütünleştirilmiş kod düzeyinde ComVisible(false) ile işaretleyin, sonra bütünleştirilmiş kodda bulunan ve COM istemcilerinin kullanımına sunulması gereken tüm türleri ComVisible(true) ile işaretleyin.</target>
        <note />
      </trans-unit>
      <trans-unit id="MarkAssembliesWithComVisibleMessageAttributeTrue">
        <source>Consider changing the ComVisible attribute on {0} to false, and opting in at the type level.</source>
        <target state="translated">{0} öğesindeki ComVisible özniteliğini false olarak değiştirmeyi ve tür düzeyinde kabul etmeyi deneyin.</target>
        <note />
      </trans-unit>
      <trans-unit id="MarkAttributesWithAttributeUsageTitle">
        <source>Mark attributes with AttributeUsageAttribute</source>
        <target state="translated">Öznitelikleri AttributeUsageAttribute ile işaretleyin</target>
        <note />
      </trans-unit>
      <trans-unit id="MarkAttributesWithAttributeUsageDescription">
        <source>When you define a custom attribute, mark it by using AttributeUsageAttribute to indicate where in the source code the custom attribute can be applied. The meaning and intended usage of an attribute will determine its valid locations in code.</source>
        <target state="translated">Özel bir öznitelik tanımladığınızda, özel özniteliğin kaynak kodunun neresinde uygulanabileceğini belirtmek için bunu AttributeUsageAttribute kullanarak işaretleyin. Bir özniteliğin anlamı ve amaçlanan kullanımı, koddaki geçerli konumlarını belirler.</target>
        <note />
      </trans-unit>
      <trans-unit id="MarkAttributesWithAttributeUsageMessageDefault">
        <source>Specify AttributeUsage on {0}.</source>
        <target state="translated">{0} üzerinde AttributeUsage belirtin.</target>
        <note />
      </trans-unit>
      <trans-unit id="MarkAttributesWithAttributeUsageMessageInherited">
        <source>Even though attribute {0} inherits AttributeUsage from its base type, you should consider explicitly specifying AttributeUsage on the type to improve code readability and documentation.</source>
        <target state="translated">{0} özniteliği AttributeUsage’ı temel türünden devralsa da kodun okunabilirliğini e belgeleri geliştirmek için AttributeUsage’ı açıkça belirtmeyi göz önünde bulundurmalısınız.</target>
        <note />
      </trans-unit>
      <trans-unit id="DefineAccessorsForAttributeArgumentsTitle">
        <source>Define accessors for attribute arguments</source>
        <target state="translated">Öznitelik bağımsız değişkenleri için erişimciler tanımlayın</target>
        <note />
      </trans-unit>
      <trans-unit id="DefineAccessorsForAttributeArgumentsDescription">
        <source>Attributes can define mandatory arguments that must be specified when you apply the attribute to a target. These are also known as positional arguments because they are supplied to attribute constructors as positional parameters. For every mandatory argument, the attribute should also provide a corresponding read-only property so that the value of the argument can be retrieved at execution time. Attributes can also define optional arguments, which are also known as named arguments. These arguments are supplied to attribute constructors by name and should have a corresponding read/write property.</source>
        <target state="translated">Öznitelikler, özniteliği bir hedefe uygularken belirtilmesi gereken zorunlu bağımsız değişkenler tanımlayabilir. Bunlar öznitelik oluşturuculara konumsal parametreler olarak sağlandığından konumsal bağımsız değişkenler olarak da bilinir. Her zorunlu bağımsız değişken için yürütme zamanında bağımsız değişkenin değerinin alınabilmesi amacıyla öznitelik tarafından buna karşılık gelen salt okunur bir özellik de sağlanmalıdır. Öznitelikler, adlandırılmış bağımsız değişkenler olarak da bilinen isteğe bağlı bağımsız değişkenler de tanımlayabilir. Bu bağımsız değişkenler, öznitelik oluşturuculara ada göre sağlanır ve karşılık gelen bir okuma/yazma özelliğine sahip olmalıdır.</target>
        <note />
      </trans-unit>
      <trans-unit id="DefineAccessorsForAttributeArgumentsMessageDefault">
        <source>Add a public read-only property accessor for positional argument {0} of Attribute {1}.</source>
        <target state="translated">{1} özniteliğinin {0} konumsal bağımsız değişkeni için genel bir salt okunur özellik erişimcisi ekleyin.</target>
        <note />
      </trans-unit>
      <trans-unit id="DefineAccessorsForAttributeArgumentsMessageRemoveSetter">
        <source>Remove the property setter from {0} or reduce its accessibility because it corresponds to positional argument {1}.</source>
        <target state="translated">{1} konumsal bağımsız değişkenine denk geldiğinden, {0} öğesinden özellik ayarlayıcısını kaldırın veya erişilebilirliğini azaltın.</target>
        <note />
      </trans-unit>
      <trans-unit id="DefineAccessorsForAttributeArgumentsMessageIncreaseVisibility">
        <source>If {0} is the property accessor for positional argument {1}, make it public.</source>
        <target state="translated">{0}, {1} konumsal bağımsız değişkeninin özellik erişimcisiyse bunu genel yapın.</target>
        <note />
      </trans-unit>
      <trans-unit id="UsePropertiesWhereAppropriateTitle">
        <source>Use properties where appropriate</source>
        <target state="translated">Uygun yerlerde özellikleri kullanın</target>
        <note />
      </trans-unit>
      <trans-unit id="UsePropertiesWhereAppropriateDescription">
        <source>A public or protected method has a name that starts with ""Get"", takes no parameters, and returns a value that is not an array. The method might be a good candidate to become a property.</source>
        <target state="translated">Genel veya korumalı bir yöntem, ""Get"" ile başlayan bir ada sahip olur, parametre almaz ve dizi olmayan bir değer döndürür. Yöntem, bir özelliğe dönüşmek için iyi bir aday olabilir.</target>
        <note />
      </trans-unit>
      <trans-unit id="UsePropertiesWhereAppropriateMessage">
        <source>Use properties where appropriate</source>
        <target state="translated">Uygun yerlerde özellikleri kullanın</target>
        <note />
      </trans-unit>
      <trans-unit id="MarkEnumsWithFlagsTitle">
        <source>Mark enums with FlagsAttribute</source>
        <target state="translated">Sabit listelerini FlagsAttribute ile işaretleyin</target>
        <note />
      </trans-unit>
      <trans-unit id="MarkEnumsWithFlagsDescription">
        <source>An enumeration is a value type that defines a set of related named constants. Apply FlagsAttribute to an enumeration when its named constants can be meaningfully combined.</source>
        <target state="translated">Sabit listesi, bir ilgili adlandırılmış sabitler kümesini tanımlayan bir değer türüdür. Bir sabit listesinin adlandırılmış sabitleri anlamlı bir şekilde birleştirilebiliyorsa sabit listesine FlagsAttribute uygulayın.</target>
        <note />
      </trans-unit>
      <trans-unit id="MarkEnumsWithFlagsMessage">
        <source>Mark enums with FlagsAttribute</source>
        <target state="translated">Sabit listelerini FlagsAttribute ile işaretleyin</target>
        <note />
      </trans-unit>
      <trans-unit id="InterfaceMethodsShouldBeCallableByChildTypesTitle">
        <source>Interface methods should be callable by child types</source>
        <target state="translated">Arabirim yöntemleri alt türler tarafından çağrılabilir olmalıdır</target>
        <note />
      </trans-unit>
      <trans-unit id="InterfaceMethodsShouldBeCallableByChildTypesDescription">
        <source>An unsealed externally visible type provides an explicit method implementation of a public interface and does not provide an alternative externally visible method that has the same name.</source>
        <target state="translated">Dışarıdan görünen mühürsüz bir tür, genel bir arabirimin açık yöntem uygulamasını sağlar ve aynı ada sahip alternatif bir dışarıdan görünen yöntem sağlamaz.</target>
        <note />
      </trans-unit>
      <trans-unit id="InterfaceMethodsShouldBeCallableByChildTypesMessage">
        <source>Make '{0}' sealed (a breaking change if this class has previously shipped), implement the method non-explicitly, or implement a new method that exposes the functionality of '{1}' and is visible to derived classes.</source>
        <target state="translated">'{0}' öğesini mühürlü yapın (bu sınıf daha önceden gönderildiyse bozucu bir değişikliktir), metodu açık olmayan bir şekilde uygulayın veya '{1}' işlevini açığa çıkaran ve türetilen sınıflara görünür olan yeni bir metot uygulayın.</target>
        <note />
      </trans-unit>
      <trans-unit id="OverrideMethodsOnComparableTypesTitle">
        <source>Override methods on comparable types</source>
        <target state="translated">Karşılaştırılabilir türlerde yöntemleri geçersiz kılın</target>
        <note />
      </trans-unit>
      <trans-unit id="OverrideMethodsOnComparableTypesDescription">
        <source>A public or protected type implements the System.IComparable interface. It does not override Object.Equals nor does it overload the language-specific operator for equality, inequality, less than, less than or equal, greater than or greater than or equal.</source>
        <target state="translated">Genel veya korumalı bir tür, System.IComparable arabirimini uygular. Object.Equals’ı geçersiz kılmaz veya eşitlik, eşitsizlik, küçüktür, küçük eşittir, büyüktür ya da büyük eşittir için dile özgü işleci aşırı yüklemez.</target>
        <note />
      </trans-unit>
      <trans-unit id="OverrideMethodsOnComparableTypesMessageEquals">
        <source>{0} should override Equals since it implements IComparable.</source>
        <target state="translated">{0} tarafından IComparable uygulandığından Equals geçersiz kılınmalıdır.</target>
        <note />
      </trans-unit>
      <trans-unit id="OverrideMethodsOnComparableTypesMessageOperator">
        <source>{0} should define operator(s) '{1}' since it implements IComparable.</source>
        <target state="translated">{0} tarafından IComparable uygulandığından '{1}' işleçleri tanımlanmalıdır.</target>
        <note>1 is a comma-separated list</note>
      </trans-unit>
      <trans-unit id="MovePInvokesToNativeMethodsClassTitle">
        <source>Move pinvokes to native methods class</source>
        <target state="translated">Pinvoke’ları yerel yöntemler sınıfına taşıyın</target>
        <note />
      </trans-unit>
      <trans-unit id="MovePInvokesToNativeMethodsClassDescription">
        <source>Platform Invocation methods, such as those that are marked by using the System.Runtime.InteropServices.DllImportAttribute attribute, or methods that are defined by using the Declare keyword in Visual Basic, access unmanaged code. These methods should be of the NativeMethods, SafeNativeMethods, or UnsafeNativeMethods class.</source>
        <target state="translated">System.Runtime.InteropServices.DllImportAttribute özniteliği kullanılarak işaretlenmiş olanlar gibi Platform Çağırma yöntemleri veya Visual Basic’te Declare anahtar sözcüğü kullanılarak tanımlanmış yöntemler yönetilmeyen koda erişir. Bu yöntemler NativeMethods, SafeNativeMethods veya UnsafeNativeMethods sınıfında olmalıdır.</target>
        <note />
      </trans-unit>
      <trans-unit id="MovePInvokesToNativeMethodsClassMessage">
        <source>Move pinvokes to native methods class</source>
        <target state="translated">Pinvoke’ları yerel yöntemler sınıfına taşıyın</target>
        <note />
      </trans-unit>
      <trans-unit id="IdentifiersShouldDifferByMoreThanCaseTitle">
        <source>Identifiers should differ by more than case</source>
        <target state="translated">Tanımlayıcılar arasındaki fark yalnızca büyük/küçük harf olmamalıdır</target>
        <note />
      </trans-unit>
      <trans-unit id="IdentifiersShouldDifferByMoreThanCaseDescription">
        <source>Identifiers for namespaces, types, members, and parameters cannot differ only by case because languages that target the common language runtime are not required to be case-sensitive.</source>
        <target state="translated">Ortak dil çalışma zamanını hedefleyen dillerin büyük/küçük harfe duyarlı olması gerekmediğinden, ad alanları, türler, üyeler ve parametreler arasındaki fark yalnızca büyük/küçük harf olamaz.</target>
        <note />
      </trans-unit>
      <trans-unit id="IdentifiersShouldDifferByMoreThanCaseMessage">
        <source>Names of '{0}' and '{1}' should differ by more than case.</source>
        <target state="translated">'{0}' ve '{1}' öğelerinin adları arasındaki fark yalnızca büyük/küçük harf olmamalıdır.</target>
        <note />
      </trans-unit>
      <trans-unit id="IdentifiersShouldHaveCorrectPrefixTitle">
        <source>Identifiers should have correct prefix</source>
        <target state="translated">Tanımlayıcılar doğru ön eke sahip olmalıdır</target>
        <note />
      </trans-unit>
      <trans-unit id="IdentifiersShouldHaveCorrectPrefixDescription">
        <source>The name of an externally visible interface does not start with an uppercase ""I"". The name of a generic type parameter on an externally visible type or method does not start with an uppercase ""T"".</source>
        <target state="translated">Dışarıdan görünen bir arabirimin adı büyük ""I"" harfiyle başlamaz. Dışarıdan görünen bir tür veya yöntemdeki genel türde bir parametrenin adı büyük ""T"" harfiyle başlamaz.</target>
        <note />
      </trans-unit>
      <trans-unit id="IdentifiersShouldHaveCorrectPrefixMessageInterface">
        <source>Prefix interface name {0} with 'I'.</source>
        <target state="translated">{0} arabirim adının önüne 'I' ekini ekleyin.</target>
        <note />
      </trans-unit>
      <trans-unit id="IdentifiersShouldHaveCorrectPrefixMessageTypeParameter">
        <source>Prefix generic type parameter name {0} with 'T'.</source>
        <target state="translated">Genel türdeki {0} parametre adının önüne 'T' ekini ekleyin.</target>
        <note />
      </trans-unit>
      <trans-unit id="NonConstantFieldsShouldNotBeVisibleTitle">
        <source>Non-constant fields should not be visible</source>
        <target state="translated">Sabit olmayan alanlar görünür olmamalıdır</target>
        <note />
      </trans-unit>
      <trans-unit id="NonConstantFieldsShouldNotBeVisibleDescription">
        <source>Static fields that are neither constants nor read-only are not thread-safe. Access to such a field must be carefully controlled and requires advanced programming techniques to synchronize access to the class object.</source>
        <target state="translated">Sabit veya salt okunur olmayan statik alanlar iş parçacığı güvenli değildir. Böyle bir alana erişim dikkatli bir şekilde denetlenmelidir ve sınıf nesnesine erişimin eşitlenmesi için ileri düzey programlama teknikleri gerektirir.</target>
        <note />
      </trans-unit>
      <trans-unit id="NonConstantFieldsShouldNotBeVisibleMessage">
        <source>Non-constant fields should not be visible</source>
        <target state="translated">Sabit olmayan alanlar görünür olmamalıdır</target>
        <note />
      </trans-unit>
      <trans-unit id="DoNotMarkEnumsWithFlagsTitle">
        <source>Do not mark enums with FlagsAttribute</source>
        <target state="translated">Sabit listelerini FlagsAttribute ile işaretlemeyin</target>
        <note />
      </trans-unit>
      <trans-unit id="DoNotMarkEnumsWithFlagsDescription">
        <source>An externally visible enumeration is marked by using FlagsAttribute, and it has one or more values that are not powers of two or a combination of the other defined values on the enumeration.</source>
        <target state="translated">Dışarıdan görünen bir sabit listesi FlagsAttribute kullanılarak işaretlenir ve ikinin üssü olmayan bir veya daha fazla değere ya da sabit listesindeki diğer tanımlı değerlerin bir birleşimine sahip olur.</target>
        <note />
      </trans-unit>
      <trans-unit id="DoNotMarkEnumsWithFlagsMessage">
        <source>Do not mark enums with FlagsAttribute</source>
        <target state="translated">Sabit listelerini FlagsAttribute ile işaretlemeyin</target>
        <note />
      </trans-unit>
      <trans-unit id="OperatorOverloadsHaveNamedAlternatesTitle">
        <source>Operator overloads have named alternates</source>
        <target state="translated">İşleç aşırı yüklemelerinin adlandırılmış alternatifleri vardır</target>
        <note />
      </trans-unit>
      <trans-unit id="OperatorOverloadsHaveNamedAlternatesDescription">
        <source>An operator overload was detected, and the expected named alternative method was not found. The named alternative member provides access to the same functionality as the operator and is provided for developers who program in languages that do not support overloaded operators.</source>
        <target state="translated">Bir işleç aşırı yüklemesi algılandı ve beklenen ad alternatif yöntemi bulunamadı. Adlandırılmış alternatif üye, işleç ile aynı işlevselliğe erişim sağlar ve aşırı yüklenmiş işleçleri desteklemeyen dillerde programlama yapan geliştiriciler için sağlanır.</target>
        <note />
      </trans-unit>
      <trans-unit id="OperatorOverloadsHaveNamedAlternatesMessageDefault">
        <source>Provide a method named '{0}' as a friendly alternate for operator {1}.</source>
        <target state="translated">{1} işleci için kolay bir alternatif olarak '{0}' adlı bir yöntem sağlayın.</target>
        <note />
      </trans-unit>
      <trans-unit id="OperatorOverloadsHaveNamedAlternatesMessageProperty">
        <source>Provide a property named '{0}' as a friendly alternate for operator {1}.</source>
        <target state="translated">{1} işleci için kolay bir alternatif olarak '{0}' adlı bir özellik sağlayın.</target>
        <note />
      </trans-unit>
      <trans-unit id="OperatorOverloadsHaveNamedAlternatesMessageMultiple">
        <source>Provide a method named '{0}' or '{1}' as an alternate for operator {2}.</source>
        <target state="translated">{2} işleci için bir alternatif olarak '{0}' veya '{1}' adlı bir yöntem sağlayın.</target>
        <note />
      </trans-unit>
      <trans-unit id="OperatorOverloadsHaveNamedAlternatesMessageVisibility">
        <source>Mark {0} as public because it is a friendly alternate for operator {1}.</source>
        <target state="translated">{0}, {1} işleci için kolay bir alternatif olduğundan öğeyi genel olarak işaretleyin.</target>
        <note />
      </trans-unit>
      <trans-unit id="OperatorsShouldHaveSymmetricalOverloadsTitle">
        <source>Operators should have symmetrical overloads</source>
        <target state="translated">İşleçler simetrik aşırı yüklemelere sahip olmalıdır</target>
        <note />
      </trans-unit>
      <trans-unit id="OperatorsShouldHaveSymmetricalOverloadsDescription">
        <source>A type implements the equality or inequality operator and does not implement the opposite operator.</source>
        <target state="translated">Bir tür, eşitlik veya eşitsizlik işlecini uygular ve zıt işleci uygulamaz.</target>
        <note />
      </trans-unit>
      <trans-unit id="OperatorsShouldHaveSymmetricalOverloadsMessage">
        <source>Operators should have symmetrical overloads</source>
        <target state="translated">İşleçler simetrik aşırı yüklemelere sahip olmalıdır</target>
        <note />
      </trans-unit>
      <trans-unit id="CollectionPropertiesShouldBeReadOnlyTitle">
        <source>Collection properties should be read only</source>
        <target state="translated">Koleksiyon özellikleri salt okunur olmalıdır</target>
        <note />
      </trans-unit>
      <trans-unit id="CollectionPropertiesShouldBeReadOnlyDescription">
        <source>A writable collection property allows a user to replace the collection with a different collection. A read-only property stops the collection from being replaced but still allows the individual members to be set.</source>
        <target state="translated">Yazılabilir bir koleksiyon özelliği, bir kullanıcının koleksiyonu başka bir koleksiyonla değiştirmesine imkan tanır. Salt okunur bir özellik koleksiyonun değiştirilmesini engeller, ancak yine de bireysel üyelerin ayarlanmasına izin verir.</target>
        <note />
      </trans-unit>
      <trans-unit id="CollectionPropertiesShouldBeReadOnlyMessage">
        <source>Change '{0}' to be read-only by removing the property setter.</source>
        <target state="translated">Özellik ayarlayıcıyı kaldırarak '{0}' değerini salt okunur olarak değiştirin.</target>
        <note />
      </trans-unit>
      <trans-unit id="OverloadOperatorEqualsOnOverridingValueTypeEqualsTitle">
        <source>Overload operator equals on overriding value type Equals</source>
        <target state="translated">Aşırı yükleme işleci, Equals geçersiz kılma değer türüne eşittir</target>
        <note />
      </trans-unit>
      <trans-unit id="OverloadOperatorEqualsOnOverridingValueTypeEqualsDescription">
        <source>In most programming languages there is no default implementation of the equality operator (==) for value types. If your programming language supports operator overloads, you should consider implementing the equality operator. Its behavior should be identical to that of Equals</source>
        <target state="translated">Çoğu programlama dilinde, değer türleri için eşitlik işlecinin (==) varsayılan bir uygulaması yoktur. Programlama diliniz işleç aşırı yüklemelerini destekliyorsa eşitlik işlecini uygulamayı denemelisiniz. Bu işlecin davranışı Equals ile aynı olmalıdır</target>
        <note />
      </trans-unit>
      <trans-unit id="OverloadOperatorEqualsOnOverridingValueTypeEqualsMessage">
        <source>Overload operator equals on overriding value type Equals</source>
        <target state="translated">Aşırı yükleme işleci, Equals geçersiz kılma değer türüne eşittir</target>
        <note />
      </trans-unit>
      <trans-unit id="PassSystemUriObjectsInsteadOfStringsTitle">
        <source>Pass system uri objects instead of strings</source>
        <target state="translated">Dizeler yerine System.Uri nesneleri geçirin</target>
        <note />
      </trans-unit>
      <trans-unit id="PassSystemUriObjectsInsteadOfStringsDescription">
        <source>A call is made to a method that has a string parameter whose name contains "uri", "URI", "urn", "URN", "url", or "URL". The declaring type of the method contains a corresponding method overload that has a System.Uri parameter.</source>
        <target state="translated">Adı "uri", "URI", "urn", "URN", "url" veya "URL" içeren bir dize parametresine sahip bir yönteme çağrı yapılır. Yöntemin bildirim türü, bir System.Uri parametresine sahip karşılık gelen bir yöntem aşırı yüklemesi içerir.</target>
        <note />
      </trans-unit>
      <trans-unit id="PassSystemUriObjectsInsteadOfStringsMessage">
        <source>Modify '{0}' to call '{1}' instead of '{2}'.</source>
        <target state="translated">'{0}' öğesini '{2}' yerine '{1}' öğesini çağıracak şekilde değiştirin.</target>
        <note />
      </trans-unit>
      <trans-unit id="ImplementIEquatableWhenOverridingObjectEqualsTitle">
        <source>Type {0} should implement IEquatable&lt;T&gt; because it overrides Equals</source>
        <target state="translated">{0} türü Equals metodunu geçersiz kıldığından IEquatable&lt;T&gt; uygulamalıdır</target>
        <note />
      </trans-unit>
      <trans-unit id="ImplementIEquatableWhenOverridingObjectEqualsMessage">
        <source>Implement IEquatable when overriding Object.Equals</source>
        <target state="translated">Object.Equals’ı geçersiz kılarken IEquatable uygulayın</target>
        <note />
      </trans-unit>
      <trans-unit id="CancellationTokenParametersMustComeLastTitle">
        <source>CancellationToken parameters must come last</source>
        <target state="translated">CancellationToken parametreleri en sonda olmalıdır</target>
        <note />
      </trans-unit>
      <trans-unit id="CancellationTokenParametersMustComeLastMessage">
        <source>Method '{0}' should take CancellationToken as the last parameter</source>
        <target state="translated">'{0}' yöntemi, son parametre olarak CancellationToken’ı almalıdır</target>
        <note />
      </trans-unit>
      <trans-unit id="ConstructorMakeNoninheritableBaseClassInheritableTitle">
        <source>Constructor make noninheritable base class inheritable</source>
        <target state="translated">Oluşturucu, devralınamayan temel sınıfı devralınabilir hale getirir</target>
        <note />
      </trans-unit>
      <trans-unit id="ConstructorMakeNoninheritableBaseClassInheritableDescription">
        <source>When a base class is noninheritable because its constructor is internal, a derived class should not make it inheritable by having a public or protected constructor.</source>
        <target state="translated">Temel bir sınıf, oluşturucusu dahili olduğu için devralınamaz durumdaysa, türetilen bir sınıf tarafından genel veya korumalı bir oluşturucuya sahip olunarak devralınabilir hale getirilmemelidir.</target>
        <note />
      </trans-unit>
      <trans-unit id="ConstructorMakeNoninheritableBaseClassInheritableMessage">
        <source>Constructor make noninheritable base class inheritable</source>
        <target state="translated">Oluşturucu, devralınamayan temel sınıfı devralınabilir hale getirir</target>
        <note />
      </trans-unit>
      <trans-unit id="IdentifiersShouldNotContainTypeNamesTitle">
        <source>Identifier contains type name</source>
        <target state="translated">Tanımlayıcı tür adı içeriyor</target>
        <note />
      </trans-unit>
      <trans-unit id="IdentifiersShouldNotContainTypeNamesDescription">
        <source>Names of parameters and members are better used to communicate their meaning than to describe their type, which is expected to be provided by development tools. For names of members, if a data type name must be used, use a language-independent name instead of a language-specific one.</source>
        <target state="translated">Parametre ve üye adlarının, geliştirme araçları tarafından sağlanması beklenen tür bilgisi yerine bunların anlamını bildirmek için kullanılması daha iyidir. Bir veri türü adı kullanılması gerekiyorsa, üyelerin adları için dile özgü bir ad yerine dilden bağımsız bir ad kullanın.</target>
        <note />
      </trans-unit>
      <trans-unit id="IdentifiersShouldNotContainTypeNamesMessage">
        <source>Identifier '{0}' contains type name</source>
        <target state="translated">'{0}' tanımlayıcısı tür adı içeriyor</target>
        <note />
      </trans-unit>
      <trans-unit id="CreatePropertyAccessorForParameter">
        <source>Create a property accessor.</source>
        <target state="translated">Bir özellik erişimcisi oluşturun.</target>
        <note />
      </trans-unit>
      <trans-unit id="MakeGetterPublic">
        <source>Make the getter of the property public</source>
        <target state="translated">Özellik alıcısını genel yapın</target>
        <note />
      </trans-unit>
      <trans-unit id="MakeSetterNonPublic">
        <source>Make the setter of the property non-public</source>
        <target state="translated">Özellik ayarlayıcısını genel olmayan bir duruma getirin</target>
        <note />
      </trans-unit>
      <trans-unit id="AddAssemblyLevelComVisibleFalse">
        <source>Because {0} exposes externally visible types, mark it with ComVisible(false) at the assembly level and then mark all types within the assembly that should be exposed to COM clients with ComVisible(true).</source>
        <target state="translated">{0} öğesi dışarıdan görünen türleri kullanıma sunduğundan, bunu bütünleştirilmiş kod düzeyinde ComVisible(false) ile işaretleyin, sonra bütünleştirilmiş kodda bulunan ve COM istemcilerinin kullanımına sunulması gereken tüm türleri ComVisible(true) ile işaretleyin.</target>
        <note />
      </trans-unit>
      <trans-unit id="ChangeAssemblyLevelComVisibleToFalse">
        <source>Consider changing the ComVisible attribute on {0} to false, and opting in at the type level.</source>
        <target state="translated">{0} öğesindeki ComVisible özniteliğini false olarak değiştirmeyi ve tür düzeyinde kabul etmeyi deneyin.</target>
        <note />
      </trans-unit>
      <trans-unit id="ImplementComparable">
        <source>Implement Equality and Comparison methods and operators</source>
        <target state="translated">Equality ve Comparison yöntemlerini ve işleçlerini uygulayın</target>
        <note />
      </trans-unit>
      <trans-unit id="ImplementEquatable">
        <source>Implement IEquatable</source>
        <target state="translated">IEquatable Uygulayın</target>
        <note />
      </trans-unit>
      <trans-unit id="ImplementIDisposableInterface">
        <source>Implement IDisposable Interface</source>
        <target state="translated">IDisposable Arabirimi Uygulayın</target>
        <note />
      </trans-unit>
      <trans-unit id="DoNotMarkEnumsWithFlagsCodeFix">
        <source>Remove FlagsAttribute from enum.</source>
        <target state="translated">Sabit listesinden FlagsAttribute öğesini kaldırın.</target>
        <note />
      </trans-unit>
      <trans-unit id="MarkEnumsWithFlagsCodeFix">
        <source>Apply FlagsAttribute to enum.</source>
        <target state="translated">Sabit listesine FlagsAttribute öğesini uygulayın.</target>
        <note />
      </trans-unit>
      <trans-unit id="EnumsShouldZeroValueFlagsMultipleZeroCodeFix">
        <source>Remove all members that have the value zero except for one member that is named 'None'.</source>
        <target state="translated">'None' olarak adlandırılmış tek üye dışındaki sıfır değerine sahip tüm üyeleri kaldırın.</target>
        <note />
      </trans-unit>
      <trans-unit id="EnumsShouldZeroValueFlagsRenameCodeFix">
        <source>Rename zero-valued enum field to 'None'.</source>
        <target state="translated">Sıfır değerli sabit listesi alanını 'None' olarak yeniden adlandırın.</target>
        <note />
      </trans-unit>
      <trans-unit id="EnumsShouldZeroValueNotFlagsNoZeroValueCodeFix">
        <source>Add a zero-valued member 'None' to enum.</source>
        <target state="translated">Sabit listesine sıfır değerli bir 'None' üyesi ekleyin.</target>
        <note />
      </trans-unit>
      <trans-unit id="AbstractTypesShouldNotHavePublicConstructorsCodeFix">
        <source>Change the accessibility of public constructors to protected.</source>
        <target state="translated">Genel oluşturucuların erişilebilirliğini korumalı olarak değiştirin.</target>
        <note />
      </trans-unit>
      <trans-unit id="DoNotDeclareStaticMembersOnGenericTypesTitle">
        <source>Do not declare static members on generic types</source>
        <target state="translated">Genel türlerde statik üyeler bildirmeyin</target>
        <note />
      </trans-unit>
      <trans-unit id="DoNotDeclareStaticMembersOnGenericTypesDescription">
        <source>When a static member of a generic type is called, the type argument must be specified for the type. When a generic instance member that does not support inference is called, the type argument must be specified for the member. In these two cases, the syntax for specifying the type argument is different and easily confused.</source>
        <target state="translated">Genel bir türün statik bir üyesi çağrıldığında, tür için tür bağımsız değişkeni belirtilmelidir. Çıkarımı desteklemeyen bir genel örnek üyesi çağrıldığında, üye için tür bağımsız değişkeni belirtilmelidir. Bu iki durumda, tür bağımsız değişkenini belirtmeye yönelik söz dizimi farklıdır ve kolayca karıştırılabilir.</target>
        <note />
      </trans-unit>
      <trans-unit id="DoNotDeclareStaticMembersOnGenericTypesMessage">
        <source>Do not declare static members on generic types</source>
        <target state="translated">Genel türlerde statik üyeler bildirmeyin</target>
        <note />
      </trans-unit>
      <trans-unit id="CollectionsShouldImplementGenericInterfaceTitle">
        <source>Generic interface should also be implemented</source>
        <target state="translated">Genel arabirim de uygulanmalıdır</target>
        <note />
      </trans-unit>
      <trans-unit id="CollectionsShouldImplementGenericInterfaceDescription">
        <source>To broaden the usability of a type, implement one of the generic interfaces. This is especially true for collections as they can then be used to populate generic collection types.</source>
        <target state="translated">Bir türün kullanılabilirliğini genişletmek için genel arabirimlerden birini uygulayın. Bu arabirimler daha sonra genel koleksiyon türlerini doldurmak için kullanılabileceğinden bu durum özellikle koleksiyonlar için geçerlidir.</target>
        <note />
      </trans-unit>
      <trans-unit id="CollectionsShouldImplementGenericInterfaceMessage">
        <source>Type '{0}' directly or indirectly inherits '{1}' without implementing '{2}'. Publicly-visible types should implement the generic version to broaden usability.</source>
        <target state="translated">'{0}' türü, '{2}' uygulamaksızın doğrudan veya dolaylı olarak şunu devralır: '{1}'. Genel olarak görülebilir türler, kullanılabilirliği genişletmek için genel sürümü uygulamalıdır.</target>
        <note />
      </trans-unit>
      <trans-unit id="EnumStorageShouldBeInt32Title">
        <source>Enum Storage should be Int32</source>
        <target state="translated">Sabit Listesi Depolama Alanı Int32 olmalıdır</target>
        <note />
      </trans-unit>
      <trans-unit id="EnumStorageShouldBeInt32Description">
        <source>An enumeration is a value type that defines a set of related named constants. By default, the System.Int32 data type is used to store the constant value. Although you can change this underlying type, it is not required or recommended for most scenarios.</source>
        <target state="translated">Sabit listesi, bir ilgili adlandırılmış sabitler kümesini tanımlayan bir değer türüdür. Sabit değerin depolanması için varsayılan olarak System.Int32 veri türü kullanılır. Bu temel türü değiştirebilirsiniz, ancak çoğu senaryoda bunu yapmanız gerekmez veya önerilmez.</target>
        <note />
      </trans-unit>
      <trans-unit id="EnumStorageShouldBeInt32Message">
        <source>If possible, make the underlying type of {0} System.Int32 instead of {1}.</source>
        <target state="translated">Mümkünse {0} temel türünü {1} yerine System.Int32 yapın.</target>
        <note />
      </trans-unit>
      <trans-unit id="UseEventsWhereAppropriateTitle">
        <source>Use events where appropriate</source>
        <target state="translated">Uygun durumlarda olayları kullanın</target>
        <note />
      </trans-unit>
      <trans-unit id="UseEventsWhereAppropriateDescription">
        <source>This rule detects methods that have names that ordinarily would be used for events. If a method is called in response to a clearly defined state change, the method should be invoked by an event handler. Objects that call the method should raise events instead of calling the method directly.</source>
        <target state="translated">Bu kural, normalde olaylar için kullanılan adlara sahip yöntemleri algılar. Açıkça tanımlanmış bir durum değişikliğine yanıt olarak bir yöntem çağrılırsa, yöntemin bir olay işleyicisi tarafından çağrılması gerekir. Yöntemi çağıran nesneler, yöntemi doğrudan çağırmak yerine olay tetiklemelidir.</target>
        <note />
      </trans-unit>
      <trans-unit id="UseEventsWhereAppropriateMessage">
        <source>Consider making '{0}' an event.</source>
        <target state="translated">'{0}' öğesini olaya dönüştürmeyi deneyin.</target>
        <note />
      </trans-unit>
      <trans-unit id="ImplementStandardExceptionConstructorsTitle">
        <source>Implement standard exception constructors</source>
        <target state="translated">Standart özel durum oluşturucuları uygulayın</target>
        <note />
      </trans-unit>
      <trans-unit id="ImplementStandardExceptionConstructorsDescription">
        <source>Failure to provide the full set of constructors can make it difficult to correctly handle exceptions.</source>
        <target state="translated">Oluşturucuların tam kümesinin sağlanmaması, özel durumların doğru bir şekilde işlenmesini zorlaştırabilir.</target>
        <note />
      </trans-unit>
      <trans-unit id="ImplementStandardExceptionConstructorsMessageMissingConstructor">
        <source>Add the following constructor to {0}: {1}.</source>
        <target state="translated">{0} öğesine şu oluşturucuyu ekleyin: {1}.</target>
        <note />
      </trans-unit>
      <trans-unit id="ImplementStandardExceptionConstructorsMessageAccessibility">
        <source>Change the accessibility of {0} to {1}.</source>
        <target state="translated">{0} öğesinin erişilebilirliğini {1} olarak değiştirin.</target>
        <note />
      </trans-unit>
      <trans-unit id="NestedTypesShouldNotBeVisibleTitle">
        <source>Nested types should not be visible</source>
        <target state="translated">İç içe türler görünür olmamalıdır</target>
        <note />
      </trans-unit>
      <trans-unit id="NestedTypesShouldNotBeVisibleDescription">
        <source>A nested type is a type that is declared in the scope of another type. Nested types are useful to encapsulate private implementation details of the containing type. Used for this purpose, nested types should not be externally visible.</source>
        <target state="translated">İç içe tür, başka bir türün kapsamında belirtilen bir türdür. İç içe türler, kendilerini barındıran türlerin özel uygulama ayrıntılarını kapsüllemek için kullanışlıdır. Bu amaç için kullanılan iç içe türler dışarıdan görünmemelidir.</target>
        <note />
      </trans-unit>
      <trans-unit id="NestedTypesShouldNotBeVisibleMessageDefault">
        <source>Do not nest type {0}. Alternatively, change its accessibility so that it is not externally visible.</source>
        <target state="translated">{0} türünü iç içe tür olarak kullanmayın. Alternatif olarak, erişilebilirliğini dışarıdan görünmeyecek şekilde değiştirin.</target>
        <note />
      </trans-unit>
      <trans-unit id="NestedTypesShouldNotBeVisibleMessageVisualBasicModule">
        <source>Do not nest type {0}. Alternatively, change its accessibility so that it is not externally visible. If this type is defined in a Visual Basic Module, it will be considered a nested type to other .NET languages. In that case, consider moving the type outside of the Module.</source>
        <target state="translated">{0} türünü iç içe tür olarak kullanmayın. Alternatif olarak, erişilebilirliğini dışarıdan görünmeyecek şekilde değiştirin. Bu tür bir Visual Basic Modülünde tanımlanırsa, diğer .NET dilleri tarafından iç içe bir tür olarak değerlendirilir. Bu durumda, türü Modülün dışına taşımayı deneyin.</target>
        <note />
      </trans-unit>
      <trans-unit id="AvoidEmptyInterfacesTitle">
        <source>Avoid empty interfaces</source>
        <target state="translated">Boş arabirimler kullanmayın</target>
        <note />
      </trans-unit>
      <trans-unit id="AvoidEmptyInterfacesDescription">
        <source>Interfaces define members that provide a behavior or usage contract. The functionality that is described by the interface can be adopted by any type, regardless of where the type appears in the inheritance hierarchy. A type implements an interface by providing implementations for the members of the interface. An empty interface does not define any members; therefore, it does not define a contract that can be implemented.</source>
        <target state="translated">Arabirimler, bir davranış veya kullanım sözleşmesi sağlayan üyeler tanımlar. Arabirim tarafından açıklanan işlevsellik, devralma hiyerarşisinin neresinde göründüğünden bağımsız olarak herhangi bir tür tarafından devralınabilir. Bir tür, bir arabirimin üyeleri için uygulama sağlayarak arabirimi uygular. Boş bir arabirim herhangi bir üye tanımlamadığından, uygulanabilecek bir sözleşme tanımlamaz.</target>
        <note />
      </trans-unit>
      <trans-unit id="AvoidEmptyInterfacesMessage">
        <source>Avoid empty interfaces</source>
        <target state="translated">Boş arabirimler kullanmayın</target>
        <note />
      </trans-unit>
      <trans-unit id="ProvideObsoleteAttributeMessageTitle">
        <source>Provide ObsoleteAttribute message</source>
        <target state="translated">ObsoleteAttribute iletisi sağlayın</target>
        <note />
      </trans-unit>
      <trans-unit id="ProvideObsoleteAttributeMessageDescription">
        <source>A type or member is marked by using a System.ObsoleteAttribute attribute that does not have its ObsoleteAttribute.Message property specified. When a type or member that is marked by using ObsoleteAttribute is compiled, the Message property of the attribute is displayed. This gives the user information about the obsolete type or member.</source>
        <target state="translated">Bir tür veya üye, ObsoleteAttribute.Message özelliği belirtilmemiş bir System.ObsoleteAttribute özniteliği kullanılarak işaretlenir. ObsoleteAttribute kullanılarak işaretlenmiş bir tür veya üye derlendiğinde, özniteliğin Message özelliği görüntülenir. Bu, kullanıcıya eski tür veya üye hakkında bilgi verir.</target>
        <note />
      </trans-unit>
      <trans-unit id="ProvideObsoleteAttributeMessageMessage">
        <source>Provide a message for the ObsoleteAttribute that marks {0} as Obsolete</source>
        <target state="translated">{0} öğesini Obsolete olarak işaretleyen ObsoleteAttribute için bir ileti sağlayın</target>
        <note />
      </trans-unit>
      <trans-unit id="PropertiesShouldNotBeWriteOnlyTitle">
        <source>Properties should not be write only</source>
        <target state="translated">Özellikler salt yazılır olmamalıdır</target>
        <note />
      </trans-unit>
      <trans-unit id="PropertiesShouldNotBeWriteOnlyDescription">
        <source>Although it is acceptable and often necessary to have a read-only property, the design guidelines prohibit the use of write-only properties. This is because letting a user set a value, and then preventing the user from viewing that value, does not provide any security. Also, without read access, the state of shared objects cannot be viewed, which limits their usefulness.</source>
        <target state="translated">Salt okunur bir özelliğe sahip olunması kabul edilebilir ve çoğu durumda gerekli olsa da, salt yazılır özelliklerin kullanımı tasarım yönergeleri tarafından yasaklanır. Bunun nedeni, bir kullanıcının bir değeri ayarlamasına izin verip bu değeri görüntülemesini engellemenin herhangi bir güvenlik sağlamamasıdır. Ayrıca, okuma erişimi olmadığında paylaşılan nesnelerin durumu görüntülenemediğinden kullanışlılığı kısıtlanabilir.</target>
        <note />
      </trans-unit>
      <trans-unit id="PropertiesShouldNotBeWriteOnlyMessageAddGetter">
        <source>Because property {0} is write-only, either add a property getter with an accessibility that is greater than or equal to its setter or convert this property into a method.</source>
        <target state="translated">{0} özelliği salt yazılır olduğundan, özellik oluşturucusundan çok veya ona eşit bir erişilebilirliğe sahip bir özellik alıcı ekleyin ya da bu özelliği bir yönteme dönüştürün.</target>
        <note />
      </trans-unit>
      <trans-unit id="PropertiesShouldNotBeWriteOnlyMessageMakeMoreAccessible">
        <source>Because the property getter for {0} is less visible than its setter, either increase the accessibility of its getter or decrease the accessibility of its setter.</source>
        <target state="translated">{0} için özellik alıcı oluşturucudan daha az görünür olduğundan, alıcının erişilebilirliğini artırın veya oluşturucunun erişilebilirliğini azaltın.</target>
        <note />
      </trans-unit>
      <trans-unit id="DeclareTypesInNamespacesTitle">
        <source>Declare types in namespaces</source>
        <target state="translated">Ad alanlarında türleri bildirin</target>
        <note />
      </trans-unit>
      <trans-unit id="DeclareTypesInNamespacesDescription">
        <source>Types are declared in namespaces to prevent name collisions and as a way to organize related types in an object hierarchy.</source>
        <target state="translated">Ad çakışmalarını engellemek amacıyla ve ilgili türleri bir nesne hiyerarşisinde düzenleme yöntemi olarak ad alanlarında türler bildirilir.</target>
        <note />
      </trans-unit>
      <trans-unit id="DeclareTypesInNamespacesMessage">
        <source>Declare types in namespaces</source>
        <target state="translated">Ad alanlarında türleri bildirin</target>
        <note />
      </trans-unit>
      <trans-unit id="DoNotDeclareVisibleInstanceFieldsTitle">
        <source>Do not declare visible instance fields</source>
        <target state="translated">Görünür örnek alanlarını bildirmeyin</target>
        <note />
      </trans-unit>
      <trans-unit id="DoNotDeclareVisibleInstanceFieldsDescription">
        <source>The primary use of a field should be as an implementation detail. Fields should be private or internal and should be exposed by using properties.</source>
        <target state="translated">Bir alan, birincil olarak bir uygulama ayrıntısı olarak kullanılmalıdır. Alanlar özel veya dahili olmalı ve özellikler aracılığıyla kullanıma sunulmalıdır.</target>
        <note />
      </trans-unit>
      <trans-unit id="DoNotDeclareVisibleInstanceFieldsMessage">
        <source>Do not declare visible instance fields</source>
        <target state="translated">Görünür örnek alanlarını bildirmeyin</target>
        <note />
      </trans-unit>
      <trans-unit id="UriParametersShouldNotBeStringsTitle">
        <source>Uri parameters should not be strings</source>
        <target state="translated">Uri parametreleri dize olmamalıdır</target>
        <note />
      </trans-unit>
      <trans-unit id="UriParametersShouldNotBeStringsDescription">
        <source>If a method takes a string representation of a URI, a corresponding overload should be provided that takes an instance of the URI class, which provides these services in a safe and secure manner.</source>
        <target state="translated">Bir yöntem tarafından bir URI’nın dize temsili alınırsa, bu hizmetleri güvenli bir biçimde sağlayan URI sınıfının bir örneğini alan ilgili bir aşırı yükleme sağlanmalıdır.</target>
        <note />
      </trans-unit>
      <trans-unit id="UriParametersShouldNotBeStringsMessage">
        <source>Change the type of parameter {0} of method {1} from string to System.Uri, or provide an overload to {1} that allows {0} to be passed as a System.Uri object.</source>
        <target state="translated">{1} yönteminin {0} parametresinin dize olan türünü System.Uri olarak değiştirin veya {1} yöntemine {0} parametresinin bir System.Uri nesnesi olarak geçirilmesine imkan tanıyan bir aşırı yükleme sağlayın.</target>
        <note />
      </trans-unit>
      <trans-unit id="UriReturnValuesShouldNotBeStringsTitle">
        <source>Uri return values should not be strings</source>
        <target state="translated">Uri dönüş değerleri dize olmamalıdır</target>
        <note />
      </trans-unit>
      <trans-unit id="UriReturnValuesShouldNotBeStringsDescription">
        <source>This rule assumes that the method returns a URI. A string representation of a URI is prone to parsing and encoding errors, and can lead to security vulnerabilities. The System.Uri class provides these services in a safe and secure manner.</source>
        <target state="translated">Bu kural, yöntemin bir URI döndürdüğünü varsayar. Bir URI’nin dize temsili ayrıştırma ve kodlama hatalarına meyilli olduğundan, güvenlik açıklarına yol açabilir. System.Uri sınıfı bu hizmetleri güvenli bir biçimde sağlar.</target>
        <note />
      </trans-unit>
      <trans-unit id="UriReturnValuesShouldNotBeStringsMessage">
        <source>Change the return type of method {0} from string to System.Uri.</source>
        <target state="translated">{0} yönteminin dize olan dönüş türünü System.Uri olarak değiştirin.</target>
        <note />
      </trans-unit>
      <trans-unit id="UriPropertiesShouldNotBeStringsTitle">
        <source>Uri properties should not be strings</source>
        <target state="translated">Uri özellikleri dize olmamalıdır</target>
        <note />
      </trans-unit>
      <trans-unit id="UriPropertiesShouldNotBeStringsDescription">
        <source>This rule assumes that the property represents a Uniform Resource Identifier (URI). A string representation of a URI is prone to parsing and encoding errors, and can lead to security vulnerabilities. The System.Uri class provides these services in a safe and secure manner.</source>
        <target state="translated">Bu kural, özelliğin bir Tekdüzen Kaynak Tanımlayıcısını (URI) temsil ettiğini varsayar. Bir URI’nin dize temsili ayrıştırma ve kodlama hatalarına meyilli olduğundan, güvenlik açıklarına yol açabilir. System.Uri sınıfı bu hizmetleri güvenli bir biçimde sağlar.</target>
        <note />
      </trans-unit>
      <trans-unit id="UriPropertiesShouldNotBeStringsMessage">
        <source>Change the type of property {0} from string to System.Uri.</source>
        <target state="translated">{0} özelliğinin dize olan türünü System.Uri olarak değiştirin.</target>
        <note />
      </trans-unit>
      <trans-unit id="ImplementIDisposableCorrectlyTitle">
        <source>Implement IDisposable Correctly</source>
        <target state="translated">IDisposable’ı Doğru Uygulayın</target>
        <note />
      </trans-unit>
      <trans-unit id="ImplementIDisposableCorrectlyDescription">
        <source>All IDisposable types should implement the Dispose pattern correctly.</source>
        <target state="translated">Tüm IDisposable türleri, Dispose desenini doğru uygulamalıdır.</target>
        <note />
      </trans-unit>
      <trans-unit id="ImplementIDisposableCorrectlyMessageIDisposableReimplementation">
        <source>Remove IDisposable from the list of interfaces implemented by '{0}' as it is already implemented by base type '{1}'.</source>
        <target state="translated">IDisposable zaten '{1}' temel türü tarafından uygulandığından, bunu '{0}' tarafından uygulanan arabirimler listesinden kaldırın.</target>
        <note />
      </trans-unit>
      <trans-unit id="ImplementIDisposableCorrectlyMessageDisposeOverride">
        <source>Remove '{0}', override Dispose(bool disposing), and put the dispose logic in the code path where 'disposing' is true.</source>
        <target state="translated">'{0}' öğesini kaldırın, Dispose(bool disposing) metodunu geçersiz kılın ve atma mantığını 'disposing' değerininm true olduğu kod yoluna yerleştirin.</target>
        <note />
      </trans-unit>
      <trans-unit id="ImplementIDisposableCorrectlyMessageDisposeSignature">
        <source>Ensure that '{0}' is declared as public and sealed.</source>
        <target state="translated">'{0}' öğesinin genel ve mühürlü olarak bildirildiğinden emin olun.</target>
        <note />
      </trans-unit>
      <trans-unit id="ImplementIDisposableCorrectlyMessageRenameDispose">
        <source>Rename '{0}' to 'Dispose' and ensure that it is declared as public and sealed.</source>
        <target state="translated">'{0}' öğesini 'Dispose' olarak yeniden adlandırıp genel ve mühürlü olarak bildirildiğinden emin olun.</target>
        <note />
      </trans-unit>
      <trans-unit id="ImplementIDisposableCorrectlyMessageDisposeBoolSignature">
        <source>Ensure that '{0}' is declared as protected, virtual, and unsealed.</source>
        <target state="translated">'{0}' öğesinin korumalı, sanal ve mühürsüz olarak bildirildiğinden emin olun.</target>
        <note />
      </trans-unit>
      <trans-unit id="ImplementIDisposableCorrectlyMessageDisposeImplementation">
        <source>Modify '{0}' so that it calls Dispose(true), then calls GC.SuppressFinalize on the current object instance ('this' or 'Me' in Visual Basic), and then returns.</source>
        <target state="translated">'{0}' öğesini Dispose(true) çağrısı yapacak, sonra geçerli nesne örneğinde (Visual Basic'te 'this' veya 'Me') GC.SuppressFinalize çağrısı yapacak ve sonra dönecek şekilde değiştirin.</target>
        <note />
      </trans-unit>
      <trans-unit id="ImplementIDisposableCorrectlyMessageFinalizeImplementation">
        <source>Modify '{0}' so that it calls Dispose(false) and then returns.</source>
        <target state="translated">'{0}' öğesini Dispose(false) çağrısı yapacak ve sonra dönecek şekilde değiştirin.</target>
        <note />
      </trans-unit>
      <trans-unit id="ImplementIDisposableCorrectlyMessageProvideDisposeBool">
        <source>Provide an overridable implementation of Dispose(bool) on '{0}' or mark the type as sealed. A call to Dispose(false) should only clean up native resources. A call to Dispose(true) should clean up both managed and native resources.</source>
        <target state="translated">'{0}' üzerinde geçersiz kılınabilen bir Dispose(bool) uygulaması sağlayın veya türü mühürlü olarak işaretleyin. Bir Dispose(false) çağrısı yalnızca yerel kaynakları temizlemelidir. Bir Dispose(true) çağrısı hem yönetilen hem yerel kaynakları temizlemelidir.</target>
        <note />
      </trans-unit>
      <trans-unit id="ExceptionsShouldBePublicTitle">
        <source>Exceptions should be public</source>
        <target state="translated">Özel durumlar genel olmalıdır</target>
        <note />
      </trans-unit>
      <trans-unit id="ExceptionsShouldBePublicDescription">
        <source>An internal exception is visible only inside its own internal scope. After the exception falls outside the internal scope, only the base exception can be used to catch the exception. If the internal exception is inherited from T:System.Exception, T:System.SystemException, or T:System.ApplicationException, the external code will not have sufficient information to know what to do with the exception.</source>
        <target state="translated">Bir iç özel durum yalnızca kendi iç kapsamı içinde görünür. Özel durum iç kapsamın dışında kaldığında, özel durumun yakalanması için yalnızca temel özel durum kullanılabilir. İç özel durum T:System.Exception, T:System.SystemException veya T:System.ApplicationException öğesinden devralınırsa, dış kod özel durumla ne yapılacağı konusunda yeterli bilgiye sahip olmaz.</target>
        <note />
      </trans-unit>
      <trans-unit id="ExceptionsShouldBePublicMessage">
        <source>Exceptions should be public</source>
        <target state="translated">Özel durumlar genel olmalıdır</target>
        <note />
      </trans-unit>
      <trans-unit id="DoNotRaiseExceptionsInUnexpectedLocationsTitle">
        <source>Do not raise exceptions in unexpected locations</source>
        <target state="translated">Beklenmeyen konumlarda özel durum tetiklemeyin</target>
        <note />
      </trans-unit>
      <trans-unit id="DoNotRaiseExceptionsInUnexpectedLocationsDescription">
        <source>A method that is not expected to throw exceptions throws an exception.</source>
        <target state="translated">Özel durum tetiklemesi beklenmeyen bir yöntem, özel durum oluşturuyor.</target>
        <note />
      </trans-unit>
      <trans-unit id="DoNotRaiseExceptionsInUnexpectedLocationsMessagePropertyGetter">
        <source>{0} creates an exception of type {1}, an exception type that should not be raised in a property. If this exception instance might be raised, use a different exception type, convert this property into a method, or change this property's logic so that it no longer raises an exception.</source>
        <target state="translated">{0}, bir özellikte tetiklenmemesi gereken {1} türünde bir özel durum oluşturuyor. Bu özel durum tetiklenebilirse, farklı bir özel durum türü kullanın, bu özelliği bir yönteme dönüştürün veya bu özelliğin mantığını artık özel durum tetiklemeyecek şekilde değiştirin.</target>
        <note />
      </trans-unit>
      <trans-unit id="DoNotRaiseExceptionsInUnexpectedLocationsMessageHasAllowedExceptions">
        <source>{0} creates an exception of type {1}, an exception type that should not be raised in this type of method. If this exception instance might be raised, either use a different exception type or change this method's logic so that it no longer raises an exception.</source>
        <target state="translated">{0}, bu tür bir yöntemde tetiklenmemesi gereken {1} türünde bir özel durum oluşturuyor. Bu özel durum tetiklenebilirse, farklı bir özel durum türü kullanın veya bu yöntemin mantığını artık özel durum tetiklemeyecek şekilde değiştirin.</target>
        <note />
      </trans-unit>
      <trans-unit id="DoNotRaiseExceptionsInUnexpectedLocationsMessageNoAllowedExceptions">
        <source>{0} creates an exception of type {1}. Exceptions should not be raised in this type of method. If this exception instance might be raised, change this method's logic so it no longer raises an exception.</source>
        <target state="translated">{0}, {1} türünde bir özel durum oluşturuyor. Bu tür bir yöntemde özel durum tetiklenmemelidir. Bu özel durum tetiklenebilirse, bu yöntemin mantığını artık özel durum tetiklemeyecek şekilde değiştirin.</target>
        <note />
      </trans-unit>
      <trans-unit id="IdentifiersShouldNotContainUnderscoresTitle">
        <source>Identifiers should not contain underscores</source>
        <target state="translated">Tanımlayıcılar alt çizgi içermemelidir</target>
        <note />
      </trans-unit>
      <trans-unit id="IdentifiersShouldNotContainUnderscoresDescription">
        <source>By convention, identifier names do not contain the underscore (_) character. This rule checks namespaces, types, members, and parameters.</source>
        <target state="translated">Kurallar gereği, tanımlayıcı adları alt çizgi (_) karakterini içermez. Bu kural ad alanlarını, türleri, üyeleri ve parametreleri denetler.</target>
        <note />
      </trans-unit>
      <trans-unit id="IdentifiersShouldNotContainUnderscoresMessageAssembly">
        <source>Remove the underscores from assembly name {0}.</source>
        <target state="translated">{0} bütünleştirilmiş kod adından alt çizgileri kaldırın.</target>
        <note />
      </trans-unit>
      <trans-unit id="IdentifiersShouldNotContainUnderscoresMessageNamespace">
        <source>Remove the underscores from namespace name '{0}'.</source>
        <target state="translated">'{0}' ad alanı adından alt çizgileri kaldırın.</target>
        <note />
      </trans-unit>
      <trans-unit id="IdentifiersShouldNotContainUnderscoresMessageType">
        <source>Remove the underscores from type name {0}.</source>
        <target state="translated">{0} tür adından alt çizgileri kaldırın.</target>
        <note />
      </trans-unit>
      <trans-unit id="IdentifiersShouldNotContainUnderscoresMessageMember">
        <source>Remove the underscores from member name {0}.</source>
        <target state="translated">'{0}' üye adından alt çizgileri kaldırın.</target>
        <note />
      </trans-unit>
      <trans-unit id="IdentifiersShouldNotContainUnderscoresMessageTypeTypeParameter">
        <source>On type {0}, remove the underscores from generic type parameter name {1}.</source>
        <target state="translated">{0} türünde, {1} genel tür parametre adından alt çizgileri kaldırın.</target>
        <note />
      </trans-unit>
      <trans-unit id="IdentifiersShouldNotContainUnderscoresMessageMethodTypeParameter">
        <source>On method {0}, remove the underscores from generic type parameter name {1}.</source>
        <target state="translated">{0} yönteminde, {1} genel tür parametre adından alt çizgileri kaldırın.</target>
        <note />
      </trans-unit>
      <trans-unit id="IdentifiersShouldNotContainUnderscoresMessageMemberParameter">
        <source>In member {0}, remove the underscores from parameter name {1}.</source>
        <target state="translated">{0} üyesinde, {1} parametre adından alt çizgileri kaldırın.</target>
        <note />
      </trans-unit>
      <trans-unit id="IdentifiersShouldNotContainUnderscoresMessageDelegateParameter">
        <source>In delegate {0}, remove the underscores from parameter name {1}.</source>
        <target state="translated">{0} temsilcisinde, {1} parametre adından alt çizgileri kaldırın.</target>
        <note />
      </trans-unit>
      <trans-unit id="IdentifiersShouldHaveCorrectSuffixTitle">
        <source>Identifiers should have correct suffix</source>
        <target state="translated">Tanımlayıcılar doğru son eke sahip olmalıdır</target>
        <note />
      </trans-unit>
      <trans-unit id="IdentifiersShouldHaveCorrectSuffixDescription">
        <source>By convention, the names of types that extend certain base types or that implement certain interfaces, or types that are derived from these types, have a suffix that is associated with the base type or interface.</source>
        <target state="translated">Kurallar gereği, belirli temel türleri genişleten veya belirli arabirimleri uygulayan türlerin ya da bu türlerden türetilen türlerin adları, temel tür veya arabirimle ilişkili bir son eke sahip olur.</target>
        <note />
      </trans-unit>
      <trans-unit id="IdentifiersShouldHaveCorrectSuffixMessageDefault">
        <source>Rename {0} to end in '{1}'.</source>
        <target state="translated">{0} öğesini '{1}' ile bitecek şekilde yeniden adlandırın.</target>
        <note />
      </trans-unit>
      <trans-unit id="IdentifiersShouldHaveCorrectSuffixMessageSpecialCollection">
        <source>Rename {0} to end in either 'Collection' or '{1}'.</source>
        <target state="translated">{0} öğesini 'Collection' veya '{1}' ile bitecek şekilde yeniden adlandırın.</target>
        <note />
      </trans-unit>
      <trans-unit id="IdentifiersShouldNotHaveIncorrectSuffixTitle">
        <source>Identifiers should not have incorrect suffix</source>
        <target state="translated">Tanımlayıcılar yanlış son ek içermemelidir</target>
        <note />
      </trans-unit>
      <trans-unit id="IdentifiersShouldNotHaveIncorrectSuffixDescription">
        <source>By convention, only the names of types that extend certain base types or that implement certain interfaces, or types that are derived from these types, should end with specific reserved suffixes. Other type names should not use these reserved suffixes.</source>
        <target state="translated">Kurallar gereği, yalnızca belirli temel türleri genişleten veya belirli arabirimleri uygulayan türlerin ya da bu türlerden türetilen türlerin adları belirli ayrılmış son eklerle bitmelidir. Diğer tür adları bu ayrılmış son ekleri kullanmamalıdır.</target>
        <note />
      </trans-unit>
      <trans-unit id="IdentifiersShouldNotHaveIncorrectSuffixMessageTypeNoAlternate">
        <source>Rename type name {0} so that it does not end in '{1}'.</source>
        <target state="translated">{0} tür adını '{1}' ile bitmeyecek şekilde yeniden adlandırın.</target>
        <note />
      </trans-unit>
      <trans-unit id="IdentifiersShouldNotHaveIncorrectSuffixMessageMemberNewerVersion">
        <source>Either replace the suffix '{0}' in member name {1} with the suggested numeric alternate '2' or provide a more meaningful suffix that distinguishes it from the member it replaces.</source>
        <target state="translated">{1} üye adındaki '{0}' son ekini önerilen sayısal alternatif '2' ile değiştirin ya da bunu yerini aldığı üyeden ayırt edecek daha anlamlı bir son ek sağlayın.</target>
        <note />
      </trans-unit>
      <trans-unit id="IdentifiersShouldNotHaveIncorrectSuffixMessageTypeNewerVersion">
        <source>Either replace the suffix '{0}' in type name {1} with the suggested numeric alternate '2' or provide a more meaningful suffix that distinguishes it from the type it replaces.</source>
        <target state="translated">{1} tür adındaki '{0}' son ekini önerilen sayısal alternatif '2' ile değiştirin ya da bunu yerini aldığı türden ayırt edecek daha anlamlı bir son ek sağlayın.</target>
        <note />
      </trans-unit>
      <trans-unit id="IdentifiersShouldNotHaveIncorrectSuffixMessageMemberWithAlternate">
        <source>Either replace the suffix '{0}' in member name '{1}' with the suggested alternate '{2}' or remove the suffix completely.</source>
        <target state="translated">{1} üye adındaki '{0}' son ekini önerilen alternatif '{2}' ile değiştirin ya da son eki tamamen kaldırın.</target>
        <note />
      </trans-unit>
      <trans-unit id="FlagsEnumsShouldHavePluralNamesTitle">
        <source>Flags enums should have plural names</source>
        <target state="translated">Bayrak sabit listeleri çoğul adlara sahip olmalıdır</target>
        <note />
      </trans-unit>
      <trans-unit id="FlagsEnumsShouldHavePluralNamesDescription">
        <source>A public enumeration has the System.FlagsAttribute attribute, and its name does not end in ""s"". Types that are marked by using FlagsAttribute have names that are plural because the attribute indicates that more than one value can be specified.</source>
        <target state="translated">Bir genel sabit listesi System.FlagsAttribute özniteliğine sahip ve adı ""s"" ile bitmiyor. FlagsAttribute kullanılarak işaretlenen türler, öznitelik birden fazla değerin belirtilebileceğini gösterdiğinden çoğul olan adlara sahip olur.</target>
        <note />
      </trans-unit>
      <trans-unit id="FlagsEnumsShouldHavePluralNamesMessage">
        <source>Flags enums should have plural names</source>
        <target state="translated">Bayrak sabit listeleri çoğul adlara sahip olmalıdır</target>
        <note />
      </trans-unit>
      <trans-unit id="IdentifiersShouldNotMatchKeywordsTitle">
        <source>Identifiers should not match keywords</source>
        <target state="translated">Tanımlayıcılar anahtar sözcüklerle eşleşmemelidir</target>
        <note />
      </trans-unit>
      <trans-unit id="IdentifiersShouldNotMatchKeywordsDescription">
        <source>A namespace name or a type name matches a reserved keyword in a programming language. Identifiers for namespaces and types should not match keywords that are defined by languages that target the common language runtime.</source>
        <target state="translated">Bir ad alanı adı veya tür adı, bir programlama dilindeki ayrılmış bir anahtar sözcükle eşleşiyor. Ad alanlarının ve türlerin tanımlayıcıları, ortak dil çalışma zamanını hedefleyen diller tarafından tanımlanmış anahtar sözcüklerle eşleşmemelidir.</target>
        <note />
      </trans-unit>
      <trans-unit id="IdentifiersShouldNotMatchKeywordsMessageMemberParameter">
        <source>In virtual/interface member {0}, rename parameter {1} so that it no longer conflicts with the reserved language keyword '{2}'. Using a reserved keyword as the name of a parameter on a virtual/interface member makes it harder for consumers in other languages to override/implement the member.</source>
        <target state="translated">{0} sanal/arabirim üyesinde, {1} parametresini ayrılmış dil anahtar sözcüğü '{2}' ile çakışmayacak şekilde yeniden adlandırın. Bir sanal/arabirim üyesindeki bir parametrenin adı olarak ayrılmış bir anahtar sözcüğün kullanılması, diğer dillerde kullanıcıların üyeyi geçersiz kılmasını/uygulamasını zorlaştırır.</target>
        <note />
      </trans-unit>
      <trans-unit id="IdentifiersShouldNotMatchKeywordsMessageMember">
        <source>Rename virtual/interface member {0} so that it no longer conflicts with the reserved language keyword '{1}'. Using a reserved keyword as the name of a virtual/interface member makes it harder for consumers in other languages to override/implement the member.</source>
        <target state="translated">{0} sanal/arabirim üyesini, ayrılmış dil anahtar sözcüğü '{1}' ile çakışmayacak şekilde yeniden adlandırın. Bir sanal/arabirim üyesinin adı olarak ayrılmış bir anahtar sözcüğün kullanılması, diğer dillerde kullanıcıların üyeyi geçersiz kılmasını/uygulamasını zorlaştırır.</target>
        <note />
      </trans-unit>
      <trans-unit id="IdentifiersShouldNotMatchKeywordsMessageType">
        <source>Rename type {0} so that it no longer conflicts with the reserved language keyword '{1}'. Using a reserved keyword as the name of a type makes it harder for consumers in other languages to use the type.</source>
        <target state="translated">{0} türünü, ayrılmış dil anahtar sözcüğü '{1}' ile çakışmayacak şekilde yeniden adlandırın. Bir türün adı olarak ayrılmış bir anahtar sözcüğün kullanılması, diğer dillerde kullanıcıların türü kullanmasını zorlaştırır.</target>
        <note />
      </trans-unit>
      <trans-unit id="IdentifiersShouldNotMatchKeywordsMessageNamespace">
        <source>Rename namespace {0} so that it no longer conflicts with the reserved language keyword '{1}'. Using a reserved keyword as the name of a namespace makes it harder for consumers in other languages to use the namespace.</source>
        <target state="translated">{0} ad alanını, ayrılmış dil anahtar sözcüğü '{1}' ile çakışmayacak şekilde yeniden adlandırın. Bir ad alanının adı olarak ayrılmış bir anahtar sözcüğün kullanılması, diğer dillerde kullanıcıların ad alanını kullanmasını zorlaştırır.</target>
        <note />
      </trans-unit>
      <trans-unit id="OnlyFlagsEnumsShouldHavePluralNamesTitle">
        <source>Only FlagsAttribute enums should have plural names</source>
        <target state="translated">Yalnızca FlagsAttribute sabit listeleri çoğul adlara sahip olmalıdır</target>
        <note />
      </trans-unit>
      <trans-unit id="OnlyFlagsEnumsShouldHavePluralNamesDescription">
        <source>Naming conventions dictate that a plural name for an enumeration indicates that more than one value of the enumeration can be specified at the same time.</source>
        <target state="translated">Adlandırma kurallarına göre bir sabit listesinin çoğul ada sahip olması, aynı anda birden çok sabit listesi değeri belirtilebileceğini gösterir.</target>
        <note />
      </trans-unit>
      <trans-unit id="OnlyFlagsEnumsShouldHavePluralNamesMessage">
        <source>Only FlagsAttribute enums should have plural names</source>
        <target state="translated">Yalnızca FlagsAttribute sabit listeleri çoğul adlara sahip olmalıdır</target>
        <note />
      </trans-unit>
      <trans-unit id="PropertyNamesShouldNotMatchGetMethodsTitle">
        <source>Property names should not match get methods</source>
        <target state="translated">Özellik adları get yöntemleri ile eşleşmemelidir</target>
        <note />
      </trans-unit>
      <trans-unit id="PropertyNamesShouldNotMatchGetMethodsDescription">
        <source>The name of a public or protected member starts with ""Get"" and otherwise matches the name of a public or protected property. ""Get"" methods and properties should have names that clearly distinguish their function.</source>
        <target state="translated">Genel veya korumalı bir üyenin adı ""Get"" ile başlar ve diğer durumlarda genel veya korumalı bir özelliğin adıyla eşleşir. ""Get"" yöntemleri ve özellikleri, işlevlerini açıkça ayırt eden adlara sahip olmalıdır.</target>
        <note />
      </trans-unit>
      <trans-unit id="PropertyNamesShouldNotMatchGetMethodsMessage">
        <source>The property name '{0}' is confusing given the existence of method '{1}'. Rename or remove one of these members.</source>
        <target state="translated">'{1}' yönteminin varlığı nedeniyle '{0}' özellik adı kafa karıştırıcı. Bu üyelerden birini adlandırın veya kaldırın.</target>
        <note />
      </trans-unit>
      <trans-unit id="TypeNamesShouldNotMatchNamespacesTitle">
        <source>Type names should not match namespaces</source>
        <target state="translated">Tür adları ad alanlarıyla eşleşmemelidir.</target>
        <note />
      </trans-unit>
      <trans-unit id="TypeNamesShouldNotMatchNamespacesDescription">
        <source>Type names should not match the names of namespaces that are defined in the .NET Framework class library. Violating this rule can reduce the usability of the library.</source>
        <target state="translated">Tür adları, .NET Framework sınıf kitaplığında tanımlanan ad alanlarının adlarıyla eşleşmemelidir. Bu kuralın ihlal edilmesi, kitaplığın kullanılabilirliğini azaltabilir.</target>
        <note />
      </trans-unit>
      <trans-unit id="TypeNamesShouldNotMatchNamespacesMessageDefault">
        <source>The type name {0} conflicts in whole or in part with the namespace name '{1}'. Change either name to eliminate the conflict.</source>
        <target state="translated">{0} tür adı, '{1}' ad alanı adıyla tamamen veya kısmen çakışıyor. Çakışmayı ortadan kaldırmak için iki addan birini değiştirin.</target>
        <note />
      </trans-unit>
      <trans-unit id="TypeNamesShouldNotMatchNamespacesMessageSystem">
        <source>The type name {0} conflicts in whole or in part with the namespace name '{1}' defined in the .NET Framework. Rename the type to eliminate the conflict.</source>
        <target state="translated">{0} tür adı, .NET Framework’te tanımlanan '{1}' ad alanı adıyla tamamen veya kısmen çakışıyor. Çakışmayı ortadan kaldırmak için türü yeniden adlandırın.</target>
        <note />
      </trans-unit>
      <trans-unit id="ParameterNamesShouldMatchBaseDeclarationTitle">
        <source>Parameter names should match base declaration</source>
        <target state="translated">Parametre adları temel bildirimle eşleşmelidir</target>
        <note />
      </trans-unit>
      <trans-unit id="ParameterNamesShouldMatchBaseDeclarationDescription">
        <source>Consistent naming of parameters in an override hierarchy increases the usability of the method overrides. A parameter name in a derived method that differs from the name in the base declaration can cause confusion about whether the method is an override of the base method or a new overload of the method.</source>
        <target state="translated">Bir geçersiz kılma hiyerarşisindeki parametrelerin tutarlı bir biçimde adlandırılması, yöntem geçersiz kılmalarının kullanılabilirliğini artırır. Türetilmiş bir yöntemde temel bildirimden farklı olan bir parametre adı, ilgili yöntemin temel yöntemin geçersiz kılması mı yoksa yöntemin yeni bir aşırı yüklemesi mi olduğu konusunda kafa karışıklığı yaratabilir.</target>
        <note />
      </trans-unit>
      <trans-unit id="ParameterNamesShouldMatchBaseDeclarationMessage">
        <source>In member {0}, change parameter name {1} to {2} in order to match the identifier as it has been declared in {3}.</source>
        <target state="translated">{0} üyesinde, {1} parametre adının {3} içinde bildirilen şekilde tanımlayıcıyla eşleşmesini sağlamak için adı {2} olarak değiştirin.</target>
        <note />
      </trans-unit>
      <trans-unit id="UsePreferredTermsTitle">
        <source>Use preferred terms</source>
        <target state="translated">Tercih edilen terimleri kullanın</target>
        <note />
      </trans-unit>
      <trans-unit id="UsePreferredTermsDescription">
        <source>The name of an externally visible identifier includes a term for which an alternative, preferred term exists. Alternatively, the name includes the term ""Flag"" or ""Flags"".</source>
        <target state="translated">Dışarıdan görünen bir tanımlayıcının adı, kendisi için alternatif, tercih edilen bir terimin olduğu bir terim içerir. Alternatif olarak, ad ""Flag"" veya ""Flags"" terimini içerir.</target>
        <note />
      </trans-unit>
      <trans-unit id="UsePreferredTermsMessageAssembly">
        <source>Replace the term '{0}' in assembly name {1} with the preferred alternate '{2}'.</source>
        <target state="translated">{1} bütünleştirilmiş kod adındaki '{0}' terimini, tercih edilen '{2}' alternatifiyle değiştirin.</target>
        <note />
      </trans-unit>
      <trans-unit id="UsePreferredTermsMessageNamespace">
        <source>Replace the term '{0}' in namespace name '{1}' with the preferred alternate '{2}'.</source>
        <target state="translated">{1} ad alanı adındaki '{0}' terimini, tercih edilen '{2}' alternatifiyle değiştirin.</target>
        <note />
      </trans-unit>
      <trans-unit id="UsePreferredTermsMessageMemberParameter">
        <source>In member {0}, replace the term '{1}' in parameter name {2} with the preferred alternate '{3}'.</source>
        <target state="translated">{0} üyesinde, {2} parametre adındaki '{1}' terimini, tercih edilen '{3}' alternatifiyle değiştirin.</target>
        <note />
      </trans-unit>
      <trans-unit id="UsePreferredTermsMessageDelegateParameter">
        <source>In delegate {0}, replace the term '{1}' in parameter name {2} with the preferred alternate '{3}'.</source>
        <target state="translated">{0} temsilcisinde, {2} parametre adındaki '{1}' terimini, tercih edilen '{3}' alternatifiyle değiştirin.</target>
        <note />
      </trans-unit>
      <trans-unit id="UsePreferredTermsMessageTypeTypeParameter">
        <source>On type {0}, replace the term '{1}' in generic type parameter name {2} with the preferred alternate '{3}'.</source>
        <target state="translated">{0} türünde, {2} genel tür parametre adındaki '{1}' terimini, tercih edilen '{3}' alternatifiyle değiştirin.</target>
        <note />
      </trans-unit>
      <trans-unit id="UsePreferredTermsMessageMethodTypeParameter">
        <source>On method {0}, replace the term '{1}' in generic type parameter name {2} with the preferred alternate '{3}'.</source>
        <target state="translated">{0} yönteminde, {2} genel tür parametre adındaki '{1}' terimini, tercih edilen '{3}' alternatifiyle değiştirin.</target>
        <note />
      </trans-unit>
      <trans-unit id="UsePreferredTermsMessageType">
        <source>Replace the term '{0}' in type name {1} with the preferred alternate '{2}'.</source>
        <target state="translated">{1} tür adındaki '{0}' terimini, tercih edilen '{2}' alternatifiyle değiştirin.</target>
        <note />
      </trans-unit>
      <trans-unit id="UsePreferredTermsMessageMember">
        <source>Replace the term '{0}' in member name {1} with the preferred alternate '{2}'.</source>
        <target state="translated">{1} üye adındaki '{0}' terimini, tercih edilen '{2}' alternatifiyle değiştirin.</target>
        <note />
      </trans-unit>
      <trans-unit id="UsePreferredTermsMessageAssemblyNoAlternate">
        <source>Replace the term '{0}' in assembly name {1} with an appropriate alternate or remove it entirely.</source>
        <target state="translated">{1} bütünleştirilmiş kod adındaki '{0}' terimini uygun bir alternatifle değiştirin veya tamamen kaldırın.</target>
        <note />
      </trans-unit>
      <trans-unit id="UsePreferredTermsMessageNamespaceNoAlternate">
        <source>Replace the term '{0}' in namespace name '{1}' with an appropriate alternate or remove it entirely.</source>
        <target state="translated">'{1}' ad alanı adındaki '{0}' terimini uygun bir alternatifle değiştirin veya tamamen kaldırın.</target>
        <note />
      </trans-unit>
      <trans-unit id="UsePreferredTermsMessageMemberParameterNoAlternate">
        <source>In member {0}, replace the term '{1}' in parameter name {2} with an appropriate alternate or remove it entirely.</source>
        <target state="translated">{0} üyesinde, {2} parametre adındaki '{1}' terimini uygun bir alternatifle değiştirin veya tamamen kaldırın.</target>
        <note />
      </trans-unit>
      <trans-unit id="UsePreferredTermsMessageDelegateParameterNoAlternate">
        <source>In delegate {0}, replace the term '{1}' in parameter name {2} with an appropriate alternate or remove it entirely.</source>
        <target state="translated">{0} temsilcisinde, {2} parametre adındaki '{1}' terimini uygun bir alternatifle değiştirin veya tamamen kaldırın.</target>
        <note />
      </trans-unit>
      <trans-unit id="UsePreferredTermsMessageTypeTypeParameterNoAlternate">
        <source>On type {0}, replace the term '{1}' in generic type parameter name {2} with an appropriate alternate or remove it entirely.</source>
        <target state="translated">{0} türünde, {2} genel tür parametre adındaki '{1}' terimini uygun bir alternatifle değiştirin veya tamamen kaldırın.</target>
        <note />
      </trans-unit>
      <trans-unit id="UsePreferredTermsMessageMethodTypeParameterNoAlternate">
        <source>On method {0}, replace the term '{1}' in generic type parameter name {2} with an appropriate alternate or remove it entirely.</source>
        <target state="translated">{0} yönteminde, {2} genel tür parametre adındaki '{1}' terimini uygun bir alternatifle değiştirin veya tamamen kaldırın.</target>
        <note />
      </trans-unit>
      <trans-unit id="UsePreferredTermsMessageTypeNoAlternate">
        <source>Replace the term '{0}' in type name {1} with an appropriate alternate or remove it entirely.</source>
        <target state="translated">{1} tür adındaki '{0}' terimini uygun bir alternatifle değiştirin veya tamamen kaldırın.</target>
        <note />
      </trans-unit>
      <trans-unit id="UsePreferredTermsMessageMemberNoAlternate">
        <source>Replace the term '{0}' in member name {1} with an appropriate alternate or remove it entirely.</source>
        <target state="translated">{1} üye adındaki '{0}' terimini uygun bir alternatifle değiştirin veya tamamen kaldırın.</target>
        <note />
      </trans-unit>
      <trans-unit id="OverrideEqualsAndOperatorEqualsOnValueTypesTitle">
        <source>Override equals and operator equals on value types</source>
        <target state="translated">Değer türlerinde eşittirleri ve işleç eşittirleri geçersiz kılın</target>
        <note />
      </trans-unit>
      <trans-unit id="OverrideEqualsAndOperatorEqualsOnValueTypesDescription">
        <source>For value types, the inherited implementation of Equals uses the Reflection library and compares the contents of all fields. Reflection is computationally expensive, and comparing every field for equality might be unnecessary. If you expect users to compare or sort instances, or to use instances as hash table keys, your value type should implement Equals.</source>
        <target state="translated">Değer türleri için, devralınan Equals uygulaması Reflection kitaplığını kullanır ve tüm alanların içeriğini karşılaştırır. Reflection, çok işlem kaynağı gerektirir ve tüm alanların eşit olup olmadığının karşılaştırılması gereksiz olabilir. Kullanıcıların örnekleri karşılaştırmasını veya sıralamasını ya da karma tablo anahtarları olarak kullanmasını bekliyorsanız değer türünüz Equals uygulamalıdır.</target>
        <note />
      </trans-unit>
      <trans-unit id="OverrideEqualsAndOperatorEqualsOnValueTypesMessageEquals">
        <source>{0} should override Equals.</source>
        <target state="translated">{0}, Equals’ı geçersiz kılmalıdır.</target>
        <note />
      </trans-unit>
      <trans-unit id="OverrideEqualsAndOperatorEqualsOnValueTypesMessageOpEquality">
        <source>{0} should override the equality (==) and inequality (!=) operators.</source>
        <target state="translated">{0}, eşitlik (==) ve eşitsizlik (!=) işleçlerini geçersiz kılmalıdır.</target>
        <note />
      </trans-unit>
      <trans-unit id="PropertiesShouldNotReturnArraysTitle">
        <source>Properties should not return arrays</source>
        <target state="translated">Özellikler dizi döndürmemelidir</target>
        <note />
      </trans-unit>
      <trans-unit id="PropertiesShouldNotReturnArraysDescription">
        <source>Arrays that are returned by properties are not write-protected, even when the property is read-only. To keep the array tamper-proof, the property must return a copy of the array. Typically, users will not understand the adverse performance implications of calling such a property.</source>
        <target state="translated">Özellikler tarafından döndürülen diziler, özellik salt okunur olsa bile yazma korumalı olmaz. Dizilerle oynanmasının engellenmesi için özellik, dizinin bir kopyasını döndürmelidir. Genellikle kullanıcılar böyle bir özelliği çağırmanın performans üzerindeki olumsuz etkilerini anlamaz.</target>
        <note />
      </trans-unit>
      <trans-unit id="PropertiesShouldNotReturnArraysMessage">
        <source>Properties should not return arrays</source>
        <target state="translated">Özellikler dizi döndürmemelidir</target>
        <note />
      </trans-unit>
      <trans-unit id="AssembliesShouldHaveValidStrongNamesTitle">
        <source>Assemblies should have valid strong names</source>
        <target state="translated">Bütünleştirilmiş kodlar geçerli tanımlayıcı adlara sahip olmalıdır</target>
        <note />
      </trans-unit>
      <trans-unit id="AssembliesShouldHaveValidStrongNamesDescription">
        <source>The strong name protects clients from unknowingly loading an assembly that has been tampered with. Assemblies without strong names should not be deployed outside very limited scenarios. If you share or distribute assemblies that are not correctly signed, the assembly can be tampered with, the common language runtime might not load the assembly, or the user might have to disable verification on his or her computer.</source>
        <target state="translated">Tanımlayıcı ad, istemcileri farkında olmadan oynanmış bir bütünleştirilmiş kodu yüklemeye karşı korur. Çok kısıtlı senaryolar dışında tanımlayıcı adları olmayan bütünleştirilmiş kodlar kullanılmamalıdır. Doğru imzalanmamış bütünleştirilmiş kodlar paylaşır veya dağıtırsanız, bütünleştirilmiş kodla oynanabilir, ortak dil çalışma zamanı bütünleştirilmiş kodu yükleyemeyebilir veya kullanıcının bilgisayarında doğrulamayı devre dışı bırakması gerekebilir.</target>
        <note />
      </trans-unit>
      <trans-unit id="AssembliesShouldHaveValidStrongNamesMessageNoStrongName">
        <source>Sign {0} with a strong name key.</source>
        <target state="translated">{0} öğesini bir tanımlayıcı ad anahtarıyla imzalayın.</target>
        <note />
      </trans-unit>
      <trans-unit id="AssembliesShouldHaveValidStrongNamesMessageNotValid">
        <source>Verify that {0} has a valid strong name before deploying.</source>
        <target state="translated">{0} öğesini dağıtmadan önce öğenin geçerli bir tanımlayıcı adı olduğunu doğrulayın.</target>
        <note />
      </trans-unit>
      <trans-unit id="OverrideGetHashCodeOnOverridingEqualsTitle">
        <source>Override GetHashCode on overriding Equals</source>
        <target state="translated">Equals geçersiz kılındığında GetHashCode’u geçersiz kılın</target>
        <note />
      </trans-unit>
      <trans-unit id="OverrideGetHashCodeOnOverridingEqualsDescription">
        <source>GetHashCode returns a value, based on the current instance, that is suited for hashing algorithms and data structures such as a hash table. Two objects that are the same type and are equal must return the same hash code.</source>
        <target state="translated">GetHashCode, geçerli örnek temel alınarak bir değer döndürür ve bu değer, algoritmaların ve veri yapılarının bir karma tablo gibi karmasını oluşturmak için uygundur. Aynı türde ve eşit olan iki nesne, aynı karma kodu döndürmelidir.</target>
        <note />
      </trans-unit>
      <trans-unit id="OverrideGetHashCodeOnOverridingEqualsMessage">
        <source>Override GetHashCode on overriding Equals</source>
        <target state="translated">Equals geçersiz kılındığında GetHashCode’u geçersiz kılın</target>
        <note />
      </trans-unit>
      <trans-unit id="OverrideEqualsOnOverloadingOperatorEqualsTitle">
        <source>Override Equals on overloading operator equals</source>
        <target state="translated">Aşırı yükleme işleci eşit olduğunda Equals’ı geçersiz kılın</target>
        <note />
      </trans-unit>
      <trans-unit id="OverrideEqualsOnOverloadingOperatorEqualsDescription">
        <source>A public type implements the equality operator but does not override Object.Equals.</source>
        <target state="translated">Genel bir tür eşitlik işlecini uygular, ancak Object.Equals’ı geçersiz kılmaz.</target>
        <note />
      </trans-unit>
      <trans-unit id="OverrideEqualsOnOverloadingOperatorEqualsMessage">
        <source>Override Equals on overloading operator equals</source>
        <target state="translated">Aşırı yükleme işleci eşit olduğunda Equals’ı geçersiz kılın</target>
        <note />
      </trans-unit>
      <trans-unit id="Since_0_redefines_operator_1_it_should_also_redefine_operator_2">
        <source>Since '{0}' redefines operator '{1}', it should also redefine operator '{2}'</source>
        <target state="translated">'{0}', '{1}' işlecini yeniden tanımladığından '{2}' işlecini de yeniden tanımlamalıdır.</target>
        <note />
      </trans-unit>
      <trans-unit id="Generate_missing_operators">
        <source>Generate missing operators</source>
        <target state="translated">Eksik işleçleri oluşturun</target>
        <note />
      </trans-unit>
      <trans-unit id="OverrideEqualsOnOverloadingOperatorEqualsCodeActionTitle">
        <source>Override object.Equals</source>
        <target state="translated">object.Equals’ı geçersiz kılın</target>
        <note />
      </trans-unit>
      <trans-unit id="OverrideEqualsOnImplementingIEquatableCodeActionTitle">
        <source>Override object.Equals</source>
        <target state="translated">object.Equals’ı geçersiz kılın</target>
        <note />
      </trans-unit>
      <trans-unit id="OverrideGetHashCodeOnOverridingEqualsCodeActionTitle">
        <source>Override object.GetHashCode</source>
        <target state="translated">object.GetHashCode’u geçersiz kılın</target>
        <note />
      </trans-unit>
      <trans-unit id="MakeExceptionPublic">
        <source>Make exception public</source>
        <target state="translated">Özel durumu genel yapın</target>
        <note />
      </trans-unit>
      <trans-unit id="InterfaceMethodsShouldBeCallableByChildTypesFix1">
        <source>Make '{0}' protected.</source>
        <target state="translated">'{0}' öğesini korumalı yapın.</target>
        <note />
      </trans-unit>
      <trans-unit id="InterfaceMethodsShouldBeCallableByChildTypesFix2">
        <source>Change '{0}' to a public interface implementation.</source>
        <target state="translated">'{0}' öğesini genel bir arabirim uygulamasına dönüştürün.</target>
        <note />
      </trans-unit>
      <trans-unit id="InterfaceMethodsShouldBeCallableByChildTypesFix3">
        <source>Make the containing type '{0}' sealed.</source>
        <target state="translated">İçeren türü '{0}' mühürlü yapın.</target>
        <note />
      </trans-unit>
      <trans-unit id="StaticHolderTypeIsNotStatic">
        <source>Type '{0}' is a static holder type but is neither static nor NotInheritable</source>
        <target state="translated">'{0}' türü statik bir tutucu tür olmasına rağmen ne statik ne de NotInheritable</target>
        <note />
      </trans-unit>
      <trans-unit id="StaticHolderTypesShouldBeStaticOrNotInheritable">
        <source>Static holder types should be Static or NotInheritable</source>
        <target state="translated">Statik tutucu türler Static veya NotInheritable olmalıdır</target>
        <note />
      </trans-unit>
      <trans-unit id="MakeClassStatic">
        <source>Make Class Static</source>
        <target state="translated">Sınıfı Statik Yapın</target>
        <note />
      </trans-unit>
      <trans-unit id="OverrideObjectEqualsMessage">
        <source>Type {0} should override Equals because it implements IEquatable&lt;T&gt;</source>
        <target state="translated">{0} türü IEquatable&lt;T&gt; uyguladığından Equals metodunu geçersiz kılmalıdır</target>
        <note />
      </trans-unit>
      <trans-unit id="OverrideObjectEqualsTitle">
        <source>Override Object.Equals(object) when implementing IEquatable&lt;T&gt;</source>
        <target state="translated">IEquatable&lt;T&gt; uygularken Object.Equals(object)’i geçersiz kılın</target>
        <note />
      </trans-unit>
      <trans-unit id="UseIntegralOrStringArgumentForIndexersDescription">
        <source>Indexers, that is, indexed properties, should use integer or string types for the index. These types are typically used for indexing data structures and increase the usability of the library. Use of the Object type should be restricted to those cases where the specific integer or string type cannot be specified at design time. If the design requires other types for the index, reconsider whether the type represents a logical data store. If it does not represent a logical data store, use a method.</source>
        <target state="translated">Dizin oluşturucular, yani dizine eklenmiş özellikler dizin için tamsayı veya dize türlerini kullanmalıdır. Bu türler genellikle veri yapılarının dizininin oluşturulması ve kitaplığın kullanılabilirliğinin artırılması için kullanılır. Object türünün kullanımı, tamsayı veya dize türünün tasarım sırasında tam olarak belirtilemediği durumlarla kısıtlı olmalıdır. Tasarım dizin için başka türler gerektiriyorsa, türün mantıksal bir veri deposunu temsil edip etmediğini yeniden değerlendirin. Mantıksal bir veri deposunu temsil etmiyorsa bir yöntem kullanın.</target>
        <note />
      </trans-unit>
      <trans-unit id="UseIntegralOrStringArgumentForIndexersMessage">
        <source>Use Integral Or String Argument For Indexers</source>
        <target state="translated">Dizin Oluşturucular için Tamsayı veya Dize Bağımsız Değişkenini Kullanın</target>
        <note />
      </trans-unit>
      <trans-unit id="UseIntegralOrStringArgumentForIndexersTitle">
        <source>Use Integral Or String Argument For Indexers</source>
        <target state="translated">Dizin Oluşturucular için Tamsayı veya Dize Bağımsız Değişkenini Kullanın</target>
        <note />
      </trans-unit>
      <trans-unit id="DoNotDirectlyAwaitATaskDescription">
        <source>When an asynchronous method awaits a Task directly, continuation occurs in the same thread that created the task. Consider calling Task.ConfigureAwait(Boolean) to signal your intention for continuation. Call ConfigureAwait(false) on the task to schedule continuations to the thread pool, thereby avoiding a deadlock on the UI thread. Passing false is a good option for app-independent libraries. Calling ConfigureAwait(true) on the task has the same behavior as not explicitly calling ConfigureAwait. By explicitly calling this method, you're letting readers know you intentionally want to perform the continuation on the original synchronization context.</source>
        <target state="translated">Bir asenkron metot bir Görevi doğrudan bekliyorsa, görevi oluşturan iş parçacığında devamlılık gerçekleşir. Devamlılığa yönelik amacınızı belirtmek için Task.ConfigureAwait(Boolean) çağrısı yapmayı düşünün. İş parçacığı havuzuna devamlılıkları zamanlamaya yönelik görev üzerinde ConfigureAwait(false) çağrısı yaparak kullanıcı arabirimi iş parçacığında kilitlenmeyi önleyin. False geçirmek, uygulamadan bağımsız kitaplıklar için iyi bir seçenektir. Görevde ConfigureAwait(true) çağrısı yapmak, ConfigureAwait öğesini açıkça çağırmamakla aynı davranışa sahiptir. Bu yöntemi açık bir şekilde çağırarak, okuyuculara devamlılığı özgün eşitleme bağlamında gerçekleştirmek istediğinizi bildirirsiniz.</target>
        <note />
      </trans-unit>
      <trans-unit id="DoNotDirectlyAwaitATaskMessage">
        <source>Consider calling ConfigureAwait on the awaited task</source>
        <target state="translated">Beklenen görevde ConfigureAwait çağrısı yapmayı düşünün</target>
        <note />
      </trans-unit>
      <trans-unit id="DoNotDirectlyAwaitATaskTitle">
        <source>Consider calling ConfigureAwait on the awaited task</source>
        <target state="translated">Beklenen görevde ConfigureAwait çağrısı yapmayı düşünün</target>
        <note />
      </trans-unit>
      <trans-unit id="AppendConfigureAwaitFalse">
        <source>Append .ConfigureAwait(false)</source>
        <target state="translated">Sonuna .ConfigureAwait(false) ekleyin</target>
        <note />
      </trans-unit>
      <trans-unit id="ImplementIEquatableWhenOverridingObjectEqualsDescription">
        <source>When a type T overrides Object.Equals(object), the implementation must cast the object argument to the correct type T before performing the comparison. If the type implements IEquatable&lt;T&gt;, and therefore offers the method T.Equals(T), and if the argument is known at compile time to be of type T, then the compiler can call IEquatable&lt;T&gt;.Equals(T) instead of Object.Equals(object), and no cast is necessary, improving performance.</source>
        <target state="translated">Bir T türü Object.Equals(object) öğesini geçersiz kıldığında, uygulama karşılaştırma gerçekleştirmeden önce nesne bağımsız değişkenini doğru T türüne dönüştürmelidir. Tür IEquatable&lt;T&gt; arabirimini uyguluyor, dolayısıyla T.Equals(T) metodunu sunuyorsa ve bağımsız değişkenin derleme zamanında T türünde olduğu biliniyorsa, derleyici Object.Equals(object) yerine IEquatable&lt;T&gt;.Equals(T) çağrısı yapabilir ve tür dönüştürmeye gerek kalmadığından performansın artırılması sağlanır.</target>
        <note />
      </trans-unit>
      <trans-unit id="OverrideObjectEqualsDescription">
        <source>When a type T implements the interface IEquatable&lt;T&gt;, it suggests to a user who sees a call to the Equals method in source code that an instance of the type can be equated with an instance of any other type. The user might be confused if their attempt to equate the type with an instance of another type fails to compile. This violates the "principle of least surprise".</source>
        <target state="translated">Bir T türü IEquatable&lt;T&gt; arabirimini uyguluyorsa, bu arabirim kaynak kodunda Equals metodu çağrısını gören kullanıcıya türün örneğinin başka herhangi bir türün örneğiyle eşitlenebileceği önerisinde bulunur. Kullanıcının, türü başka bir türün örneğiyle eşitleme girişimi derlenemediğinde kafası karışabilir. Bu durum, "en az beklenmedik durum ilkesini" ihlal eder.</target>
        <note />
      </trans-unit>
      <trans-unit id="RenameToTitle">
        <source>Rename to '{0}'</source>
        <target state="translated">'{0}' olarak yeniden adlandırın</target>
        <note />
      </trans-unit>
      <trans-unit id="DoNotHideBaseClassMethodsDescription">
        <source>A method in a base type is hidden by an identically named method in a derived type when the parameter signature of the derived method differs only by types that are more weakly derived than the corresponding types in the parameter signature of the base method.</source>
        <target state="translated">Türetilen bir yöntemin parametre imzası, yalnızca temel yöntemin parametre imzasındaki karşılık gelen türlerden daha zayıf bir şekilde türetilmiş türler açısından değişiklik gösteriyorsa, temel türdeki bir yöntem, türetilmiş türdeki aynı ada sahip bir yöntem tarafından gizlenir.</target>
        <note />
      </trans-unit>
      <trans-unit id="DoNotHideBaseClassMethodsMessage">
        <source>Change or remove '{0}' because it hides a more specific base class method: '{1}'.</source>
        <target state="translated">'{0}' daha belirli bir temel sınıf yöntemini ('{1}') gizlediğinden, bunu değiştirin veya kaldırın.</target>
        <note />
      </trans-unit>
      <trans-unit id="DoNotHideBaseClassMethodsTitle">
        <source>Do not hide base class methods</source>
        <target state="translated">Temel sınıf yöntemlerini gizlemeyin</target>
        <note />
      </trans-unit>
      <trans-unit id="UseGenericEventHandlerInstancesForDelegateMessage">
        <source>Remove '{0}' and replace its usage with a generic EventHandler, for e.g. EventHandler&lt;T&gt;, where T is a valid EventArgs</source>
        <target state="translated">'{0}' öğesini kaldırın ve kullanımını genel bir EventHandler ile değiştirin. Örneğin, T'nin geçerli bir EventArgs olduğu EventHandler&lt;T&gt;</target>
        <note />
      </trans-unit>
      <trans-unit id="UseGenericEventHandlerInstancesForDelegateDescription">
        <source>A type contains a delegate that returns void, whose signature contains two parameters (the first an object and the second a type that is assignable to EventArgs), and the containing assembly targets Microsoft .NET Framework?2.0.</source>
        <target state="translated">Bir tür, void döndüren ve imzası iki parametre (ilki bir nesne, ikincisi EventArgs’a atanabilen bir tür) içeriyor ve bunu içeren bütünleştirilmiş kod Microsoft .NET Framework?2.0 sürümünü hedefliyor.</target>
        <note />
      </trans-unit>
      <trans-unit id="UseGenericEventHandlerInstancesForEventMessage">
        <source>Change the event '{0}' to replace the type '{1}' with a generic EventHandler, for e.g. EventHandler&lt;T&gt;, where T is a valid EventArgs</source>
        <target state="translated">'{0}' olayını genel bir EventHandler'ın '{1}' türünün yerini alacak şekilde değiştirin. Örneğin, T'nin geçerli bir EventArgs olduğu EventHandler&lt;T&gt;</target>
        <note />
      </trans-unit>
      <trans-unit id="UseGenericEventHandlerInstancesForEventDescription">
        <source>A delegate that handles a public or protected event does not have the correct signature, return type, or parameter names.</source>
        <target state="translated">Genel veya korumalı bir olayı işleyen bir temsilci doğru imza, dönüş türü veya parametre adlarına sahip değil.</target>
        <note />
      </trans-unit>
      <trans-unit id="UseGenericEventHandlerInstancesForEvent2Message">
        <source>Change the event '{0}' to use a generic EventHandler by defining the event type explicitly, for e.g. Event MyEvent As EventHandler(Of MyEventArgs).</source>
        <target state="translated">Olay türünü açık bir şekilde belirterek (örneğin, Event MyEvent As EventHandler(Of MyEventArgs)), '{0}' olayını genel bir EventHandler kullanacak şekilde değiştirin.</target>
        <note />
      </trans-unit>
      <trans-unit id="UseGenericEventHandlerInstancesForEvent2Description">
        <source>A type contains an event that declares an EventHandler delegate that returns void, whose signature contains two parameters (the first an object and the second a type that is assignable to EventArgs), and the containing assembly targets Microsoft .NET Framework?2.0.</source>
        <target state="translated">Bir tür, imzası iki parametre (ilki bir nesne, ikincisi EventArgs’a atanabilen bir tür) içeren ve void döndüren bir EventHandler temsilcisi bildiren bir olay içeriyor ve bunu içeren bütünleştirilmiş kod Microsoft .NET Framework 2.0 sürümünü hedefliyor.</target>
        <note />
      </trans-unit>
      <trans-unit id="OverrideMethodsOnComparableTypesMessageBoth">
        <source>{0} should define operator(s) '{1}' and Equals since it implements IComparable.</source>
        <target state="translated">{0} tarafından IComparable uygulandığından '{1}' işleçleri ve Equals tanımlanmalıdır.</target>
        <note>1 is a comma-separated list</note>
      </trans-unit>
      <trans-unit id="AvoidCallingProblematicMethodsTitle">
        <source>Avoid calling problematic methods</source>
        <target state="translated">Sorunlu yöntemleri çağırmaktan kaçının</target>
        <note />
      </trans-unit>
      <trans-unit id="AvoidCallingProblematicMethodsDescription">
        <source>A member calls a potentially dangerous or problematic method.</source>
        <target state="translated">Bir üye, tehlikeli veya sorunlu olabilecek bir yöntemi çağırıyor.</target>
        <note />
      </trans-unit>
      <trans-unit id="AvoidCallingProblematicMethodsMessageSystemGCCollect">
        <source>Remove the call to GC.Collect from {0}. It is usually unnecessary to force garbage collection, and doing so can severely degrade performance.</source>
        <target state="translated">{0} öğesinden GC.Collect çağrısını kaldırın. Çöp toplamanın zorlanması genelde gereksizdir ve performansı önemli ölçüde düşürebilir.</target>
        <note />
      </trans-unit>
      <trans-unit id="AvoidCallingProblematicMethodsMessageSystemThreadingThreadResume">
        <source>Remove the call to Thread.Resume from {0}. Suspending and resuming threads can be dangerous if the system is in the middle of a critical operation such as executing a class constructor of an important system type or resolving security for a shared assembly.</source>
        <target state="translated">{0} öğesinden Thread.Resume çağrısını kaldırın. Sistem önemli bir sistem türünün sınıf oluşturucusunu yürütme ya da paylaşılan bir bütünleştirilmiş kod için güvenliği çözümleme gibi kritik bir işlemin ortasındaysa iş parçacıklarının askıya alınıp sürdürülmesi tehlikeli olabilir.</target>
        <note />
      </trans-unit>
      <trans-unit id="AvoidCallingProblematicMethodsMessageSystemThreadingThreadSuspend">
        <source>Remove the call to Thread.Suspend from {0}. Suspending and resuming threads can be dangerous if the system is in the middle of a critical operation such as executing a class constructor of an important system type or resolving security for a shared assembly.</source>
        <target state="translated">{0} öğesinden Thread.Suspend çağrısını kaldırın. Sistem önemli bir sistem türünün sınıf oluşturucusunu yürütme ya da paylaşılan bir bütünleştirilmiş kod için güvenliği çözümleme gibi kritik bir işlemin ortasındaysa iş parçacıklarının askıya alınıp sürdürülmesi tehlikeli olabilir.</target>
        <note />
      </trans-unit>
      <trans-unit id="AvoidCallingProblematicMethodsMessageSystemTypeInvokeMember">
        <source>Remove the call to System.Type.InvokeMember with BindingFlags.NonPublic from {0}. Taking a dependency on a private member increases the chance of a breaking change in the future.</source>
        <target state="translated">{0} öğesinden BindingFlags.NonPublic bağlamalı System.Type.InvokeMember çağrısını kaldırın. Özel bir üyede bağımlılık alınması, gelecekte bozucu değişiklik olasılığını artırır.</target>
        <note />
      </trans-unit>
      <trans-unit id="AvoidCallingProblematicMethodsMessageCoInitializeSecurity">
        <source>{0} is a P/Invoke declaration to an OLE32 API that cannot be reliably called after the runtime has been initialized. The workaround is to write an unmanaged shim that will call the routine and then activate and call into managed code. You can do this using an export from a mixed-mode C++ DLL, by registering a managed component for use by COM, or by using the runtime hosting API.</source>
        <target state="translated">{0}, çalışma zamanı başlatıldıktan sonra güvenilir bir şekilde çağrılamayacak OLE32 API’ye yönelik bir P/Invoke bildirimi. Geçici çözüm, rutini çağıracak yönetilmeyen bir dolgu yazmak, sonra da etkinleştirip yönetilen koda çağırmaktır. Bunu karışık modlu bir C++ DLL’den dışarı aktarmayı kullanarak, COM ile kullanılmak üzere yönetilen bir bileşen kaydederek ya da çalışma zamanı barındırma API’sini kullanarak yapabilirsiniz.</target>
        <note />
      </trans-unit>
      <trans-unit id="AvoidCallingProblematicMethodsMessageCoSetProxyBlanket">
        <source>{0} is a P/Invoke declaration to an OLE32 API that cannot be reliably called against a runtime callable wrapper (a managed object wrapping a COM object). Runtime callable wrappers dynamically fetch interface pointers so the effect of the call might be arbitrarily lost. Runtime callable wrappers for a given COM object are also shared across an application domain so the call could possibly affect other users. Replace this call with a native wrapper COM object for the interface pointer that does the appropriate CoSetProxyBlanket calls.</source>
        <target state="translated">{0}, çalışma zamanında çağrılabilecek bir sarmalayıcıya (bir COM nesnesini sarmalayan bir yönetilen nesne) göre güvenilir bir şekilde çağrılamayacak OLE32 API’ye yönelik bir P/Invoke bildirimi. Çalışma zamanında çağrılabilen sarmalayıcılar arabirim işaretçilerini dinamik olarak getirdiğinden, çağrının etkisi rastgele olarak kaybolabilir. Belirli bir COM nesnesi için çalışma zamanında çağrılabilen sarmalayıcılar uygulama etki alanının tamamında da paylaşıldığından, çağrının diğer kullanıcıları etkileme olasılığı vardır. Bu çağrıyı, uygun CoSetProxyBlanket çağrılarını gerçekleştiren arabirim işaretçisi için yerel bir sarmalayıcı COM nesnesiyle değiştirin.</target>
        <note />
      </trans-unit>
      <trans-unit id="AvoidCallingProblematicMethodsMessageSystemRuntimeInteropServicesSafeHandleDangerousGetHandle">
        <source>Remove the call to SafeHandle.DangerousGetHandle from {0}.</source>
        <target state="translated">{0} öğesinden SafeHandle.DangerousGetHandle çağrısını kaldırın.</target>
        <note />
      </trans-unit>
      <trans-unit id="AvoidCallingProblematicMethodsMessageSystemReflectionAssemblyLoadFrom">
        <source>Remove the call to Assembly.LoadFrom from {0}.</source>
        <target state="translated">{0} öğesinden Assembly.LoadFrom çağrısını kaldırın.</target>
        <note />
      </trans-unit>
      <trans-unit id="AvoidCallingProblematicMethodsMessageSystemReflectionAssemblyLoadFile">
        <source>Remove the call to Assembly.LoadFile from {0}.</source>
        <target state="translated">{0} öğesinden Assembly.LoadFile çağrısını kaldırın.</target>
        <note />
      </trans-unit>
      <trans-unit id="AvoidCallingProblematicMethodsMessageSystemReflectionAssemblyLoadWithPartialName">
        <source>Remove the call to Assembly.LoadWithPartialName from {0}.</source>
        <target state="translated">{0} öğesinden Assembly.LoadWithPartialName çağrısını kaldırın.</target>
        <note />
      </trans-unit>
      <trans-unit id="CategoryReliability">
        <source>Reliability</source>
        <target state="translated">Güvenilirlik</target>
        <note />
      </trans-unit>
      <trans-unit id="AvoidUsingCrefTagsWithAPrefixTitle">
        <source>Avoid using cref tags with a prefix</source>
        <target state="translated">Ön ek içeren cref etiketlerini kullanmayın</target>
        <note />
      </trans-unit>
      <trans-unit id="AvoidUsingCrefTagsWithAPrefixDescription">
        <source>Use of cref tags with prefixes should be avoided, since it prevents the compiler from verifying references and the IDE from updating references during refactorings. It is permissible to suppress this error at a single documentation site if the cref must use a prefix because the type being mentioned is not findable by the compiler. For example, if a cref is mentioning a special attribute in the full framework but you're in a file that compiles against the portable framework, or if you want to reference a type at higher layer of Roslyn, you should suppress the error. You should not suppress the error just because you want to take a shortcut and avoid using the full syntax.</source>
        <target state="translated">Ön ekli cref etiketleri kullanılması, derleyicinin başvuruları doğrulamasını ve yeniden düzenlemeler sırasında IDE’nin başvuruları güncelleştirmesini engellediğinden, bundan kaçınılmalıdır. Bahsedilmekte olan tür derleyici tarafından bulunabilir olmadığından cref’in bir ön ek kullanması gerekiyorsa tek bir belge sitesinde bu hatanın bastırılmasına izin verilir. Örneğin, bir cref tam çerçevedeki özel bir öznitelikten bahsediyor, ancak siz taşınabilir çerçeveye göre derlenen bir dosyadaysanız ya da daha yüksek bir Roslyn katmanındaki bir türe başvurmak istiyorsanız hatayı bastırmalısınız. Hatayı yalnızca işinizi kolaylaştırmak ve tam söz dizimini kullanmaktan kaçınmak için bastırmamalısınız.</target>
        <note />
      </trans-unit>
      <trans-unit id="AvoidUsingCrefTagsWithAPrefixMessage">
        <source>Avoid using cref tags with a prefix</source>
        <target state="translated">Ön ek içeren cref etiketlerini kullanmayın</target>
        <note />
      </trans-unit>
      <trans-unit id="AvoidDeadConditionalCodeAlwaysTruFalseOrNullMessage">
        <source>'{0}' is always '{1}'. Remove or refactor the condition(s) to avoid dead code.</source>
        <target state="translated">'{0}' her zaman: '{1}'. Ölü kod oluşmasını önlemek için koşulları kaldırın veya yeniden düzenleyin.</target>
        <note />
      </trans-unit>
      <trans-unit id="AvoidDeadConditionalCodeNeverNullMessage">
        <source>'{0}' is never '{1}'. Remove or refactor the condition(s) to avoid dead code.</source>
        <target state="translated">'{0}' asla '{1}' değildir. Ölü kod oluşmasını önlemek için koşulları kaldırın veya yeniden düzenleyin.</target>
        <note />
      </trans-unit>
      <trans-unit id="AvoidDeadConditionalCodeTitle">
        <source>Avoid dead conditional code</source>
        <target state="translated">Ölü koşullu kod oluşmasından kaçının</target>
        <note />
      </trans-unit>
      <trans-unit id="AvoidExcessiveClassCouplingDescription">
        <source>This rule measures class coupling by counting the number of unique type references that a symbol contains. Symbols that have a high degree of class coupling can be difficult to maintain. It is a good practice to have types and methods that exhibit low coupling and high cohesion. To fix this violation, try to redesign the code to reduce the number of types to which it is coupled.</source>
        <target state="translated">Bu kural, bir sembolün içerdiği benzersiz tür başvurularını sayarak sınıf bağlantılarını ölçer. Yüksek düzeyde sınıf bağlantısı içeren sembollerin bakımının yapılması zor olabilir. Düşük bağlantı düzeyine ve yüksek uyuma sahip türler ve metotlar kullanılması iyi bir uygulamadır. Bu ihlali düzeltmek için kodu yeniden tasarlayarak kodun bağlı olduğu tür sayısını azaltmayı deneyin.</target>
        <note />
      </trans-unit>
      <trans-unit id="AvoidExcessiveClassCouplingMessage">
        <source>'{0}' is coupled with '{1}' different types from '{2}' different namespaces. Rewrite or refactor the code to decrease its class coupling below '{3}'.</source>
        <target state="translated">'{0}', '{2}' farklı ad alanından '{1}' farklı türe bağlı. Kodu yeniden yazarak veya yeniden düzenleyerek sınıf bağlantısını '{3}' düzeyinin altına düşürün.</target>
        <note />
      </trans-unit>
      <trans-unit id="AvoidExcessiveClassCouplingTitle">
        <source>Avoid excessive class coupling</source>
        <target state="translated">Aşırı miktarda sınıf bağlantısından kaçının</target>
        <note />
      </trans-unit>
      <trans-unit id="AvoidExcessiveComplexityDescription">
        <source>Cyclomatic complexity measures the number of linearly independent paths through the method, which is determined by the number and complexity of conditional branches. A low cyclomatic complexity generally indicates a method that is easy to understand, test, and maintain. The cyclomatic complexity is calculated from a control flow graph of the method and is given as follows: `cyclomatic complexity = the number of edges - the number of nodes + 1`, where a node represents a logic branch point and an edge represents a line between nodes.</source>
        <target state="translated">Döngüsel karmaşıklık, metodun içerdiği doğrusal olarak bağımsız yolların sayısını ölçer. Bu ölçüm koşullu dalların sayısı ve karmaşıklığı ile belirlenir. Düşük döngüsel karmaşıklık genellikle bir metodun anlaşılmasının, test edilmesinin ve bakımının kolay olduğunu gösterir. Döngüsel karmaşıklık, metodun denetim akışı grafiğinden hesaplanır ve şu şekilde verilir: ‘döngüsel karmaşıklık = kenar sayısı – düğüm sayısı + 1’. Burada düğüm bir mantık dalı noktasını, kenar ise düğümler arasındaki bir çizgiyi temsil eder.</target>
        <note />
      </trans-unit>
      <trans-unit id="AvoidExcessiveComplexityMessage">
        <source>'{0}' has a cyclomatic complexity of '{1}'. Rewrite or refactor the code to decrease its complexity below '{2}'.</source>
        <target state="translated">'{0}', '{1}' düzeyinde döngüsel karmaşıklığa sahip. Kodu yeniden yazarak veya yeniden düzenleyerek karmaşıklığı '{2}' düzeyinin altına düşürün.</target>
        <note />
      </trans-unit>
      <trans-unit id="AvoidExcessiveComplexityTitle">
        <source>Avoid excessive complexity</source>
        <target state="translated">Aşırı karmaşıklıktan kaçının</target>
        <note />
      </trans-unit>
      <trans-unit id="AvoidExcessiveInheritanceDescription">
        <source>Deeply nested type hierarchies can be difficult to follow, understand, and maintain. This rule limits analysis to hierarchies in the same module. To fix a violation of this rule, derive the type from a base type that is less deep in the inheritance hierarchy or eliminate some of the intermediate base types.</source>
        <target state="translated">Çok fazla iç içe girmiş tür hiyerarşileri izlemeyi, anlamayı ve bakım yapmayı zorlaştırabilir. Bu kural, analizi aynı modül içindeki hiyerarşilerle sınırlı tutar. Bu kuralın ihlal edildiği bir durumu düzeltmek için türü devralınan hiyerarşiden daha az iç içe geçmiş bir hiyerarşiden alın veya ara taban türlerin bir kısmını kaldırın.</target>
        <note />
      </trans-unit>
      <trans-unit id="AvoidExcessiveInheritanceMessage">
        <source>'{0}' has an object hierarchy '{1}' levels deep within the defining module. If possible, eliminate base classes within the hierarchy to decrease its hierarchy level below '{2}': '{3}'</source>
        <target state="translated">'{0}', tanımlama modülü içinde '{1}' düzey derinliğinde bir nesne hiyerarşisine sahip. Mümkünse hiyerarşideki temel sınıfları ortadan kaldırarak hiyerarşi düzeyini '{2}': '{3}' seviyesinin altına düşürün</target>
        <note />
      </trans-unit>
      <trans-unit id="AvoidExcessiveInheritanceTitle">
        <source>Avoid excessive inheritance</source>
        <target state="translated">Aşırı devralmadan kaçının</target>
        <note />
      </trans-unit>
      <trans-unit id="AvoidUnmantainableCodeDescription">
        <source>The maintainability index is calculated by using the following metrics: lines of code, program volume, and cyclomatic complexity. Program volume is a measure of the difficulty of understanding of a symbol that is based on the number of operators and operands in the code. Cyclomatic complexity is a measure of the structural complexity of the type or method. A low maintainability index indicates that code is probably difficult to maintain and would be a good candidate to redesign.</source>
        <target state="translated">Bakım endeksi şu ölçümler kullanılarak hesaplanır: kod satırları, program hacmi ve döngüsel karmaşıklık. Program hacmi, koddaki işleç ve işlenen sayısına bağlı olarak bir sembolün anlaşılma zorluğu ölçüsüdür. Döngüsel karmaşıklık, türün veya metodun yapısal karmaşıklık ölçüsüdür. Düşük bakım endeksi, kodun bakımının zor olabileceğini ve yeniden tasarlanmak için iyi bir aday olduğunu gösterir.</target>
        <note />
      </trans-unit>
      <trans-unit id="AvoidUnmantainableCodeMessage">
        <source>'{0}' has a maintainability index of '{1}'. Rewrite or refactor the code to increase its maintainability index (MI) above '{2}'.</source>
        <target state="translated">'{0}' öğesinin bakım endeksi '{1}'. Kodu yeniden yazarak veya yeniden düzenleyerek bakım endeksini (MI) '{2}' düzeyinin üstüne çıkarın.</target>
        <note />
      </trans-unit>
      <trans-unit id="AvoidUnmantainableCodeTitle">
        <source>Avoid unmaintainable code</source>
        <target state="translated">Sürdürülemeyen koddan kaçın</target>
        <note />
      </trans-unit>
      <trans-unit id="InvalidEntryInCodeMetricsConfigFileDescription">
        <source>Invalid entry in code metrics rule specification file</source>
        <target state="translated">Kod ölçümleri kural belirtimi dosyasında geçersiz giriş</target>
        <note />
      </trans-unit>
      <trans-unit id="InvalidEntryInCodeMetricsConfigFileMessage">
        <source>Invalid entry '{0}' in code metrics rule specification file '{1}'</source>
        <target state="translated">'{1}' adlı kod ölçümleri kural belirtimi dosyasındaki '{0}' girişi geçersiz</target>
        <note />
      </trans-unit>
      <trans-unit id="InvalidEntryInCodeMetricsConfigFileTitle">
        <source>Invalid entry in code metrics rule specification file</source>
        <target state="translated">Ölçüm kuralı belirtim dosyasında geçersiz giriş</target>
        <note />
      </trans-unit>
      <trans-unit id="VariableNamesShouldNotMatchFieldNamesTitle">
        <source>Variable names should not match field names</source>
        <target state="translated">Değişken adları alan adlarıyla eşleşmemelidir</target>
        <note />
      </trans-unit>
      <trans-unit id="VariableNamesShouldNotMatchFieldNamesDescription">
        <source>An instance method declares a parameter or a local variable whose name matches an instance field of the declaring type, leading to errors.</source>
        <target state="translated">Bir örnek yöntemi, adı bildiren türün bir örnek alanıyla eşleşen bir parametre veya yerel değişken bildirerek hatalara neden oluyor.</target>
        <note />
      </trans-unit>
      <trans-unit id="VariableNamesShouldNotMatchFieldNamesMessageLocal">
        <source>{0}, a variable declared in {1}, has the same name as an instance field on the type. Change the name of one of these items.</source>
        <target state="translated">{0} {1} içinde tanımlanmış bir değişkendir ve tür üzerindeki bir örnek alanıyla aynı ada sahiptir. Bu öğelerden birinin adını değiştirin.</target>
        <note />
      </trans-unit>
      <trans-unit id="VariableNamesShouldNotMatchFieldNamesMessageParameter">
        <source>{0}, a parameter declared in {1}, has the same name as an instance field on the type. Change the name of one of these items.</source>
        <target state="translated">{0} {1} içinde tanımlanmış bir parametredir ve tür üzerindeki bir örnek alanıyla aynı ada sahiptir. Bu öğelerden birinin adını değiştirin.</target>
        <note />
      </trans-unit>
      <trans-unit id="ReviewUnusedParametersTitle">
        <source>Review unused parameters</source>
        <target state="translated">Kullanılmayan parametreleri gözden geçirin</target>
        <note />
      </trans-unit>
      <trans-unit id="ReviewUnusedParametersDescription">
        <source>Avoid unused paramereters in your code. If the parameter cannot be removed, then change its name so it starts with an underscore and is optionally followed by an integer, such as '_', '_1', '_2', etc. These are treated as special discard symbol names.</source>
        <target state="translated">Kodunuzda, kullanılmayan parametrelerden kaçının. Parametre kaldırılamıyorsa adını, bir alt çizgiyle başlayan ve isteğe bağlı olarak ardından tamsayı gelen ('_', '_1', '_2' gibi) bir değerle değiştirin. Bu değerler özel atılabilir değişken sembolü olarak işlenir.</target>
        <note />
      </trans-unit>
      <trans-unit id="ReviewUnusedParametersMessage">
        <source>Parameter {0} of method {1} is never used. Remove the parameter or use it in the method body.</source>
        <target state="translated">{1} yönteminin {0} parametresi hiçbir zaman kullanılmıyor. Parametreyi kaldırın veya yöntem gövdesinde kullanın.</target>
        <note />
      </trans-unit>
      <trans-unit id="RemoveUnusedParameterMessage">
        <source>Remove unused parameter</source>
        <target state="translated">Kullanılmayan parametreyi kaldırma</target>
        <note />
      </trans-unit>
      <trans-unit id="DoNotIgnoreMethodResultsTitle">
        <source>Do not ignore method results</source>
        <target state="translated">Yöntem sonuçlarını yoksaymayın</target>
        <note />
      </trans-unit>
      <trans-unit id="DoNotIgnoreMethodResultsDescription">
        <source>A new object is created but never used; or a method that creates and returns a new string is called and the new string is never used; or a COM or P/Invoke method returns an HRESULT or error code that is never used.</source>
        <target state="translated">Yeni bir nesne oluşturulur ancak hiçbir zaman kullanılmaz; veya yeni bir dize oluşturup döndüren bir yöntem çağrılır ve yeni dize hiçbir zaman kullanılmaz; veya bir COM ya da P/Invoke yöntemi hiçbir zaman kullanılmayan bir HRESULT veya hata kodu döndürür.</target>
        <note />
      </trans-unit>
      <trans-unit id="DoNotIgnoreMethodResultsMessageObjectCreation">
        <source>{0} creates a new instance of {1} which is never used. Pass the instance as an argument to another method, assign the instance to a variable, or remove the object creation if it is unnecessary.</source>
        <target state="translated">{0} hiçbir zaman kullanılmayan yeni bir {1} örneği oluşturuyor. Örneği bir bağımsız değişken olarak başka yönteme geçirin, örneği bir değişkene atayın ya da gereksizse nesne oluşturmayı kaldırın.</target>
        <note />
      </trans-unit>
      <trans-unit id="DoNotIgnoreMethodResultsMessageStringCreation">
        <source>{0} calls {1} but does not use the new string instance that the method returns. Pass the instance as an argument to another method, assign the instance to a variable, or remove the call if it is unnecessary.</source>
        <target state="translated">{0}, {1} çağırıyor ancak yöntemin döndürdüğü yeni dize örneğini kullanmıyor. Örneği bir bağımsız değişken olarak başka yönteme geçirin, örneği bir değişkene atayın ya da gereksizse çağrıyı kaldırın.</target>
        <note />
      </trans-unit>
      <trans-unit id="DoNotIgnoreMethodResultsMessageHResultOrErrorCode">
        <source>{0} calls {1} but does not use the HRESULT or error code that the method returns. This could lead to unexpected behavior in error conditions or low-resource situations. Use the result in a conditional statement, assign the result to a variable, or pass it as an argument to another method.</source>
        <target state="translated">{0}, {1} çağırıyor ancak yöntemin döndürdüğü HRESULT veya hata kodunu kullanmıyor. Bu, hata koşullarında ya da düşük kaynak durumlarında beklenmedik davranışlara neden olabilir. Bir koşullu ifadedeki sonucu kullanın, sonucu bir değişkene atayın veya bir bağımsız değişken olarak başka bir yönteme geçirin.</target>
        <note />
      </trans-unit>
      <trans-unit id="DoNotIgnoreMethodResultsMessageTryParse">
        <source>{0} calls {1} but does not explicitly check whether the conversion succeeded. Either use the return value in a conditional statement or verify that the call site expects that the out argument will be set to the default value when the conversion fails.</source>
        <target state="translated">{0}, {1} çağırıyor ancak dönüşümün başarılı olup olmadığını açıkça denetlemiyor. Dönüş değerini koşullu bir ifadede kullanın veya çağırma sitesinin çıkış değerinin dönüşüm başarısız olduğunda varsayılan değere ayarlanmasını beklediğini doğrulayın.</target>
        <note />
      </trans-unit>
      <trans-unit id="AvoidUninstantiatedInternalClassesTitle">
        <source>Avoid uninstantiated internal classes</source>
        <target state="translated">Örneklendirilmemiş iç sınıflardan kaçının</target>
        <note />
      </trans-unit>
      <trans-unit id="AvoidUninstantiatedInternalClassesDescription">
        <source>An instance of an assembly-level type is not created by code in the assembly.</source>
        <target state="translated">Derleme düzeyi bir türün örneği derlemede kod tarafından oluşturulmaz.</target>
        <note />
      </trans-unit>
      <trans-unit id="AvoidUninstantiatedInternalClassesMessage">
        <source>{0} is an internal class that is apparently never instantiated. If so, remove the code from the assembly. If this class is intended to contain only static members, make it static (Shared in Visual Basic).</source>
        <target state="translated">{0} hiç örneklenmemiş gibi görünen bir iç sınıftır. Öyleyse, kodu derlemeden kaldırın. Bu sınıfın yalnızca statik üyeler içermesi gerekiyorsa, statik yapın (Visual Basic’te Shared).</target>
        <note />
      </trans-unit>
      <trans-unit id="AvoidUnusedPrivateFieldsTitle">
        <source>Avoid unused private fields</source>
        <target state="translated">Kullanılmayan özel alanlardan kaçının</target>
        <note />
      </trans-unit>
      <trans-unit id="AvoidUnusedPrivateFieldsDescription">
        <source>Private fields were detected that do not appear to be accessed in the assembly.</source>
        <target state="translated">Derleme içerisinde erişilmeyen özel alanlar algılandı.</target>
        <note />
      </trans-unit>
      <trans-unit id="AvoidUnusedPrivateFieldsMessage">
        <source>Unused field '{0}'.</source>
        <target state="translated">Kullanılmayan alan '{0}'.</target>
        <note />
      </trans-unit>
      <trans-unit id="DoNotIgnoreMethodResultsMessagePureMethod">
        <source>{0} calls {1} but does not use the value the method returns. Because {1} is marked as a Pure method, it cannot have side effects. Use the result in a conditional statement, assign the result to a variable, or pass it as an argument to another method.</source>
        <target state="translated">{0} {1} çağırıyor ancak yöntemin döndürdüğü değeri kullanmıyor. {1} Saf yöntem olarak işaretlendiğinden yan etkilere sahip olamaz. Bir koşullu ifadedeki sonucu kullanın, sonucu bir değişkene atayın veya bir bağımsız değişken olarak başka bir yönteme geçirin.</target>
        <note />
      </trans-unit>
      <trans-unit id="UseNameOfInPlaceOfStringDescription">
        <source>Using nameof helps keep your code valid when refactoring.</source>
        <target state="translated">Nameof kullanmak yeniden düzenlerken kodunuzun geçerli kalmasına yardımcı olur.</target>
        <note />
      </trans-unit>
      <trans-unit id="UseNameOfInPlaceOfStringMessage">
        <source>Use nameof in place of string literal '{0}'</source>
        <target state="translated">Dize sabiti '{0}' yerine nameof kullanın</target>
        <note />
      </trans-unit>
      <trans-unit id="UseNameOfInPlaceOfStringTitle">
        <source>Use nameof to express symbol names</source>
        <target state="translated">Sembol adlarını ifade etmek için nameof kullanın</target>
        <note />
      </trans-unit>
      <trans-unit id="AvoidPropertySelfAssignmentMessage">
        <source>The property {0} should not be assigned to itself.</source>
        <target state="translated">{0} özelliği kendisine atanmamalıdır.</target>
        <note />
      </trans-unit>
      <trans-unit id="AvoidPropertySelfAssignmentTitle">
        <source>Do not assign a property to itself.</source>
        <target state="translated">Bir özelliği kendisine atamayın.</target>
        <note />
      </trans-unit>
      <trans-unit id="MarkMembersAsStaticCodeFix">
        <source>Make static</source>
        <target state="translated">Statik yap</target>
        <note />
      </trans-unit>
      <trans-unit id="MarkMembersAsStaticCodeFix_WarningAnnotation">
        <source>Some references to '{0}' could not be fixed, they should be fixed manually.</source>
        <target state="translated">Bazı '{0}' başvuruları düzeltilemedi, bunları kendiniz düzeltmelisiniz.</target>
        <note />
      </trans-unit>
      <trans-unit id="UseLiteralsWhereAppropriateTitle">
        <source>Use literals where appropriate</source>
        <target state="translated">Uygun durumlarda sabit değerler kullanın</target>
        <note />
      </trans-unit>
      <trans-unit id="UseLiteralsWhereAppropriateDescription">
        <source>A field is declared static and read-only (Shared and ReadOnly in Visual Basic), and is initialized by using a value that is computable at compile time. Because the value that is assigned to the targeted field is computable at compile time, change the declaration to a const (Const in Visual Basic) field so that the value is computed at compile time instead of at run?time.</source>
        <target state="translated">Alanlar statik ve salt okunur (Visual Basic’te Shared ve ReadOnly) olarak bildirilir ve derleme zamanında hesaplanabilen bir değer kullanılarak başlatılır. Hedeflenen alana atanmış değer derleme zamanında hesaplanabildiğinden, bir sabit (Visual Basic’te Const) alanına yönelik bildirimi, değerin çalışma zamanı yerine derleme zamanında hesaplanacağı şekilde değiştirin.</target>
        <note />
      </trans-unit>
      <trans-unit id="UseLiteralsWhereAppropriateMessageDefault">
        <source>Field '{0}' is declared as 'readonly' but is initialized with a constant value. Mark this field as 'const' instead.</source>
        <target state="translated">'{0}' alanı 'readonly' olarak bildirilmiş ama sabit bir değerle başlatılıyor. Bunun yerine, bu alanı 'const' olarak işaretleyin.</target>
        <note />
      </trans-unit>
      <trans-unit id="UseLiteralsWhereAppropriateMessageEmptyString">
        <source>Field '{0}' is declared as 'readonly' but is initialized with an empty string (""). Mark this field as 'const' instead.</source>
        <target state="translated">'{0}' alanı 'readonly' olarak bildirilmiş ama boş bir dizeyle ("") başlatılıyor. Bunun yerine, bu alanı 'const' olarak işaretleyin.</target>
        <note />
      </trans-unit>
      <trans-unit id="DoNotInitializeUnnecessarilyTitle">
        <source>Do not initialize unnecessarily</source>
        <target state="translated">Gerekmediği durumlarda başlatmayın</target>
        <note />
      </trans-unit>
      <trans-unit id="DoNotInitializeUnnecessarilyDescription">
        <source>The common language runtime initializes all fields to their default values before running the constructor. In most cases, initializing a field to its default value in a constructor is redundant, which degrades performance and adds to maintenance costs. One case where it is not redundant occurs when the constructor calls another constructor of the same class or a base class constructor and that constructor initializes the field to a non-default value. In this case, changing the value of the field back to its default value can be appropriate.</source>
        <target state="translated">Ortak dil çalışma zamanı, oluşturucuyu çalıştırmadan önce tüm alanları varsayılan değerlerinde başlatır. Çoğu durumda, oluşturucuda bir alanın varsayılan değerinde başlatılması gereksizdir ve performansı düşürmesinin yanı sıra ek bakım maliyetleri doğurur. Bunun gereksiz olmadığı bir durum, oluşturucunun aynı sınıftan başka bir oluşturucuyu veya temel sınıf oluşturucusunu çağırdığı ve bu oluşturucunun alanı varsayılan olmayan bir değerde başlattığı durumdur. Bu durumda, alanın değerinin varsayılan değerine döndürülmesi uygun olabilir.</target>
        <note />
      </trans-unit>
      <trans-unit id="DoNotInitializeUnnecessarilyMessage">
        <source>Do not initialize unnecessarily</source>
        <target state="translated">Gerekmediği durumlarda başlatmayın</target>
        <note />
      </trans-unit>
      <trans-unit id="PreferJaggedArraysOverMultidimensionalTitle">
        <source>Prefer jagged arrays over multidimensional</source>
        <target state="translated">Çok boyutlu yerine düzensiz dizileri tercih edin</target>
        <note />
      </trans-unit>
      <trans-unit id="PreferJaggedArraysOverMultidimensionalDescription">
        <source>A jagged array is an array whose elements are arrays. The arrays that make up the elements can be of different sizes, leading to less wasted space for some sets of data.</source>
        <target state="translated">Düzensiz dizi, öğeleri diziler halinde olan bir dizidir. Öğeleri oluşturan diziler farklı boyutlarda olabileceğinden, bazı veri kümeleri için daha az alan israfı sağlar.</target>
        <note />
      </trans-unit>
      <trans-unit id="PreferJaggedArraysOverMultidimensionalMessageDefault">
        <source>{0} is a multidimensional array. Replace it with a jagged array if possible.</source>
        <target state="translated">{0}, çok boyutlu bir dizi. Mümkünse bunu düzensiz bir diziyle değiştirin.</target>
        <note />
      </trans-unit>
      <trans-unit id="PreferJaggedArraysOverMultidimensionalMessageReturn">
        <source>{0} returns a multidimensional array of {1}. Replace it with a jagged array if possible.</source>
        <target state="translated">{0}, çok boyutlu {1} dizisini döndürüyor. Mümkünse bunu düzensiz bir diziyle değiştirin.</target>
        <note />
      </trans-unit>
      <trans-unit id="PreferJaggedArraysOverMultidimensionalMessageBody">
        <source>{0} uses a multidimensional array of {1}. Replace it with a jagged array if possible.</source>
        <target state="translated">{0}, çok boyutlu {1} dizisini kullanıyor. Mümkünse bunu düzensiz bir diziyle değiştirin.</target>
        <note />
      </trans-unit>
      <trans-unit id="MarkMembersAsStaticTitle">
        <source>Mark members as static</source>
        <target state="translated">Üyeleri statik olarak işaretleyin</target>
        <note />
      </trans-unit>
      <trans-unit id="MarkMembersAsStaticDescription">
        <source>Members that do not access instance data or call instance methods can be marked as static. After you mark the methods as static, the compiler will emit nonvirtual call sites to these members. This can give you a measurable performance gain for performance-sensitive code.</source>
        <target state="translated">Örnek verilerine erişmeyen veya örnek yöntemlerini çağırmayan üyeler statik olarak işaretlenebilir. Yöntemleri statik olarak işaretledikten sonra, derleyici bu üyelere yönelik sanal olmayan çağrı konumlarını gösterir. Bu, performans açısından duyarlı kod için önemli ölçüde performans kazanımı sağlar.</target>
        <note />
      </trans-unit>
      <trans-unit id="MarkMembersAsStaticMessage">
        <source>Member '{0}' does not access instance data and can be marked as static</source>
        <target state="translated">'{0}' adlı üye örnek verilerine erişmiyor ve statik olarak işaretlenebilir</target>
        <note />
      </trans-unit>
      <trans-unit id="ReviewVisibleEventHandlersTitle">
        <source>Review visible event handlers</source>
        <target state="translated">Görünür olay işleyicilerini gözden geçirin</target>
        <note />
      </trans-unit>
      <trans-unit id="ReviewVisibleEventHandlersDescription">
        <source>A public or protected event-handling method was detected. Event-handling methods should not be exposed unless absolutely necessary.</source>
        <target state="translated">Genel veya korumalı bir olay işleme yöntemi algılandı. Olay işleme yöntemleri kesinlikle gerekli olmadıkça kullanıma sunulmamalıdır.</target>
        <note />
      </trans-unit>
      <trans-unit id="ReviewVisibleEventHandlersMessageSecurity">
        <source>Consider making {0} not externally visible or ensure that it is benign code.</source>
        <target state="translated">{0} öğesini dışarıdan görünmez yapmayı deneyin veya zararsız kod olduğundan emin olun.</target>
        <note />
      </trans-unit>
      <trans-unit id="ReviewVisibleEventHandlersMessageDefault">
        <source>Consider making {0} not externally visible.</source>
        <target state="translated">{0} öğesini dışarıdan görünmez yapmayı deneyin.</target>
        <note />
      </trans-unit>
      <trans-unit id="SealMethodsThatSatisfyPrivateInterfacesTitle">
        <source>Seal methods that satisfy private interfaces</source>
        <target state="translated">Özel arabirimleri karşılayan mühürleme yöntemleri</target>
        <note />
      </trans-unit>
      <trans-unit id="SealMethodsThatSatisfyPrivateInterfacesDescription">
        <source>An inheritable public type provides an overridable method implementation of an internal (Friend in Visual Basic) interface. To fix a violation of this rule, prevent the method from being overridden outside the assembly.</source>
        <target state="translated">Devralınabilen bir genel tür, bir iç (Visual Basic’te Friend) arabirimin geçersiz kılınabilecek bir yöntem uygulamasını sağlar. Bu kuralın ihlal edildiği bir durumu düzeltmek için yöntemin bütünleştirilmiş kod dışında geçersiz kılınmasını engelleyin.</target>
        <note />
      </trans-unit>
      <trans-unit id="SealMethodsThatSatisfyPrivateInterfacesMessage">
        <source>Seal methods that satisfy private interfaces</source>
        <target state="translated">Özel arabirimleri karşılayan mühürleme yöntemleri</target>
        <note />
      </trans-unit>
      <trans-unit id="RemoveEmptyFinalizers">
        <source>Remove empty Finalizers</source>
        <target state="translated">Boş Finalizer’ları kaldırın</target>
        <note />
      </trans-unit>
      <trans-unit id="RemoveEmptyFinalizersDescription">
        <source>Finalizers should be avoided where possible, to avoid the additional performance overhead involved in tracking object lifetime.</source>
        <target state="translated">Nesne yaşam döngüsünün izlenmesi için gereken performans ek yükünden kaçınmak amacıyla sonlandırıclar mümkün olduğunca kullanılmamalıdır.</target>
        <note />
      </trans-unit>
      <trans-unit id="DoNotCallOverridableMethodsInConstructors">
        <source>Do not call overridable methods in constructors</source>
        <target state="translated">Oluşturucularda geçersiz kılınabilen yöntemleri çağırmayın</target>
        <note />
      </trans-unit>
      <trans-unit id="DoNotCallOverridableMethodsInConstructorsDescription">
        <source>Virtual methods defined on the class should not be called from constructors. If a derived class has overridden the method, the derived class version will be called (before the derived class constructor is called).</source>
        <target state="translated">Sınıfta tanımlanan sanal yöntemler oluşturuculardan çağrılmamalıdır. Türetilen bir sınıf yöntemi geçersiz kıldıysa, türetilen sınıf sürümü çağrılır (türetilen sınıf oluşturucusu çağrılmadan önce).</target>
        <note />
      </trans-unit>
      <trans-unit id="RethrowToPreserveStackDetailsMessage">
        <source>Re-throwing caught exception changes stack information.</source>
        <target state="translated">Yakalanan özel durumun yeniden oluşturulması, yığın bilgilerini değiştirir.</target>
        <note />
      </trans-unit>
      <trans-unit id="RethrowToPreserveStackDetailsTitle">
        <source>Rethrow to preserve stack details.</source>
        <target state="translated">Yığın ayrıntılarını korumak için yeniden oluşturun.</target>
        <note />
      </trans-unit>
      <trans-unit id="MakeDeclaringTypeInternal">
        <source>Make declaring type internal.</source>
        <target state="translated">Bildirim türünü dahili yapın.</target>
        <note />
      </trans-unit>
      <trans-unit id="MakeDeclaringTypeSealed">
        <source>Make declaring type sealed.</source>
        <target state="translated">Bildirim türünü mühürlü yapın.</target>
        <note />
      </trans-unit>
      <trans-unit id="MakeMemberNotOverridable">
        <source>Make member not overridable.</source>
        <target state="translated">Üyeyi geçersiz kılınamaz yapın.</target>
        <note />
      </trans-unit>
      <trans-unit id="DoNotRaiseExceptionsInExceptionClausesDescription">
        <source>When an exception is raised in a finally clause, the new exception hides the active exception. This makes the original error difficult to detect and debug.</source>
        <target state="translated">Bir finally yan tümcesinde özel durum tetiklenirse yeni özel durum etkin özel durumu gizler. Bu, özgün hatanın algılanmasını ve ayıklanmasını zorlaştırır.</target>
        <note />
      </trans-unit>
      <trans-unit id="DoNotRaiseExceptionsInExceptionClausesMessageFinally">
        <source>Do not raise an exception from within a finally clause. </source>
        <target state="translated">Bir finally yan tümcesinin içinden özel durum oluşturmayın. </target>
        <note />
      </trans-unit>
      <trans-unit id="DoNotRaiseExceptionsInExceptionClausesTitle">
        <source>Do not raise exceptions in finally clauses</source>
        <target state="translated">Finally yan tümcelerinde özel durum oluşturmayın</target>
        <note />
      </trans-unit>
      <trans-unit id="UseLiteralsWhereAppropriateCodeActionTitle">
        <source>Change to constant</source>
        <target state="translated">Sabit olarak değiştirin</target>
        <note />
      </trans-unit>
      <trans-unit id="AvoidDuplicateElementInitializationDescription">
        <source>Indexed elements in objects initializers must initialize unique elements. A duplicate index might overwrite a previous element initialization.</source>
        <target state="translated">Nesne başlatıcılarındaki dizine eklenmiş öğeler, benzersiz öğeleri başlatmalıdır. Yinelenen dizin, önceki öğe başlatmasının üzerine yazabilir.</target>
        <note />
      </trans-unit>
      <trans-unit id="AvoidDuplicateElementInitializationMessage">
        <source>The element at index [{0}] has already been initialized. Previous initializations of this element may be overwritten.</source>
        <target state="translated">[{0}] dizinindeki öğe zaten başlatılmış. Bu öğenin önceki başlatmalarının üzerine yazılabilir.</target>
        <note />
      </trans-unit>
      <trans-unit id="AvoidDuplicateElementInitializationTitle">
        <source>Do not duplicate indexed element initializations</source>
        <target state="translated">Dizine eklenmiş öğe başlatmalarını yineleme</target>
        <note />
      </trans-unit>
      <trans-unit id="ValidateArgumentsOfPublicMethodsDescription">
        <source>An externally visible method dereferences one of its reference arguments without verifying whether that argument is null (Nothing in Visual Basic). All reference arguments that are passed to externally visible methods should be checked against null. If appropriate, throw an ArgumentNullException when the argument is null or add a Code Contract precondition asserting non-null argument. If the method is designed to be called only by known assemblies, you should make the method internal.</source>
        <target state="translated">Dışarıdan görünen metot, bağımsız değişkenin null (Visual Basic’te Nothing) olup olmadığını doğrulamadan başvuru bağımsız değişkenlerinden birine başvurur. Dışarıdan görünen metotlara geçirilen tüm başvuru bağımsız değişkenlerinin null olup olmadığı denetlenmelidir. Uygunsa, bağımsız değişken null olduğunda bir ArgumentNullException oluşturun veya null olmayan bağımsız değişkenleri onaylayan bir Kod Sözleşmesi önkoşulu ekleyin. Metot yalnızca bilinen derlemeler tarafından çağrılacak şekilde tasarlanmışsa metodu içeriden görünen hale getirmeniz gerekir.</target>
        <note />
      </trans-unit>
      <trans-unit id="ValidateArgumentsOfPublicMethodsMessage">
        <source>In externally visible method '{0}', validate parameter '{1}' is non-null before using it. If appropriate, throw an ArgumentNullException when the argument is null or add a Code Contract precondition asserting non-null argument.</source>
        <target state="translated">Dışarıdan görünen '{0}' metodunda '{1}' parametresini kullanmadan önce parametrenin null olmadığını doğrulayın. Uygunsa, bağımsız değişken null olduğunda bir ArgumentNullException oluşturun veya null olmayan bağımsız değişkenleri onaylayan bir Kod Sözleşmesi önkoşulu ekleyin.</target>
        <note />
      </trans-unit>
      <trans-unit id="ValidateArgumentsOfPublicMethodsTitle">
        <source>Validate arguments of public methods</source>
        <target state="translated">Genel yöntemlerin bağımsız değişkenlerini doğrulayın</target>
        <note />
      </trans-unit>
    </body>
  </file>
</xliff><|MERGE_RESOLUTION|>--- conflicted
+++ resolved
@@ -132,7 +132,21 @@
         <target state="new">Do not name enum values 'Reserved'</target>
         <note />
       </trans-unit>
-<<<<<<< HEAD
+      <trans-unit id="DoNotExposeGenericListsDescription">
+        <source>System.Collections.Generic.List&lt;T&gt; is a generic collection that's designed for performance and not inheritance. List&lt;T&gt; does not contain virtual members that make it easier to change the behavior of an inherited class.</source>
+        <target state="new">System.Collections.Generic.List&lt;T&gt; is a generic collection that's designed for performance and not inheritance. List&lt;T&gt; does not contain virtual members that make it easier to change the behavior of an inherited class.</target>
+        <note />
+      </trans-unit>
+      <trans-unit id="DoNotExposeGenericListsMessage">
+        <source>Change '{0}' in '{1}' to use 'Collection&lt;T&gt;', 'ReadOnlyCollection&lt;T&gt;' or 'KeyedCollection&lt;K,V&gt;'</source>
+        <target state="new">Change '{0}' in '{1}' to use 'Collection&lt;T&gt;', 'ReadOnlyCollection&lt;T&gt;' or 'KeyedCollection&lt;K,V&gt;'</target>
+        <note />
+      </trans-unit>
+      <trans-unit id="DoNotExposeGenericListsTitle">
+        <source>Do not expose generic lists</source>
+        <target state="new">Do not expose generic lists</target>
+        <note />
+      </trans-unit>
       <trans-unit id="DoNotDeclareEventFieldsAsVirtualDescription">
         <source>Do not declare virtual events in a base class and override them in a derived class. The C# compiler does not handle these correctly and it is unpredictable whether a subscriber to the derived event will actually be subscribing to the base class event.</source>
         <target state="new">Do not declare virtual events in a base class and override them in a derived class. The C# compiler does not handle these correctly and it is unpredictable whether a subscriber to the derived event will actually be subscribing to the base class event.</target>
@@ -146,21 +160,6 @@
       <trans-unit id="DoNotDeclareEventFieldsAsVirtualTitle">
         <source>Do not declare event fields as virtual</source>
         <target state="new">Do not declare event fields as virtual</target>
-=======
-      <trans-unit id="DoNotExposeGenericListsDescription">
-        <source>System.Collections.Generic.List&lt;T&gt; is a generic collection that's designed for performance and not inheritance. List&lt;T&gt; does not contain virtual members that make it easier to change the behavior of an inherited class.</source>
-        <target state="new">System.Collections.Generic.List&lt;T&gt; is a generic collection that's designed for performance and not inheritance. List&lt;T&gt; does not contain virtual members that make it easier to change the behavior of an inherited class.</target>
-        <note />
-      </trans-unit>
-      <trans-unit id="DoNotExposeGenericListsMessage">
-        <source>Change '{0}' in '{1}' to use 'Collection&lt;T&gt;', 'ReadOnlyCollection&lt;T&gt;' or 'KeyedCollection&lt;K,V&gt;'</source>
-        <target state="new">Change '{0}' in '{1}' to use 'Collection&lt;T&gt;', 'ReadOnlyCollection&lt;T&gt;' or 'KeyedCollection&lt;K,V&gt;'</target>
-        <note />
-      </trans-unit>
-      <trans-unit id="DoNotExposeGenericListsTitle">
-        <source>Do not expose generic lists</source>
-        <target state="new">Do not expose generic lists</target>
->>>>>>> 5b49ff2e
         <note />
       </trans-unit>
       <trans-unit id="DoNotPassAsyncLambdasAsVoidReturningDelegateTypesTitle">

--- conflicted
+++ resolved
@@ -27,8 +27,7 @@
                                                                              description: s_localizableDescription,
                                                                              isPortedFxCopRule: true,
                                                                              isDataflowRule: false,
-                                                                             isEnabledByDefaultInFxCopAnalyzers: false,
-                                                                             isEnabledByDefaultInAggressiveMode: false);
+                                                                             isEnabledByDefaultInFxCopAnalyzers: false);
         internal static DiagnosticDescriptor ParameterRule = DiagnosticDescriptorHelper.Create(RuleId,
                                                                              s_localizableTitle,
                                                                              s_localizableMessageParameter,
@@ -37,12 +36,7 @@
                                                                              description: s_localizableDescription,
                                                                              isPortedFxCopRule: true,
                                                                              isDataflowRule: false,
-<<<<<<< HEAD
-                                                                             isEnabledByDefaultInFxCopAnalyzers: false,
-                                                                             isEnabledByDefaultInAggressiveMode: false);
-=======
                                                                              isEnabledByDefaultInFxCopAnalyzers: false);*/
->>>>>>> 694d2ac0
 
         public override ImmutableArray<DiagnosticDescriptor> SupportedDiagnostics => ImmutableArray<DiagnosticDescriptor>.Empty;
         //ImmutableArray.Create(LocalRule, ParameterRule);

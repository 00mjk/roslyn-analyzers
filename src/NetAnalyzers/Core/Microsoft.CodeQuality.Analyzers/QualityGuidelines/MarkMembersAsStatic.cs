--- conflicted
+++ resolved
@@ -106,6 +106,13 @@
                         return;
                     }
 
+                    // Don't report methods which have a single throw statement
+                    // with NotImplementedException or NotSupportedException
+                    if (blockStartContext.IsMethodNotImplementedOrSupported())
+                    {
+                        return;
+                    }
+
                     bool isInstanceReferenced = false;
 
                     blockStartContext.RegisterOperationAction(operationContext =>
@@ -118,11 +125,6 @@
 
                     blockStartContext.RegisterOperationBlockEndAction(blockEndContext =>
                     {
-<<<<<<< HEAD
-=======
-                        // Methods referenced by other non static methods
-                        // and methods containing only NotImplementedException should not considered for marking them as static
->>>>>>> 59bd9006
                         if (!isInstanceReferenced)
                         {
                             if (methodSymbol.IsAccessorMethod())

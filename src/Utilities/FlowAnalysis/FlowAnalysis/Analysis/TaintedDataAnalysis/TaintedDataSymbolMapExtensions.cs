--- conflicted
+++ resolved
@@ -32,15 +32,9 @@
             this TaintedDataSymbolMap<SourceInfo> sourceSymbolMap,
             IMethodSymbol method,
             ImmutableArray<IArgumentOperation> arguments,
-<<<<<<< HEAD
-            Lazy<PointsToAnalysisResult?> pointsToAnalysisResult,
-            Lazy<ValueContentAnalysisResult?> valueContentAnalysisResult,
+            Lazy<PointsToAnalysisResult?> pointsToFactory,
+            Lazy<(PointsToAnalysisResult? p, ValueContentAnalysisResult? v)> valueContentFactory,
             [NotNullWhen(returnValue: true)] out PooledHashSet<string>? allTaintedTargets)
-=======
-            Lazy<PointsToAnalysisResult> pointsToFactory,
-            Lazy<(PointsToAnalysisResult p, ValueContentAnalysisResult v)> valueContentFactory,
-            out PooledHashSet<string> allTaintedTargets)
->>>>>>> 1f5001e1
         {
             allTaintedTargets = null;
             PointsToAnalysisResult pointsToAnalysisResult = null;
@@ -73,16 +67,11 @@
                         IEnumerable<(PointsToCheck, string target)> positivePointsToTaintedTargets = pointsToTaintedTargets.Where(s =>
                             s.pointsToCheck(
                                 arguments.Select(o =>
-<<<<<<< HEAD
                                     // TODO(dotpaul): Remove the below suppression.
 #pragma warning disable CS8602 // Dereference of a possibly null reference.
-                                    pointsToAnalysisResult.Value[o.Kind, o.Syntax]).ToImmutableArray()));
+                                    pointsToAnalysisResult[o.Kind, o.Syntax]).ToImmutableArray()));
 #pragma warning restore CS8602 // Dereference of a possibly null reference.
-                        if (positivePointsToTaintedTargets != null)
-=======
-                                    pointsToAnalysisResult[o.Kind, o.Syntax]).ToImmutableArray()));
                         if (positivePointsToTaintedTargets.Any())
->>>>>>> 1f5001e1
                         {
                             if (allTaintedTargets == null)
                             {
@@ -107,19 +96,12 @@
 
                         IEnumerable<(ValueContentCheck, string target)> positiveValueContentTaintedTargets = valueContentTaintedTargets.Where(s =>
                             s.valueContentCheck(
-<<<<<<< HEAD
-                                arguments.Select(o =>
                                 // TODO(dotpaul): Remove the below suppression.
 #pragma warning disable CS8602 // Dereference of a possibly null reference.
-                                pointsToAnalysisResult.Value[o.Kind, o.Syntax]).ToImmutableArray(),
-                                arguments.Select(o => valueContentAnalysisResult.Value[o.Kind, o.Syntax]).ToImmutableArray()));
-#pragma warning restore CS8602 // Dereference of a possibly null reference.
-                        if (positiveValueContentTaintedTargets != null)
-=======
                                 arguments.Select(o => pointsToAnalysisResult[o.Kind, o.Syntax]).ToImmutableArray(),
                                 arguments.Select(o => valueContentAnalysisResult[o.Kind, o.Syntax]).ToImmutableArray()));
+#pragma warning restore CS8602 // Dereference of a possibly null reference.
                         if (positiveValueContentTaintedTargets.Any())
->>>>>>> 1f5001e1
                         {
                             if (allTaintedTargets == null)
                             {

﻿// Copyright (c) Microsoft.  All Rights Reserved.  Licensed under the Apache License, Version 2.0.  See License.txt in the project root for license information.

namespace Analyzer.Utilities
{
    internal static class WellKnownTypeNames
    {
        public const string SystemAppContext = "System.AppContext";
        public const string SystemNetSecurityProtocolType = "System.Net.SecurityProtocolType";
        public const string SystemWebMvcValidateInputAttribute = "System.Web.Mvc.ValidateInputAttribute";
        public const string SystemWebHttpRequest = "System.Web.HttpRequest";
        public const string SystemDataIDataAdapter = "System.Data.IDataAdapter";
        public const string SystemDataIDbCommand = "System.Data.IDbCommand";
        public const string SystemExceptionFullName = "System.Exception";
        public const string SystemSystemException = "System.SystemException";
        public const string SystemDiagnosticContractsContract = "System.Diagnostics.Contracts.Contract";
        public const string SystemIDisposable = "System.IDisposable";
        public const string SystemThreadingMonitor = "System.Threading.Monitor";
        public const string SystemThreadingTasksTask = "System.Threading.Tasks.Task";
        public const string SystemThreadingTasksGenericTask = "System.Threading.Tasks.Task`1";
        public const string SystemCollectionsICollection = "System.Collections.ICollection";
        public const string SystemRuntimeSerializationSerializationInfo = "System.Runtime.Serialization.SerializationInfo";
        public const string SystemIEquatable1 = "System.IEquatable`1";
        public const string SystemWebUIWebControlsSqlDataSource = "System.Web.UI.WebControls.SqlDataSource";
        public const string SystemDataSqlClientSqlParameter = "System.Data.SqlClient.SqlParameter";
        public const string SystemDataOleDbOleDbParameter = "System.Data.OleDb.OleDbParameter";
        public const string SystemDataOdbcOdbcParameter = "System.Data.Odbc.OdbcParameter";
        public const string SystemBoolean = "System.Boolean";
        public const string SystemByte = "System.Byte";
        public const string SystemChar = "System.Char";
        public const string SystemDateTime = "System.DateTime";
        public const string SystemDecimal = "System.Decimal";
        public const string SystemDouble = "System.Double";
        public const string SystemGlobalizationTimeSpanParse = "System.Globalization.TimeSpanParse";
        public const string SystemGuid = "System.Guid";
        public const string SystemInt16 = "System.Int16";
        public const string SystemInt32 = "System.Int32";
        public const string SystemInt64 = "System.Int64";
        public const string SystemNumber = "System.Number";
        public const string SystemSingle = "System.Single";
        public const string SystemTimeSpan = "System.TimeSpan";
        public const string SystemWebHttpCookie = "System.Web.HttpCookie";
        public const string SystemWebHttpRequestBase = "System.Web.HttpRequestBase";
        public const string SystemWebHttpRequestWrapper = "System.Web.HttpRequestWrapper";
        public const string SystemWebUIAdaptersPageAdapter = "System.Web.UI.Adapters.PageAdapter";
        public const string SystemWebUIDataBoundLiteralControl = "System.Web.UI.DataBoundLiteralControl";
        public const string SystemWebUIDesignerDataBoundLiteralControl = "System.Web.UI.DesignerDataBoundLiteralControl";
        public const string SystemWebUIHtmlControlsHtmlInputControl = "System.Web.UI.HtmlControls.HtmlInputControl";
        public const string SystemWebUIHtmlControlsHtmlInputFile = "System.Web.UI.HtmlControls.HtmlInputFile";
        public const string SystemWebUIHtmlControlsHtmlInputRadioButton = "System.Web.UI.HtmlControls.HtmlInputRadioButton";
        public const string SystemWebUIHtmlControlsHtmlInputText = "System.Web.UI.HtmlControls.HtmlInputText";
        public const string SystemWebUIHtmlControlsHtmlSelect = "System.Web.UI.HtmlControls.HtmlSelect";
        public const string SystemWebUIHtmlControlsHtmlTextArea = "System.Web.UI.HtmlControls.HtmlTextArea";
        public const string SystemWebUIHtmlControlsHtmlTitle = "System.Web.UI.HtmlControls.HtmlTitle";
        public const string SystemWebUIHtmlTextWriter = "System.Web.UI.HtmlTextWriter";
        public const string SystemWebUIIndexedString = "System.Web.UI.IndexedString";
        public const string SystemWebUILiteralControl = "System.Web.UI.LiteralControl";
        public const string SystemWebUIResourceBasedLiteralControl = "System.Web.UI.ResourceBasedLiteralControl";
        public const string SystemWebUISimplePropertyEntry = "System.Web.UI.SimplePropertyEntry";
        public const string SystemWebUIStateItem = "System.Web.UI.StateItem";
        public const string SystemWebUIStringPropertyBuilder = "System.Web.UI.StringPropertyBuilder";
        public const string SystemWebUITemplateBuilder = "System.Web.UI.TemplateBuilder";
        public const string SystemWebUITemplateParser = "System.Web.UI.TemplateParser";
        public const string SystemWebUIWebControlsBaseValidator = "System.Web.UI.WebControls.BaseValidator";
        public const string SystemWebUIWebControlsBulletedList = "System.Web.UI.WebControls.BulletedList";
        public const string SystemWebUIWebControlsButton = "System.Web.UI.WebControls.Button";
        public const string SystemWebUIWebControlsButtonColumn = "System.Web.UI.WebControls.ButtonColumn";
        public const string SystemWebUIWebControlsButtonField = "System.Web.UI.WebControls.ButtonField";
        public const string SystemWebUIWebControlsChangePassword = "System.Web.UI.WebControls.ChangePassword";
        public const string SystemWebUIWebControlsCheckBox = "System.Web.UI.WebControls.CheckBox";
        public const string SystemWebUIWebControlsCheckBoxField = "System.Web.UI.WebControls.CheckBoxField";
        public const string SystemWebUIWebControlsCheckBoxList = "System.Web.UI.WebControls.CheckBoxList";
        public const string SystemWebUIWebControlsCommandEventArgs = "System.Web.UI.WebControls.CommandEventArgs";
        public const string SystemWebUIWebControlsCreateUserWizard = "System.Web.UI.WebControls.CreateUserWizard";
        public const string SystemWebUIWebControlsDataKey = "System.Web.UI.WebControls.DataKey";
        public const string SystemWebUIWebControlsDataList = "System.Web.UI.WebControls.DataList";
        public const string SystemWebUIWebControlsDetailsView = "System.Web.UI.WebControls.DetailsView";
        public const string SystemWebUIWebControlsDetailsViewInsertEventArgs = "System.Web.UI.WebControls.DetailsViewInsertEventArgs";
        public const string SystemWebUIWebControlsDetailsViewUpdateEventArgs = "System.Web.UI.WebControls.DetailsViewUpdateEventArgs";
        public const string SystemWebUIWebControlsFormView = "System.Web.UI.WebControls.FormView";
        public const string SystemWebUIWebControlsFormViewInsertEventArgs = "System.Web.UI.WebControls.FormViewInsertEventArgs";
        public const string SystemWebUIWebControlsFormViewUpdateEventArgs = "System.Web.UI.WebControls.FormViewUpdateEventArgs";
        public const string SystemWebUIWebControlsGridView = "System.Web.UI.WebControls.GridView";
        public const string SystemWebUIWebControlsHiddenField = "System.Web.UI.WebControls.HiddenField";
        public const string SystemWebUIWebControlsHyperLink = "System.Web.UI.WebControls.HyperLink";
        public const string SystemWebUIWebControlsHyperLinkColumn = "System.Web.UI.WebControls.HyperLinkColumn";
        public const string SystemWebUIWebControlsHyperLinkField = "System.Web.UI.WebControls.HyperLinkField";
        public const string SystemWebUIWebControlsImageButton = "System.Web.UI.WebControls.ImageButton";
        public const string SystemWebUIWebControlsLabel = "System.Web.UI.WebControls.Label";
        public const string SystemWebUIWebControlsLinkButton = "System.Web.UI.WebControls.LinkButton";
        public const string SystemWebUIWebControlsListControl = "System.Web.UI.WebControls.ListControl";
        public const string SystemWebUIWebControlsListItem = "System.Web.UI.WebControls.ListItem";
        public const string SystemWebUIWebControlsLiteral = "System.Web.UI.WebControls.Literal";
        public const string SystemWebUIWebControlsLogin = "System.Web.UI.WebControls.Login";
        public const string SystemWebUIWebControlsMenu = "System.Web.UI.WebControls.Menu";
        public const string SystemWebUIWebControlsMenuItem = "System.Web.UI.WebControls.MenuItem";
        public const string SystemWebUIWebControlsMenuItemBinding = "System.Web.UI.WebControls.MenuItemBinding";
        public const string SystemWebUIWebControlsPasswordRecovery = "System.Web.UI.WebControls.PasswordRecovery";
        public const string SystemWebUIWebControlsQueryStringParameter = "System.Web.UI.WebControls.QueryStringParameter";
        public const string SystemWebUIWebControlsRadioButtonList = "System.Web.UI.WebControls.RadioButtonList";
        public const string SystemWebUIWebControlsServerValidateEventArgs = "System.Web.UI.WebControls.ServerValidateEventArgs";
        public const string SystemWebUIWebControlsTableCell = "System.Web.UI.WebControls.TableCell";
        public const string SystemWebUIWebControlsTextBox = "System.Web.UI.WebControls.TextBox";
        public const string SystemWebUIWebControlsTreeNode = "System.Web.UI.WebControls.TreeNode";
        public const string SystemWebUIWebControlsTreeNodeBinding = "System.Web.UI.WebControls.TreeNodeBinding";
        public const string SystemWebUIWebControlsTreeView = "System.Web.UI.WebControls.TreeView";
        public const string SystemWebUIWebControlsUnit = "System.Web.UI.WebControls.Unit";
        public const string SystemWebUIWebControlsWebPartsAppearanceEditorPart = "System.Web.UI.WebControls.WebParts.AppearanceEditorPart";
        public const string SystemWebUIWebControlsWebPartsPersonalizationEntry = "System.Web.UI.WebControls.WebParts.PersonalizationEntry";
        public const string SystemWebUIWebControlsWebPartsWebPartCatalogAddVerb = "System.Web.UI.WebControls.WebParts.WebPartCatalogAddVerb";
        public const string SystemWebUIWebControlsWebPartsWebPartCatalogCloseVerb = "System.Web.UI.WebControls.WebParts.WebPartCatalogCloseVerb";
        public const string SystemWebUIWebControlsWebPartsWebPartCloseVerb = "System.Web.UI.WebControls.WebParts.WebPartCloseVerb";
        public const string SystemWebUIWebControlsWebPartsWebPartConnectionsCancelVerb = "System.Web.UI.WebControls.WebParts.WebPartConnectionsCancelVerb";
        public const string SystemWebUIWebControlsWebPartsWebPartConnectionsCloseVerb = "System.Web.UI.WebControls.WebParts.WebPartConnectionsCloseVerb";
        public const string SystemWebUIWebControlsWebPartsWebPartConnectionsConfigureVerb = "System.Web.UI.WebControls.WebParts.WebPartConnectionsConfigureVerb";
        public const string SystemWebUIWebControlsWebPartsWebPartConnectionsConnectVerb = "System.Web.UI.WebControls.WebParts.WebPartConnectionsConnectVerb";
        public const string SystemWebUIWebControlsWebPartsWebPartConnectionsDisconnectVerb = "System.Web.UI.WebControls.WebParts.WebPartConnectionsDisconnectVerb";
        public const string SystemWebUIWebControlsWebPartsWebPartConnectVerb = "System.Web.UI.WebControls.WebParts.WebPartConnectVerb";
        public const string SystemWebUIWebControlsWebPartsWebPartDeleteVerb = "System.Web.UI.WebControls.WebParts.WebPartDeleteVerb";
        public const string SystemWebUIWebControlsWebPartsWebPartEditorApplyVerb = "System.Web.UI.WebControls.WebParts.WebPartEditorApplyVerb";
        public const string SystemWebUIWebControlsWebPartsWebPartEditorCancelVerb = "System.Web.UI.WebControls.WebParts.WebPartEditorCancelVerb";
        public const string SystemWebUIWebControlsWebPartsWebPartEditorOKVerb = "System.Web.UI.WebControls.WebParts.WebPartEditorOKVerb";
        public const string SystemWebUIWebControlsWebPartsWebPartEditVerb = "System.Web.UI.WebControls.WebParts.WebPartEditVerb";
        public const string SystemWebUIWebControlsWebPartsWebPartExportVerb = "System.Web.UI.WebControls.WebParts.WebPartExportVerb";
        public const string SystemWebUIWebControlsWebPartsWebPartHeaderCloseVerb = "System.Web.UI.WebControls.WebParts.WebPartHeaderCloseVerb";
        public const string SystemWebUIWebControlsWebPartsWebPartHelpVerb = "System.Web.UI.WebControls.WebParts.WebPartHelpVerb";
        public const string SystemWebUIWebControlsWebPartsWebPartMinimizeVerb = "System.Web.UI.WebControls.WebParts.WebPartMinimizeVerb";
        public const string SystemWebUIWebControlsWebPartsWebPartRestoreVerb = "System.Web.UI.WebControls.WebParts.WebPartRestoreVerb";
        public const string SystemWebUIWebControlsWebPartsWebPartVerb = "System.Web.UI.WebControls.WebParts.WebPartVerb";
        public const string SystemWebUIITextControl = "System.Web.UI.ITextControl";
        public const string SystemCollectionsGenericICollection1 = "System.Collections.Generic.ICollection`1";
        public const string SystemCollectionsGenericIReadOnlyCollection1 = "System.Collections.Generic.IReadOnlyCollection`1";
        public const string SystemCollectionsIEnumerable = "System.Collections.IEnumerable";
        public const string SystemCollectionsGenericIEnumerable1 = "System.Collections.Generic.IEnumerable`1";
        public const string SystemCollectionsIEnumerator = "System.Collections.IEnumerator";
        public const string SystemCollectionsGenericIEnumerator1 = "System.Collections.Generic.IEnumerator`1";
        public const string SystemCollectionsIList = "System.Collections.IList";
        public const string SystemCollectionsGenericIList1 = "System.Collections.Generic.IList`1";
        public const string SystemCollectionsSpecializedNameValueCollection = "System.Collections.Specialized.NameValueCollection";
        public const string SystemRuntimeSerializationFormattersBinaryBinaryFormatter = "System.Runtime.Serialization.Formatters.Binary.BinaryFormatter";
        public const string SystemWebUILosFormatter = "System.Web.UI.LosFormatter";
        public const string SystemReflectionAssemblyFullName = "System.Reflection.Assembly";
        public const string SystemAppDomain = "System.AppDomain";
        public const string SystemWindowsAssemblyPart = "System.Windows.AssemblyPart";
        public const string SystemWebUIHtmlControlsHtmlContainerControl = "System.Web.UI.HtmlControls.HtmlContainerControl";
        public const string SystemWebUIHtmlControlsHtmlTable = "System.Web.UI.HtmlControls.HtmlTable";
        public const string SystemWebUIHtmlControlsHtmlTableRow = "System.Web.UI.HtmlControls.HtmlTableRow";
        public const string SystemWebUIWebControlsBaseDataList = "System.Web.UI.WebControls.BaseDataList";
        public const string SystemWebUIWebControlsCalendar = "System.Web.UI.WebControls.Calendar";
        public const string SystemWebUIWebControlsRepeatInfo = "System.Web.UI.WebControls.RepeatInfo";
        public const string SystemWebUIWebControlsTable = "System.Web.UI.WebControls.Table";
        public const string SystemWebHttpResponse = "System.Web.HttpResponse";
        public const string SystemWebHttpResponseBase = "System.Web.HttpResponseBase";
        public const string SystemIODirectory = "System.IO.Directory";
        public const string SystemIOFileFullName = "System.IO.File";
        public const string SystemIOFileInfo = "System.IO.FileInfo";
        public const string SystemSecurityCryptographyCipherMode = "System.Security.Cryptography.CipherMode";
        public const string SystemNetSecurityRemoteCertificateValidationCallback = "System.Net.Security.RemoteCertificateValidationCallback";
        public const string SystemDiagnosticsProcess = "System.Diagnostics.Process";
        public const string SystemDiagnosticsProcessStartInfo = "System.Diagnostics.ProcessStartInfo";
        public const string SystemTextRegularExpressionsRegex = "System.Text.RegularExpressions.Regex";
        public const string SystemRuntimeSerializationNetDataContractSerializer = "System.Runtime.Serialization.NetDataContractSerializer";
        public const string SystemWebUIObjectStateFormatter = "System.Web.UI.ObjectStateFormatter";
        public const string MicrosoftSecurityApplicationAntiXss = "Microsoft.Security.Application.AntiXss";
        public const string MicrosoftSecurityApplicationAntiXssEncoder = "Microsoft.Security.Application.AntiXssEncoder";
        public const string MicrosoftSecurityApplicationEncoder = "Microsoft.Security.Application.Encoder";
        public const string MicrosoftSecurityApplicationUnicodeCharacterEncoder = "Microsoft.Security.Application.UnicodeCharacterEncoder";
        public const string SystemWebHttpServerUtility = "System.Web.HttpServerUtility";
        public const string SystemWebHttpServerUtilityBase = "System.Web.HttpServerUtilityBase";
        public const string SystemWebHttpServerUtilityWrapper = "System.Web.HttpServerUtilityWrapper";
        public const string SystemWebHttpUtility = "System.Web.HttpUtility";
        public const string SystemWebSecurityAntiXssAntiXssEncoder = "System.Web.Security.AntiXss.AntiXssEncoder";
        public const string SystemWebSecurityAntiXssUnicodeCharacterEncoder = "System.Web.Security.AntiXss.UnicodeCharacterEncoder";
        public const string SystemWebUIAttributeCollection = "System.Web.UI.AttributeCollection";
        public const string SystemWebUIClientScriptManager = "System.Web.UI.ClientScriptManager";
        public const string SystemWebUIControl = "System.Web.UI.Control";
        public const string SystemWebUIControlBuilder = "System.Web.UI.ControlBuilder";
        public const string SystemWebUIPage = "System.Web.UI.Page";
        public const string SystemWebUIWebControlsAdCreatedEventArgs = "System.Web.UI.WebControls.AdCreatedEventArgs";
        public const string SystemWebUIWebControlsBoundField = "System.Web.UI.WebControls.BoundField";
        public const string SystemWebUIWebControlsCommandField = "System.Web.UI.WebControls.CommandField";
        public const string SystemWebUIWebControlsDataControlField = "System.Web.UI.WebControls.DataControlField";
        public const string SystemWebUIWebControlsDataGrid = "System.Web.UI.WebControls.DataGrid";
        public const string SystemWebUIWebControlsDataGridColumn = "System.Web.UI.WebControls.DataGridColumn";
        public const string SystemWebUIWebControlsHotSpot = "System.Web.UI.WebControls.HotSpot";
        public const string SystemWebUIWebControlsHtmlForm = "System.Web.UI.WebControls.HtmlForm";
        public const string SystemWebUIWebControlsImage = "System.Web.UI.WebControls.Image";
        public const string SystemWebUIWebControlsImageField = "System.Web.UI.WebControls.ImageField";
        public const string SystemWebUIWebControlsLoginStatus = "System.Web.UI.WebControls.LoginStatus";
        public const string SystemWebUIWebControlsPagerSettings = "System.Web.UI.WebControls.PagerSettings";
        public const string SystemWebUIWebControlsPanel = "System.Web.UI.WebControls.Panel";
        public const string SystemWebUIWebControlsPanelStyle = "System.Web.UI.WebControls.PanelStyle";
        public const string SystemWebUIWebControlsRadioButton = "System.Web.UI.WebControls.RadioButton";
        public const string SystemWebUIWebControlsSiteMapDataSource = "System.Web.UI.WebControls.SiteMapDataSource";
        public const string SystemWebUIWebControlsTableStyle = "System.Web.UI.WebControls.TableStyle";
        public const string SystemWebUIWebControlsTreeNodeStyle = "System.Web.UI.WebControls.TreeNodeStyle";
        public const string SystemWebUIWebControlsWebControl = "System.Web.UI.WebControls.WebControl";
        public const string SystemWebUIWebControlsWebPartsDeclarativeCatalogPart = "System.Web.UI.WebControls.WebParts.DeclarativeCatalogPart";
        public const string SystemWebUIWebControlsWebPartsGenericWebPart = "System.Web.UI.WebControls.WebParts.GenericWebPart";
        public const string SystemWebUIWebControlsWebPartsPageCatalogPart = "System.Web.UI.WebControls.WebParts.PageCatalogPart";
        public const string SystemWebUIWebControlsWebPartsWebPart = "System.Web.UI.WebControls.WebParts.WebPart";
        public const string SystemWebUIWebControlsWebPartsWebPartZoneBase = "System.Web.UI.WebControls.WebParts.WebPartZoneBase";
        public const string SystemWebUIWebControlsWebPartsWebZone = "System.Web.UI.WebControls.WebParts.WebZone";
        public const string SystemWebUIWebControlsWebPartsZoneLinkButton = "System.Web.UI.WebControls.WebParts.ZoneLinkButton";
        public const string SystemWebUIWebControlsWizard = "System.Web.UI.WebControls.Wizard";
        public const string SystemWebUtilHttpEncoder = "System.Web.Util.HttpEncoder";
        public const string SystemWebServicesWebMethodAttribute = "System.Web.Services.WebMethodAttribute";
        public const string SystemWebMvcController = "System.Web.Mvc.Controller";
        public const string SystemWebMvcControllerBase = "System.Web.Mvc.ControllerBase";
        public const string SystemWebMvcActionResult = "System.Web.Mvc.ActionResult";
        public const string SystemWebMvcValidateAntiForgeryTokenAttribute = "System.Web.Mvc.ValidateAntiForgeryTokenAttribute";
        public const string SystemWebMvcHttpGetAttribute = "System.Web.Mvc.HttpGetAttribute";
        public const string SystemWebMvcHttpPostAttribute = "System.Web.Mvc.HttpPostAttribute";
        public const string SystemWebMvcHttpPutAttribute = "System.Web.Mvc.HttpPutAttribute";
        public const string SystemWebMvcHttpDeleteAttribute = "System.Web.Mvc.HttpDeleteAttribute";
        public const string SystemWebMvcHttpPatchAttribute = "System.Web.Mvc.HttpPatchAttribute";
        public const string SystemWebMvcAcceptVerbsAttribute = "System.Web.Mvc.AcceptVerbsAttribute";
        public const string SystemWebMvcNonActionAttribute = "System.Web.Mvc.NonActionAttribute";
        public const string SystemWebMvcChildActionOnlyAttribute = "System.Web.Mvc.ChildActionOnlyAttribute";
        public const string SystemWebMvcHttpVerbs = "System.Web.Mvc.HttpVerbs";
        public const string SystemMarshalByRefObject = "System.MarshalByRefObject";
        public const string SystemExecutionEngineException = "System.ExecutionEngineException";
        public const string SystemStackOverflowException = "SystemStackOverflowException";
        public const string SystemThreadingThread = "System.Threading.Thread";
        public const string SystemWindowsFormsControl = "System.Windows.Forms.Control";
        public const string SystemRuntimeSerializationIDeserializationCallback = "System.Runtime.Serialization.IDeserializationCallback";
        public const string SystemRuntimeSerializationISerializable = "System.Runtime.Serialization.ISerializable";
        public const string SystemRuntimeSerializationStreamingContext = "System.Runtime.Serialization.StreamingContext";
        public const string SystemRuntimeSerializationOnDeserializingAttribute = "System.Runtime.Serialization.OnDeserializingAttribute";
        public const string SystemRuntimeSerializationOnDeserializedAttribute = "System.Runtime.Serialization.OnDeserializedAttribute";
        public const string SystemCollectionsIHashCodeProvider = "System.Collections.IHashCodeProvider";
        public const string SystemRuntimeInteropServicesHandleRef = "System.Runtime.InteropServices.HandleRef";
        public const string SystemRuntimeSerializationDataMemberAttribute = "System.Runtime.Serialization.DataMemberAttribute";
        public const string SystemComponentModelCompositionExportAttribute = "System.ComponentModel.Composition.ExportAttribute";
        public const string SystemComponentModelCompositionInheritedExportAttribute = "System.ComponentModel.Composition.InheritedExportAttribute";
        public const string SystemComponentModelCompositionImportingConstructorAttribute = "System.ComponentModel.Composition.ImportingConstructorAttribute";
        public const string SystemCompositionExportAttribute = "System.Composition.ExportAttribute";
        public const string SystemCompositionImportingConstructorAttribute = "System.Composition.ImportingConstructorAttribute";
        public const string SystemDiagnosticsContractsPureAttribute = "System.Diagnostics.Contracts.PureAttribute";
        public const string SystemComponentModelLocalizableAttribute = "System.ComponentModel.LocalizableAttribute";
        public const string SystemRuntimeSerializationOnSerializingAttribute = "System.Runtime.Serialization.OnSerializingAttribute";
        public const string SystemRuntimeSerializationOnSerializedAttribute = "System.Runtime.Serialization.OnSerializedAttribute";
        public const string SystemSerializableAttribute = "System.SerializableAttribute";
        public const string SystemNonSerializedAttribute = "System.NonSerializedAttribute";
        public const string MicrosoftVisualStudioTestToolsUnitTestingTestCleanupAttribute = "Microsoft.VisualStudio.TestTools.UnitTesting.TestCleanupAttribute";
        public const string MicrosoftVisualStudioTestToolsUnitTestingTestInitializeAttribute = "Microsoft.VisualStudio.TestTools.UnitTesting.TestInitializeAttribute";
        public const string MicrosoftVisualStudioTestToolsUnitTestingTestMethodAttribute = "Microsoft.VisualStudio.TestTools.UnitTesting.TestMethodAttribute";
        public const string MicrosoftVisualStudioTestToolsUnitTestingDataTestMethodAttribute = "Microsoft.VisualStudio.TestTools.UnitTesting.DataTestMethodAttribute";
        public const string MicrosoftVisualStudioTestToolsUnitTestingExpectedExceptionAttribute = "Microsoft.VisualStudio.TestTools.UnitTesting.ExpectedExceptionAttribute";
        public const string MicrosoftVisualStudioTestToolsUnitTestingAssert = "Microsoft.VisualStudio.TestTools.UnitTesting.Assert";
        public const string MicrosoftVisualStudioTestToolsUnitTestingCollectionAssert = "Microsoft.VisualStudio.TestTools.UnitTesting.CollectionAssert";
        public const string MicrosoftVisualStudioTestToolsUnitTestingStringAssert = "Microsoft.VisualStudio.TestTools.UnitTesting.StringAssert";
        public const string XunitAssert = "Xunit.Assert";
        public const string XunitFactAttribute = "Xunit.FactAttribute";
        public const string XunitTheoryAttribute = "Xunit.TheoryAttribute";
        public const string NUnitFrameworkAssert = "NUnit.Framework.Assert";
        public const string NUnitFrameworkOneTimeSetUpAttribute = "NUnit.Framework.OneTimeSetUpAttribute";
        public const string NUnitFrameworkOneTimeTearDownAttribute = "NUnit.Framework.OneTimeTearDownAttribute";
        public const string NUnitFrameworkSetUpAttribute = "NUnit.Framework.SetUpAttribute";
        public const string NUnitFrameworkSetUpFixtureAttribute = "NUnit.Framework.SetUpFixtureAttribute";
        public const string NUnitFrameworkTearDownAttribute = "NUnit.Framework.TearDownAttribute";
        public const string NUnitFrameworkTestAttribute = "NUnit.Framework.TestAttribute";
        public const string NUnitFrameworkTestCaseAttribute = "NUnit.Framework.TestCaseAttribute";
        public const string NUnitFrameworkTestCaseSourceAttribute = "NUnit.Framework.TestCaseSourceAttribute";
        public const string NUnitFrameworkTheoryAttribute = "NUnit.Framework.TheoryAttribute";
        public const string SystemXmlXmlWriter = "System.Xml.XmlWriter";
        public const string MicrosoftSecurityApplicationLdapEncoder = "Microsoft.Security.Application.LdapEncoder";
        public const string SystemDirectoryServicesActiveDirectoryADSearcher = "System.DirectoryServices.ActiveDirectory.ADSearcher";
        public const string SystemDirectoryServicesDirectorySearcher = "System.DirectoryServices.DirectorySearcher";
        public const string SystemDirectoryDirectoryEntry = "System.DirectoryServices.DirectoryEntry";
        public const string SystemWebScriptSerializationJavaScriptSerializer = "System.Web.Script.Serialization.JavaScriptSerializer";
        public const string SystemWebScriptSerializationJavaScriptTypeResolver = "System.Web.Script.Serialization.JavaScriptTypeResolver";
        public const string SystemWebScriptSerializationSimpleTypeResolver = "System.Web.Script.Serialization.SimpleTypeResolver";
        public const string SystemWebUIPageTheme = "System.Web.UI.PageTheme";
        public const string SystemWebUITemplateControl = "System.Web.UI.TemplateControl";
        public const string SystemWebUIWebControlsXmlDataSource = "System.Web.UI.WebControls.XmlDataSource";
        public const string SystemWebUIXPathBinder = "System.Web.UI.XPathBinder";
        public const string SystemXmlSchemaXmlSchemaXPath = "System.Xml.Schema.XmlSchemaXPath";
        public const string SystemXmlXmlNode = "System.Xml.XmlNode";
        public const string SystemXmlXPathXPathExpression = "System.Xml.XPath.XPathExpression";
        public const string SystemXmlXPathXPathNavigator = "System.Xml.XPath.XPathNavigator";
        public const string SystemXmlXmlAttribute = "System.Xml.XmlAttribute";
        public const string SystemXmlXmlDocument = "System.Xml.XmlDocument";
        public const string SystemXmlXmlDocumentFragment = "System.Xml.XmlDocumentFragment";
        public const string SystemXmlXmlElement = "System.Xml.XmlElement";
        public const string SystemXmlXmlEntity = "System.Xml.XmlEntity";
        public const string SystemXmlXmlNotation = "System.Xml.XmlNotation";
        public const string SystemXmlXmlTextWriter = "System.Xml.XmlTextWriter";
        public const string SystemWindowsMarkupXamlReader = "System.Windows.Markup.XamlReader";
        public const string SystemWebConfigurationHttpRuntimeSection = "System.Web.Configuration.HttpRuntimeSection";
        public const string SystemEventArgs = "System.EventArgs";
        public const string SystemXmlSchemaXmlSchemaCollection = "System.Xml.Schema.XmlSchemaCollection";
        public const string SystemDataDataSet = "System.Data.DataSet";
        public const string SystemXmlXmlReader = "System.Xml.XmlReader";
        public const string SystemXmlSerializationXmlSerializer = "System.Xml.Serialization.XmlSerializer";
        public const string SystemXmlXmlValidatingReader = "System.Xml.XmlValidatingReader";
        public const string SystemXmlSchemaXmlSchema = "System.Xml.Schema.XmlSchema";
        public const string SystemXmlXPathXPathDocument = "System.Xml.XPath.XPathDocument";
        public const string SystemIODirectoryInfo = "System.IO.DirectoryInfo";
        public const string SystemIOLogLogStore = "System.IO.Log.LogStore";
        public const string SystemSecurityCryptographyPasswordDeriveBytes = "System.Security.Cryptography.PasswordDeriveBytes";
        public const string SystemSecurityCryptographyRfc2898DeriveBytes = "System.Security.Cryptography.Rfc2898DeriveBytes";
        public const string SystemXmlXslXslTransform = "System.Xml.Xsl.XslTransform";
        public const string MicrosoftWindowsAzureStorageCloudStorageAccount = "Microsoft.WindowsAzure.Storage.CloudStorageAccount";
        public const string NewtonsoftJsonJsonConvert = "Newtonsoft.Json.JsonConvert";
        public const string NewtonsoftJsonJsonSerializer = "Newtonsoft.Json.JsonSerializer";
        public const string NewtonsoftJsonJsonSerializerSettings = "Newtonsoft.Json.JsonSerializerSettings";
        public const string SystemNullable1 = "System.Nullable`1";
        public const string MicrosoftWindowsAzureStorageSharedAccessProtocol = "Microsoft.WindowsAzure.Storage.SharedAccessProtocol";
        public const string SystemSecurityCryptographyHashAlgorithmName = "System.Security.Cryptography.HashAlgorithmName";
        public const string MicrosoftAspNetCoreHttpIResponseCookies = "Microsoft.AspNetCore.Http.IResponseCookies";
        public const string MicrosoftAspNetCoreHttpInternalResponseCookies = "Microsoft.AspNetCore.Http.Internal.ResponseCookies";
        public const string MicrosoftAspNetCoreHttpCookieOptions = "Microsoft.AspNetCore.Http.CookieOptions";
        public const string SystemSecurityCryptographyX509CertificatesX509Store = "System.Security.Cryptography.X509Certificates.X509Store";
        public const string SystemSecurityCryptographyX509CertificatesStoreName = "System.Security.Cryptography.X509Certificates.StoreName";
        public const string SystemSecurityCryptographyRSA = "System.Security.Cryptography.RSA";
        public const string SystemSecurityCryptographyDSA = "System.Security.Cryptography.DSA";
        public const string SystemSecurityCryptographyAsymmetricAlgorithm = "System.Security.Cryptography.AsymmetricAlgorithm";
        public const string SystemSecurityCryptographyCryptoConfig = "System.Security.Cryptography.CryptoConfig";
        public const string SystemIOCompressionZipArchiveEntry = "System.IO.Compression.ZipArchiveEntry";
        public const string SystemIOCompressionZipFileExtensions = "System.IO.Compression.ZipFileExtensions";
        public const string SystemIOFileStream = "System.IO.FileStream";
        public const string SystemIOPath = "System.IO.Path";
        public const string SystemString = "System.String";
<<<<<<< HEAD
        public const string SystemRandom = "System.Random";
=======
        public const string NewtonsoftJsonTypeNameHandling = "Newtonsoft.Json.TypeNameHandling";
>>>>>>> 3e2534dc
    }
}<|MERGE_RESOLUTION|>--- conflicted
+++ resolved
@@ -321,10 +321,7 @@
         public const string SystemIOFileStream = "System.IO.FileStream";
         public const string SystemIOPath = "System.IO.Path";
         public const string SystemString = "System.String";
-<<<<<<< HEAD
+        public const string NewtonsoftJsonTypeNameHandling = "Newtonsoft.Json.TypeNameHandling";
         public const string SystemRandom = "System.Random";
-=======
-        public const string NewtonsoftJsonTypeNameHandling = "Newtonsoft.Json.TypeNameHandling";
->>>>>>> 3e2534dc
     }
 }
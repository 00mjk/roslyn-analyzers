--- conflicted
+++ resolved
@@ -34,11 +34,11 @@
         public const string ExcludeSingleLetterTypeParameters = "exclude_single_letter_type_parameters";
 
         /// <summary>
-<<<<<<< HEAD
         /// Integral option to configure sufficient IterationCount when using weak KDF algorithm.
         /// </summary>
         public const string SufficientIterationCountForWeakKDFAlgorithm = "sufficient_IterationCount_for_weak_KDF_algorithm";
-=======
+
+        /// <summary>
         /// String option to configure names of null check validation methods (separated by '~') that validate arguments passed to the method are non-null for CA1062 (https://docs.microsoft.com/visualstudio/code-quality/ca1062-validate-arguments-of-public-methods).
         /// Allowed method name formats:
         ///   1. Method name only (includes all methods with the name, regardless of the containing type or namespace)
@@ -46,6 +46,5 @@
         ///      with an optional "M:" prefix.
         /// </summary>
         public const string NullCheckValidationMethods = "null_check_validation_methods";
->>>>>>> 7572394c
     }
 }
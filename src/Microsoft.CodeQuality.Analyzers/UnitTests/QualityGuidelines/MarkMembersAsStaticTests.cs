--- conflicted
+++ resolved
@@ -562,7 +562,6 @@
 ", vbTestApiDefinitions });
         }
 
-<<<<<<< HEAD
         [Fact, WorkItem(1865, "https://github.com/dotnet/roslyn-analyzers/issues/1865")]
         public void CSharp_InstanceReferenceInObjectInitializer_Diagnostic()
         {
@@ -599,7 +598,8 @@
 ",
             // Test0.vb(3,16): warning CA1822: Member M does not access instance data and can be marked as static (Shared in VisualBasic)
             GetBasicResultAt(3, 16, "M"));
-=======
+        }
+
         [Fact, WorkItem(1933, "https://github.com/dotnet/roslyn-analyzers/issues/1933")]
         public void CSharpPropertySingleAccessorAccessingInstance_NoDiagnostic()
         {
@@ -667,7 +667,6 @@
         }
     }
 }");
->>>>>>> 60535a6d
         }
 
         private DiagnosticResult GetCSharpResultAt(int line, int column, string symbolName)

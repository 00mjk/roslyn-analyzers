--- conflicted
+++ resolved
@@ -1635,30 +1635,6 @@
               "PortedFromFxCop",
               "Telemetry",
               "EnabledRuleInAggressiveMode"
-<<<<<<< HEAD
-            ]
-          }
-        },
-        "CA2200": {
-          "id": "CA2200",
-          "shortDescription": "Rethrow to preserve stack details",
-          "fullDescription": "Re-throwing caught exception changes stack information",
-          "defaultLevel": "warning",
-          "helpUri": "https://docs.microsoft.com/visualstudio/code-quality/ca2200",
-          "properties": {
-            "category": "Usage",
-            "isEnabledByDefault": true,
-            "typeName": "RethrowToPreserveStackDetailsAnalyzer",
-            "languages": [
-              "C#",
-              "Visual Basic"
-            ],
-            "tags": [
-              "PortedFromFxCop",
-              "Telemetry",
-              "EnabledRuleInAggressiveMode"
-=======
->>>>>>> 4da462a6
             ]
           }
         },
@@ -2032,8 +2008,6 @@
               "PortedFromFxCop",
               "Telemetry",
               "EnabledRuleInAggressiveMode"
-<<<<<<< HEAD
-=======
             ]
           }
         },
@@ -2054,7 +2028,6 @@
               "PortedFromFxCop",
               "Telemetry",
               "EnabledRuleInAggressiveMode"
->>>>>>> 4da462a6
             ]
           }
         },
@@ -2222,8 +2195,6 @@
               "PortedFromFxCop",
               "Telemetry",
               "EnabledRuleInAggressiveMode"
-<<<<<<< HEAD
-=======
             ]
           }
         },
@@ -2244,7 +2215,6 @@
               "PortedFromFxCop",
               "Telemetry",
               "EnabledRuleInAggressiveMode"
->>>>>>> 4da462a6
             ]
           }
         },

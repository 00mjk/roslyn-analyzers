--- conflicted
+++ resolved
@@ -2,7 +2,6 @@
 
 using System;
 using System.Collections.Immutable;
-<<<<<<< HEAD
 using System.Composition;
 using System.Linq;
 using System.Threading;
@@ -12,10 +11,6 @@
 using Microsoft.CodeAnalysis.CodeFixes;
 using Microsoft.CodeAnalysis.Diagnostics;
 using Microsoft.CodeAnalysis.Editing;
-=======
-using System.Threading.Tasks;
-using Microsoft.CodeAnalysis.CodeFixes;
->>>>>>> c8e6a788
 
 // disable equivalence key warning because it cannot tell that equivalence key is overridden in the base class
 #pragma warning disable RS1011
@@ -37,7 +32,6 @@
 
         public sealed override async Task RegisterCodeFixesAsync(CodeFixContext context)
         {
-<<<<<<< HEAD
             var model = await context.Document.GetSemanticModelAsync(context.CancellationToken);
             var gen = SyntaxGenerator.GetGenerator(context.Document);
 
@@ -174,11 +168,6 @@
                 await editor.EditAllDeclarationsAsync(this.Symbol, (e, d) => e.SetAccessibility(d, _newAccessibility), cancellationToken);
                 return editor.ChangedSolution;
             }
-=======
-            // This is to get rid of warning CS1998, please remove when implementing this analyzer
-            await new Task(() => { });
-            throw new NotImplementedException();
->>>>>>> c8e6a788
         }
     }
 }
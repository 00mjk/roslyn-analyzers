<?xml version="1.0" encoding="utf-8"?>
<root>
  <!-- 
    Microsoft ResX Schema 
    
    Version 2.0
    
    The primary goals of this format is to allow a simple XML format 
    that is mostly human readable. The generation and parsing of the 
    various data types are done through the TypeConverter classes 
    associated with the data types.
    
    Example:
    
    ... ado.net/XML headers & schema ...
    <resheader name="resmimetype">text/microsoft-resx</resheader>
    <resheader name="version">2.0</resheader>
    <resheader name="reader">System.Resources.ResXResourceReader, System.Windows.Forms, ...</resheader>
    <resheader name="writer">System.Resources.ResXResourceWriter, System.Windows.Forms, ...</resheader>
    <data name="Name1"><value>this is my long string</value><comment>this is a comment</comment></data>
    <data name="Color1" type="System.Drawing.Color, System.Drawing">Blue</data>
    <data name="Bitmap1" mimetype="application/x-microsoft.net.object.binary.base64">
        <value>[base64 mime encoded serialized .NET Framework object]</value>
    </data>
    <data name="Icon1" type="System.Drawing.Icon, System.Drawing" mimetype="application/x-microsoft.net.object.bytearray.base64">
        <value>[base64 mime encoded string representing a byte array form of the .NET Framework object]</value>
        <comment>This is a comment</comment>
    </data>
                
    There are any number of "resheader" rows that contain simple 
    name/value pairs.
    
    Each data row contains a name, and value. The row also contains a 
    type or mimetype. Type corresponds to a .NET class that support 
    text/value conversion through the TypeConverter architecture. 
    Classes that don't support this are serialized and stored with the 
    mimetype set.
    
    The mimetype is used for serialized objects, and tells the 
    ResXResourceReader how to depersist the object. This is currently not 
    extensible. For a given mimetype the value must be set accordingly:
    
    Note - application/x-microsoft.net.object.binary.base64 is the format 
    that the ResXResourceWriter will generate, however the reader can 
    read any of the formats listed below.
    
    mimetype: application/x-microsoft.net.object.binary.base64
    value   : The object must be serialized with 
            : System.Runtime.Serialization.Formatters.Binary.BinaryFormatter
            : and then encoded with base64 encoding.
    
    mimetype: application/x-microsoft.net.object.soap.base64
    value   : The object must be serialized with 
            : System.Runtime.Serialization.Formatters.Soap.SoapFormatter
            : and then encoded with base64 encoding.

    mimetype: application/x-microsoft.net.object.bytearray.base64
    value   : The object must be serialized into a byte array 
            : using a System.ComponentModel.TypeConverter
            : and then encoded with base64 encoding.
    -->
  <xsd:schema id="root" xmlns="" xmlns:xsd="http://www.w3.org/2001/XMLSchema" xmlns:msdata="urn:schemas-microsoft-com:xml-msdata">
    <xsd:import namespace="http://www.w3.org/XML/1998/namespace" />
    <xsd:element name="root" msdata:IsDataSet="true">
      <xsd:complexType>
        <xsd:choice maxOccurs="unbounded">
          <xsd:element name="metadata">
            <xsd:complexType>
              <xsd:sequence>
                <xsd:element name="value" type="xsd:string" minOccurs="0" />
              </xsd:sequence>
              <xsd:attribute name="name" use="required" type="xsd:string" />
              <xsd:attribute name="type" type="xsd:string" />
              <xsd:attribute name="mimetype" type="xsd:string" />
              <xsd:attribute ref="xml:space" />
            </xsd:complexType>
          </xsd:element>
          <xsd:element name="assembly">
            <xsd:complexType>
              <xsd:attribute name="alias" type="xsd:string" />
              <xsd:attribute name="name" type="xsd:string" />
            </xsd:complexType>
          </xsd:element>
          <xsd:element name="data">
            <xsd:complexType>
              <xsd:sequence>
                <xsd:element name="value" type="xsd:string" minOccurs="0" msdata:Ordinal="1" />
                <xsd:element name="comment" type="xsd:string" minOccurs="0" msdata:Ordinal="2" />
              </xsd:sequence>
              <xsd:attribute name="name" type="xsd:string" use="required" msdata:Ordinal="1" />
              <xsd:attribute name="type" type="xsd:string" msdata:Ordinal="3" />
              <xsd:attribute name="mimetype" type="xsd:string" msdata:Ordinal="4" />
              <xsd:attribute ref="xml:space" />
            </xsd:complexType>
          </xsd:element>
          <xsd:element name="resheader">
            <xsd:complexType>
              <xsd:sequence>
                <xsd:element name="value" type="xsd:string" minOccurs="0" msdata:Ordinal="1" />
              </xsd:sequence>
              <xsd:attribute name="name" type="xsd:string" use="required" />
            </xsd:complexType>
          </xsd:element>
        </xsd:choice>
      </xsd:complexType>
    </xsd:element>
  </xsd:schema>
  <resheader name="resmimetype">
    <value>text/microsoft-resx</value>
  </resheader>
  <resheader name="version">
    <value>2.0</value>
  </resheader>
  <resheader name="reader">
    <value>System.Resources.ResXResourceReader, System.Windows.Forms, Version=4.0.0.0, Culture=neutral, PublicKeyToken=b77a5c561934e089</value>
  </resheader>
  <resheader name="writer">
    <value>System.Resources.ResXResourceWriter, System.Windows.Forms, Version=4.0.0.0, Culture=neutral, PublicKeyToken=b77a5c561934e089</value>
  </resheader>
  <data name="UseSpecializedCollectionsEmptyEnumerableTitle" xml:space="preserve">
    <value>Use SpecializedCollections.EmptyEnumerable()</value>
  </data>
  <data name="UseSpecializedCollectionsEmptyEnumerableDescription" xml:space="preserve">
    <value>#N/A</value>
  </data>
  <data name="UseSpecializedCollectionsEmptyEnumerableMessage" xml:space="preserve">
    <value>Use SpecializedCollections.EmptyEnumerable()</value>
  </data>
  <data name="UseSpecializedCollectionsSingletonEnumerableTitle" xml:space="preserve">
    <value>Use SpecializedCollections.SingletonEnumerable()</value>
  </data>
  <data name="UseSpecializedCollectionsSingletonEnumerableDescription" xml:space="preserve">
    <value>#N/A</value>
  </data>
  <data name="UseSpecializedCollectionsSingletonEnumerableMessage" xml:space="preserve">
    <value>Use SpecializedCollections.SingletonEnumerable()</value>
  </data>
  <data name="InvokeTheCorrectPropertyToEnsureCorrectUseSiteDiagnosticsTitle" xml:space="preserve">
    <value>Invoke the correct property to ensure correct use site diagnostics.</value>
  </data>
  <data name="InvokeTheCorrectPropertyToEnsureCorrectUseSiteDiagnosticsDescription" xml:space="preserve">
    <value>#N/A</value>
  </data>
  <data name="InvokeTheCorrectPropertyToEnsureCorrectUseSiteDiagnosticsMessage" xml:space="preserve">
    <value>Invoke the correct property to ensure correct use site diagnostics.</value>
  </data>
  <data name="DoNotUseGenericCodeActionCreateToCreateCodeActionTitle" xml:space="preserve">
    <value>Do not use generic CodeAction.Create to create CodeAction</value>
  </data>
  <data name="DoNotUseGenericCodeActionCreateToCreateCodeActionDescription" xml:space="preserve">
    <value>#N/A</value>
  </data>
  <data name="DoNotUseGenericCodeActionCreateToCreateCodeActionMessage" xml:space="preserve">
    <value>Do not use generic CodeAction.Create to create CodeAction</value>
  </data>
  <data name="OverrideObjectEqualsObjectWhenImplementingIequatableTitle" xml:space="preserve">
    <value>Override Object.Equals(object) when implementing Iequatable</value>
  </data>
  <data name="OverrideObjectEqualsObjectWhenImplementingIequatableDescription" xml:space="preserve">
    <value>#N/A</value>
  </data>
  <data name="OverrideObjectEqualsObjectWhenImplementingIequatableMessage" xml:space="preserve">
    <value>Override Object.Equals(object) when implementing Iequatable</value>
  </data>
  <data name="DoNotInvokeDiagnosticDescriptorTitle" xml:space="preserve">
    <value>Do not invoke Diagnostic.Descriptor</value>
  </data>
  <data name="DoNotInvokeDiagnosticDescriptorDescription" xml:space="preserve">
    <value>Accessing the Descriptor property of Diagnostic in compiler layer leads to unnecessary string allocations for fields of the descriptor that are not utilized in command line compilation. Hence, you should avoid accessing the Descriptor of the compiler diagnostics here. Instead you should directly access these properties off the Diagnostic type.</value>
  </data>
  <data name="DoNotInvokeDiagnosticDescriptorMessage" xml:space="preserve">
    <value>Do not invoke property '{0}' on type '{1}', instead directly access the required member{2} on '{1}'</value>
  </data>
  <data name="SymbolDeclaredEventMustBeGeneratedForSourceSymbolsTitle" xml:space="preserve">
    <value>SymbolDeclaredEvent must be generated for source symbols</value>
  </data>
  <data name="SymbolDeclaredEventMustBeGeneratedForSourceSymbolsDescription" xml:space="preserve">
    <value>Compilation event queue is required to generate symbol declared events for all declared source symbols. Hence, every source symbol type or one of its base types must generate a symbol declared event.</value>
  </data>
  <data name="SymbolDeclaredEventMustBeGeneratedForSourceSymbolsMessage" xml:space="preserve">
    <value>SymbolDeclaredEvent must be generated for source symbols</value>
  </data>
  <data name="DoNotMixAttributesFromDifferentVersionsOfMEFTitle" xml:space="preserve">
    <value>Do not mix attributes from different versions of MEF</value>
  </data>
  <data name="DoNotMixAttributesFromDifferentVersionsOfMEFDescription" xml:space="preserve">
    <value>Do not mix attributes from different versions of MEF</value>
  </data>
  <data name="DoNotMixAttributesFromDifferentVersionsOfMEFMessage" xml:space="preserve">
    <value>Attribute '{0}' comes from a different version of MEF than the export attribute on '{1}'</value>
  </data>
  <data name="PartsExportedWithMEFv2MustBeMarkedAsSharedTitle" xml:space="preserve">
    <value>Parts exported with MEFv2 must be marked as Shared</value>
  </data>
  <data name="PartsExportedWithMEFv2MustBeMarkedAsSharedDescription" xml:space="preserve">
    <value>Part exported with MEFv2 must be marked with the Shared attribute.</value>
  </data>
  <data name="PartsExportedWithMEFv2MustBeMarkedAsSharedMessage" xml:space="preserve">
    <value>'{0}' is exported with MEFv2 and hence must be marked as Shared</value>
  </data>
  <data name="ExportedPartsShouldHaveImportingConstructorDescription" xml:space="preserve">
    <value>Exported parts should have [ImportingConstructor]</value>
  </data>
  <data name="ExportedPartsShouldHaveImportingConstructorMessage" xml:space="preserve">
    <value>'{0}' is MEF-exported and should have a single importing constructor of the correct form</value>
  </data>
  <data name="ExportedPartsShouldHaveImportingConstructorTitle" xml:space="preserve">
    <value>Exported parts should have [ImportingConstructor]</value>
  </data>
  <data name="ImportingConstructorShouldBeObsoleteDescription" xml:space="preserve">
    <value>Importing constructor should be [Obsolete]</value>
  </data>
  <data name="ImportingConstructorShouldBeObsoleteMessage" xml:space="preserve">
    <value>Importing constructor should be [Obsolete]</value>
  </data>
  <data name="ImportingConstructorShouldBeObsoleteTitle" xml:space="preserve">
    <value>Importing constructor should be [Obsolete]</value>
  </data>
  <data name="TestExportsShouldNotBeDiscoverableDescription" xml:space="preserve">
    <value>Test exports should not be discoverable</value>
  </data>
  <data name="TestExportsShouldNotBeDiscoverableMessage" xml:space="preserve">
    <value>'{0}' is exported for test purposes and should be marked PartNotDiscoverable</value>
  </data>
  <data name="TestExportsShouldNotBeDiscoverableTitle" xml:space="preserve">
    <value>Test exports should not be discoverable</value>
  </data>
  <data name="ExportedPartsShouldHaveImportingConstructorCodeFix_ImplicitConstructor" xml:space="preserve">
    <value>Explicitly define the importing constructor</value>
  </data>
  <data name="ExportedPartsShouldHaveImportingConstructorCodeFix_MissingAttribute" xml:space="preserve">
    <value>Add 'ImportingConstructor' attribute</value>
  </data>
  <data name="ExportedPartsShouldHaveImportingConstructorCodeFix_NonPublicConstructor" xml:space="preserve">
    <value>Make constructor public</value>
  </data>
  <data name="ImportingConstructorShouldBeObsoleteCodeFix_ErrorSetToFalse" xml:space="preserve">
    <value>Set ObsoleteAttribute.Error to true</value>
  </data>
  <data name="ImportingConstructorShouldBeObsoleteCodeFix_IncorrectDescription" xml:space="preserve">
    <value>Use correct ObsoleteAttribute message</value>
  </data>
  <data name="ImportingConstructorShouldBeObsoleteCodeFix_MissingAttribute" xml:space="preserve">
    <value>Add ObsoleteAttribute</value>
  </data>
  <data name="ImportingConstructorShouldBeObsoleteCodeFix_MissingDescription" xml:space="preserve">
    <value>Configure ObsoleteAttribute for importing constructor</value>
  </data>
  <data name="ImportingConstructorShouldBeObsoleteCodeFix_MissingError" xml:space="preserve">
    <value>Set ObsoleteAttribute.Error to true</value>
  </data>
  <data name="TestExportsShouldNotBeDiscoverableCodeFix" xml:space="preserve">
    <value>Apply PartNotDiscoverableAttribute</value>
  </data>
  <data name="FixNumberedComments" xml:space="preserve">
    <value>Fix numbered comments</value>
  </data>
  <data name="PreferNullLiteralDescription" xml:space="preserve">
    <value>Use 'null' instead of 'default' for reference types.</value>
  </data>
  <data name="PreferNullLiteralMessage" xml:space="preserve">
    <value>Use 'null' instead of 'default' for reference types</value>
  </data>
  <data name="PreferNullLiteralTitle" xml:space="preserve">
    <value>Prefer null literal</value>
  </data>
  <data name="PreferNullLiteralCodeFix" xml:space="preserve">
    <value>Use 'null' instead of 'default'</value>
  </data>
<<<<<<< HEAD
  <data name="DefaultableTypeShouldHaveDefaultableFieldsDescription" xml:space="preserve">
    <value>Defaultable types should have defaultable fields</value>
  </data>
  <data name="DefaultableTypeShouldHaveDefaultableFieldsMessage" xml:space="preserve">
    <value>Defaultable type '{0}' has a non-defaultable field or auto-property '{1}'</value>
  </data>
  <data name="DefaultableTypeShouldHaveDefaultableFieldsTitle" xml:space="preserve">
    <value>Defaultable types should have defaultable fields</value>
=======
  <data name="RelaxTestNamingSuppressorJustification" xml:space="preserve">
    <value>Asynchronous test methods do not require the 'Async' suffix.</value>
>>>>>>> a49163b4
  </data>
</root><|MERGE_RESOLUTION|>--- conflicted
+++ resolved
@@ -267,7 +267,9 @@
   <data name="PreferNullLiteralCodeFix" xml:space="preserve">
     <value>Use 'null' instead of 'default'</value>
   </data>
-<<<<<<< HEAD
+  <data name="RelaxTestNamingSuppressorJustification" xml:space="preserve">
+    <value>Asynchronous test methods do not require the 'Async' suffix.</value>
+  </data>
   <data name="DefaultableTypeShouldHaveDefaultableFieldsDescription" xml:space="preserve">
     <value>Defaultable types should have defaultable fields</value>
   </data>
@@ -276,9 +278,5 @@
   </data>
   <data name="DefaultableTypeShouldHaveDefaultableFieldsTitle" xml:space="preserve">
     <value>Defaultable types should have defaultable fields</value>
-=======
-  <data name="RelaxTestNamingSuppressorJustification" xml:space="preserve">
-    <value>Asynchronous test methods do not require the 'Async' suffix.</value>
->>>>>>> a49163b4
   </data>
 </root>
// Copyright (c) Microsoft.  All Rights Reserved.  Licensed under the Apache License, Version 2.0.  See License.txt in the project root for license information.
using System;
using System.Collections.Generic;
using System.Collections.Immutable;
using System.Linq;
using System.Threading;
using Microsoft.CodeAnalysis;
using Microsoft.CodeAnalysis.CSharp;
using Microsoft.CodeAnalysis.CSharp.Syntax;
using Microsoft.CodeAnalysis.Diagnostics;
using Microsoft.CodeAnalysis.Editing;
using Microsoft.CodeAnalysis.Text;

namespace MetaCompilation
{
    [DiagnosticAnalyzer(LanguageNames.CSharp)]
    public class MetaCompilationAnalyzer : DiagnosticAnalyzer
    {
        //default values for the DiagnosticDescriptors
        public const string RuleCategory = "Tutorial";
        public const DiagnosticSeverity RuleDefaultSeverity = DiagnosticSeverity.Error;
        public const bool RuleEnabledByDefault = true;

        //creates a DiagnosticDescriptor with the above defaults
        public static DiagnosticDescriptor CreateRule(string id, string title, string messageFormat, string description = "")
        {
            DiagnosticDescriptor rule = new DiagnosticDescriptor(
                id: id,
                title: title,
                messageFormat: messageFormat,
                defaultSeverity: RuleDefaultSeverity,
                isEnabledByDefault: RuleEnabledByDefault,
                category: RuleCategory,
                description: description
                );

            return rule;
        }

        #region rule rules
        public const string IdDeclTypeError = "MetaAnalyzer018";
        internal static DiagnosticDescriptor IdDeclTypeErrorRule = CreateRule(IdDeclTypeError, "DiagnosticDescriptor 'id' incorrect", "The diagnostic id should be the const declared above this", "The id parameter of a DiagnosticDescriptor should be a string const declared previously. This is so that the diagnostic id is accessible from the CodeFixProvider.cs file.");

        public const string MissingIdDeclaration = "MetaAnalyzer017";
        internal static DiagnosticDescriptor MissingIdDeclarationRule = CreateRule(MissingIdDeclaration, "Diagnostic id declaration missing", "This diagnostic id has not been declared");

        public const string DefaultSeverityError = "MetaAnalyzer016";
        internal static DiagnosticDescriptor DefaultSeverityErrorRule = CreateRule(DefaultSeverityError, "defaultSeverity incorrect", "defaultSeverity must be of the form: DiagnosticSeverity.[severity]", "There are four option for the severity of the diagnostic: error, warning, hidden, and info. An error is completely not allowed and causes build errors. A warning is something that might be a problem, but is not a build error. An info diagnostic is simply information and is not actually a problem. A hidden diagnostic is raised as an issue, but is not accessible through normal means. At least in simple analyzers you will mostly use error and warning.");

        public const string EnabledByDefaultError = "MetaAnalyzer015";
        internal static DiagnosticDescriptor EnabledByDefaultErrorRule = CreateRule(EnabledByDefaultError, "isEnabledByDefault incorrect", "isEnabledByDefault should be set to true", "This determines whether or not the diagnostic is enabled by default, or the user of the analyzer has to manually enable the diagnostic. Generally it will be set to true.");

        public const string InternalAndStaticError = "MetaAnalyzer014";
        internal static DiagnosticDescriptor InternalAndStaticErrorRule = CreateRule(InternalAndStaticError, "DiagnosticDescriptor modifiers incorrect", "The {0} field should be internal and static");

        public const string MissingRule = "MetaAnalyzer019";
        internal static DiagnosticDescriptor MissingRuleRule = CreateRule(MissingRule, "Missing DiagnosticDescriptor", "You need to have at least one DiagnosticDescriptor rule", "The DiagnosticDescriptor rule is what is reported by the analyzer when it finds a problem, and so there must be at least one");
        #endregion

        #region id rules
        public const string MissingId = "MetaAnalyzer001";
        internal static DiagnosticDescriptor MissingIdRule = CreateRule(MissingId, "Missing diagnostic id", "The analyzer '{0}' is missing a diagnostic id", "The diagnostic id identifies a particular diagnostic so that the diagnotic can be fixed in CodeFixProvider.cs");
        #endregion

        #region Initialize rules
        public const string MissingInit = "MetaAnalyzer002";
        internal static DiagnosticDescriptor MissingInitRule = CreateRule(MissingInit, "Missing Initialize method", "The analyzer '{0}' is missing the required Initialize method", "The Initialize method is required because it is where actions are registered for. Actions are registered to call an analysis method when something specific changes in the syntax tree or semantic model. For example, context.RegisterSyntaxNodeAction(AnalyzeMethod, SyntaxKind.IfStatement) will call AnalyzeMethod every time an if statement changes in the syntax tree.");

        public const string MissingRegisterStatement = "MetaAnalyzer003";
        internal static DiagnosticDescriptor MissingRegisterRule = CreateRule(MissingRegisterStatement, "An action must be registered within the method", "An action must be registered within the '{0}' method", "The Initialize method must register for at least one action so that some analysis can be performed. Otherwise there is no way any diagnostics could be reported");

        public const string TooManyInitStatements = "MetaAnalyzer004";
        internal static DiagnosticDescriptor TooManyInitStatementsRule = CreateRule(TooManyInitStatements, "The method registers multiple actions", "The '{0}' method registers multiple actions", "For this tutorial only, only one action is registered for. This is not necessarily a general rule");

        public const string IncorrectInitStatement = "MetaAnalyzer005";
        internal static DiagnosticDescriptor IncorrectInitStatementRule = CreateRule(IncorrectInitStatement, "This statement needs to register for a supported action", "This statement needs to register for a supported action", "Your register statement may not be correct for this tutorial. See the code fix for more help");

        public const string IncorrectInitSig = "MetaAnalyzer006";
        internal static DiagnosticDescriptor IncorrectInitSigRule = CreateRule(IncorrectInitSig, "Incorrect method signature", "The signature for the '{0}' method is incorrect", "The Initialize method shoould override the Initialize method from the DiagnosticAnalyzer abstract class from which your analyzer inherits");

        public const string InvalidStatement = "MetaAnalyzer020";
        internal static DiagnosticDescriptor InvalidStatementRule = CreateRule(InvalidStatement, "Incorrect statement", "The Initialize method only registers actions: the statement '{0}' is invalid");
        #endregion

        #region SupportedDiagnostics rules
        public const string MissingSuppDiag = "MetaAnalyzer007";
        internal static DiagnosticDescriptor MissingSuppDiagRule = CreateRule(MissingSuppDiag, "Missing SupportedDiagnostics property", "You are missing the required SupportedDiagnostics property", "The SupportedDiagnostics property tells the analyzer which diagnostic ids the analyzer supports. In other words, which DiagnosticDescriptors might be reported by the analyzer. Generally any DiagnosticDescriptor that you have created should be returned by SupportedDiagnostics");

        public const string IncorrectSigSuppDiag = "MetaAnalyzer008";
        internal static DiagnosticDescriptor IncorrectSigSuppDiagRule = CreateRule(IncorrectSigSuppDiag, "Incorrect SupportedDiagnostics property", "The signature of the SupportedDiagnostics property is incorrect");

        public const string MissingAccessor = "MetaAnalyzer009";
        internal static DiagnosticDescriptor MissingAccessorRule = CreateRule(MissingAccessor, "Missing get accessor", "The {0} property is missing a get accessor", "The SupportedDiagnostics property needs to have a get accessor, because that is how the ImmutableArray of DiagnosticDescriptors is made accessible");

        public const string TooManyAccessors = "MetaAnalyzer010";
        internal static DiagnosticDescriptor TooManyAccessorsRule = CreateRule(TooManyAccessors, "You only need a get accessor for this property", "The {0} property only needs a get accessor, no set accessor is needed");

        public const string IncorrectAccessorReturn = "MetaAnalyzer011";
        internal static DiagnosticDescriptor IncorrectAccessorReturnRule = CreateRule(IncorrectAccessorReturn, "Get accessor return value incorrect", "The get accessor needs to return an ImmutableArray containing all of your DiagnosticDescriptor rules");

        public const string SuppDiagReturnValue = "MetaAnalyzer012";
        internal static DiagnosticDescriptor SuppDiagReturnValueRule = CreateRule(SuppDiagReturnValue, "SupportedDiagnostics return value incorrect", "The {0} property's get accessor needs to return an ImmutableArray containing all of your DiagnosticDescriptor rules");

        public const string SupportedRules = "MetaAnalyzer013";
        internal static DiagnosticDescriptor SupportedRulesRule = CreateRule(SupportedRules, "ImmutableArray incorrect", "The immutable array should contain every DiagnosticDescriptor rule that was created");
        #endregion

        #region analysis rules
        public const string MissingAnalysisMethod = "MetaAnalyzer018";
        internal static DiagnosticDescriptor MissingAnalysisMethodRule = CreateRule(MissingAnalysisMethod, "Missing analysis method", "You are missing the method that was registered to perform the analysis", "In Initialize, the register statement denotes an analysis method to be called when an action is triggered. This method needs to be created");

        public const string TooManyStatements = "MetaAnalyzer036";
        internal static DiagnosticDescriptor TooManyStatementsRule = CreateRule(TooManyStatements, "Too many statements", "This {0} should only have {1} statement(s)", "For the purpose of this tutorial this method has too many statements, use the code fixes to guide you through the creation of this method");

        public const string DiagnosticMissing = "MetaAnalyzer046";
        internal static DiagnosticDescriptor DiagnosticMissingRule = CreateRule(DiagnosticMissing, "Diagnostic variable missing", "The next step is to create a variable to hold the diagnostic");

        public const string DiagnosticIncorrect = "MetaAnalyzer047";
        internal static DiagnosticDescriptor DiagnosticIncorrectRule = CreateRule(DiagnosticIncorrect, "Diagnostic variable incorrect", "This statement should use Diagnostic.Create, {0}, and {1} to create the diagnostic that will be reported", "The diagnostic is created with a DiagnosticDescriptor, a Location, message arguments. The message arguments are the inputs to a format string");

        public const string DiagnosticReportMissing = "MetaAnalyzer048";
        internal static DiagnosticDescriptor DiagnosticReportMissingRule = CreateRule(DiagnosticReportMissing, "Diagnostic report missing", "The next step is to report the diagnostic that has been created");

        public const string DiagnosticReportIncorrect = "MetaAnalyzer049";
        internal static DiagnosticDescriptor DiagnosticReportIncorrectRule = CreateRule(DiagnosticReportIncorrect, "Diagnostic report incorrect", "This statement should use ReportDiagnostic on {0} to report {1}", "A diagnostic is reported to a context of some sort so that the diagnostic can appear in all the right places");
        #endregion

        #region analysis for IfStatement rules
        public const string IfStatementMissing = "MetaAnalyzer023";
        internal static DiagnosticDescriptor IfStatementMissingRule = CreateRule(IfStatementMissing, "Missing 1st step", "The first step of the node analysis is to extract the if statement from {0}");

        public const string IfStatementIncorrect = "MetaAnalyzer022";
        internal static DiagnosticDescriptor IfStatementIncorrectRule = CreateRule(IfStatementIncorrect, "If statement extraction incorrect", "This statement should extract the if statement in question by casting {0}.Node to IfStatementSyntax", "The context parameter has a Node member. This Node is what the register statement from Initialize triggered on, and so should be cast to the expected syntax or symbol type");

        public const string IfKeywordMissing = "MetaAnalyzer021";
        internal static DiagnosticDescriptor IfKeywordMissingRule = CreateRule(IfKeywordMissing, "Missing 2nd step", "The second step is to extract the 'if' keyword from {0}");

        public const string IfKeywordIncorrect = "MetaAnalyzer024";
        internal static DiagnosticDescriptor IfKeywordIncorrectRule = CreateRule(IfKeywordIncorrect, "Incorrect 2nd step", "This statement should extract the 'if' keyword from {0}", "In the syntax tree, a node of type IfStatementSyntax has an IfKeyword attached to it");

        public const string TrailingTriviaCheckMissing = "MetaAnalyzer025";
        internal static DiagnosticDescriptor TrailingTriviaCheckMissingRule = CreateRule(TrailingTriviaCheckMissing, "Missing 3rd step", "The third step is to begin looking for the space between 'if' and '(' by checking if {0} has trailing trivia");

        public const string TrailingTriviaCheckIncorrect = "MetaAnalyzer026";
        internal static DiagnosticDescriptor TrailingTriviaCheckIncorrectRule = CreateRule(TrailingTriviaCheckIncorrect, "Incorrect 3rd step", "This statement should be an if statement that checks to see if {0} has trailing trivia", "Syntax trivia are all the things that aren't actually code (i.e. comments, whitespace, end of line tokens, etc). Each node has trivia attached to it, with trailing trivia being the trivia after the node)");

        public const string TrailingTriviaVarMissing = "MetaAnalyzer027";
        internal static DiagnosticDescriptor TrailingTriviaVarMissingRule = CreateRule(TrailingTriviaVarMissing, "Missing 4th step", "The fourth step is to extract the last trailing trivia of {0} into a variable");

        public const string TrailingTriviaVarIncorrect = "MetaAnalyzer028";
        internal static DiagnosticDescriptor TrailingTriviaVarIncorrectRule = CreateRule(TrailingTriviaVarIncorrect, "Incorrect 4th step", "This statement should extract the last trailing trivia of {0} into a variable", "The last trailing trivia of the 'if' keyword should be a single whitespace. Anything else signifies incorrect formatting");

        public const string TrailingTriviaKindCheckMissing = "MetaAnalyzer029";
        internal static DiagnosticDescriptor TrailingTriviaKindCheckMissingRule = CreateRule(TrailingTriviaKindCheckMissing, "Missing 5th step", "The fifth step is to check the kind of {0}");

        public const string TrailingTriviaKindCheckIncorrect = "MetaAnalyzer030";
        internal static DiagnosticDescriptor TrailingTriviaKindCheckIncorrectRule = CreateRule(TrailingTriviaKindCheckIncorrect, "Incorrect 5th step", "This statement should check to see if the kind of {0} is whitespace trivia");

        public const string WhitespaceCheckMissing = "MetaAnalyzer031";
        internal static DiagnosticDescriptor WhitespaceCheckMissingRule = CreateRule(WhitespaceCheckMissing, "Missing 6th step", "The sixth step is to make sure {0} is a single whitespace");

        public const string WhitespaceCheckIncorrect = "MetaAnalyzer032";
        internal static DiagnosticDescriptor WhitespaceCheckIncorrectRule = CreateRule(WhitespaceCheckIncorrect, "Incorrect 6th step", "This statement should check to see if {0} is a single whitespace");

        public const string ReturnStatementMissing = "MetaAnalyzer033";
        internal static DiagnosticDescriptor ReturnStatementMissingRule = CreateRule(ReturnStatementMissing, "Missing 7th step", "The seventh step is to return from {0}");

        public const string ReturnStatementIncorrect = "MetaAnalyzer034";
        internal static DiagnosticDescriptor ReturnStatementIncorrectRule = CreateRule(ReturnStatementIncorrect, "Incorrect 7th step", "This statement should return from {0}, because reaching this point in the code means that the if statement being analyzed has the correct spacing");

        public const string OpenParenMissing = "MetaAnalyzer035";
        internal static DiagnosticDescriptor OpenParenMissingRule = CreateRule(OpenParenMissing, "Missing open parenthesis variable", "The next step is to extract the open parenthesis of the if statement condition");

        public const string OpenParenIncorrect = "MetaAnalyzer037";
        internal static DiagnosticDescriptor OpenParenIncorrectRule = CreateRule(OpenParenIncorrect, "Open parenthesis variable incorrect", "This statement should extract the open parenthesis of {0} to use as the end of the diagnostic span");

        public const string StartSpanMissing = "MetaAnalyzer038";
        internal static DiagnosticDescriptor StartSpanMissingRule = CreateRule(StartSpanMissing, "Start span variable missing", "The next step is to determine the start of the span for the diagnostic that will be reported");

        public const string StartSpanIncorrect = "MetaAnalyzer039";
        internal static DiagnosticDescriptor StartSpanIncorrectRule = CreateRule(StartSpanIncorrect, "Start span variable incorrect", "This statement should extract the start of the span of {0} into a variable, to be used as the start of the diagnostic span", "Each node in the syntax tree has a span. This span represents the number of character spaces that the node takes up");

        public const string EndSpanMissing = "MetaAnalyzer040";
        internal static DiagnosticDescriptor EndSpanMissingRule = CreateRule(EndSpanMissing, "End span variable missing", "The next step is to determine the end of the span for the diagnostic that is going to be reported");

        public const string EndSpanIncorrect = "MetaAnalyzer041";
        internal static DiagnosticDescriptor EndSpanIncorrectRule = CreateRule(EndSpanIncorrect, "End span variable incorrect", "This statement should extract the start of the span of {0} into a variable, to be used as the end of the diagnostic span", "Each node in the syntax tree has a span. This span represents the number of character spaces that the node takes up");

        public const string SpanMissing = "MetaAnalyzer042";
        internal static DiagnosticDescriptor SpanMissingRule = CreateRule(SpanMissing, "Diagnostic span variable missing", "The next step is to create a variable that is the span of the diagnostic that will be reported");

        public const string SpanIncorrect = "MetaAnalyzer043";
        internal static DiagnosticDescriptor SpanIncorrectRule = CreateRule(SpanIncorrect, "Diagnostic span variable incorrect", "This statement should use TextSpan.FromBound, {0}, and {1} to create the span of the diagnostic that will be reported", "Each node in the syntax tree has a span. This span represents the number of character spaces that the node takes up. TextSpan.FromBounds(start, end) can be used to create a span to use for a diagnostic");

        public const string LocationMissing = "MetaAnalyzer044";
        internal static DiagnosticDescriptor LocationMissingRule = CreateRule(LocationMissing, "Diagnostic location variable missing", "The next step is to create a location for the diagnostic");

        public const string LocationIncorrect = "MetaAnalyzer045";
        internal static DiagnosticDescriptor LocationIncorrectRule = CreateRule(LocationIncorrect, "Diagnostic location variable incorrect", "This statement should use Location.Create, {0}, and {1} to create the location of the diagnostic", "A location can be created by combining a span with a syntax tree. The span is applie to the given syntax tree so that the location within the syntax tree is determined");
        #endregion

       

        public override ImmutableArray<DiagnosticDescriptor> SupportedDiagnostics
        {
            get
            {
                return ImmutableArray.Create(MissingIdRule, 
                                             MissingInitRule, 
                                             MissingRegisterRule, 
                                             TooManyInitStatementsRule, 
                                             IncorrectInitSigRule,
                                             MissingSuppDiagRule,
                                             IncorrectSigSuppDiagRule,
                                             MissingAccessorRule,
                                             TooManyAccessorsRule,
                                             IncorrectAccessorReturnRule,
                                             SuppDiagReturnValueRule,
                                             SupportedRulesRule,
                                             MissingIdDeclarationRule, 
                                             EnabledByDefaultErrorRule, 
                                             DefaultSeverityErrorRule, 
                                             InternalAndStaticErrorRule,
                                             MissingRuleRule,
                                             MissingAnalysisMethodRule,
                                             IfStatementMissingRule,
                                             IfKeywordMissingRule,
                                             IfStatementIncorrectRule,
                                             IdDeclTypeErrorRule,
                                             IfStatementMissingRule,
                                             IfKeywordMissingRule,
                                             IfStatementIncorrectRule,
                                             IfKeywordIncorrectRule,
                                             TrailingTriviaCheckMissingRule,
                                             TrailingTriviaCheckIncorrectRule,
                                             TrailingTriviaVarMissingRule,
                                             TrailingTriviaVarIncorrectRule,
                                             InvalidStatementRule,
                                             IdDeclTypeErrorRule,
                                             TrailingTriviaKindCheckIncorrectRule,
                                             TrailingTriviaKindCheckMissingRule,
                                             WhitespaceCheckMissingRule,
                                             WhitespaceCheckIncorrectRule,
                                             ReturnStatementMissingRule,
                                             ReturnStatementIncorrectRule,
                                             DiagnosticReportIncorrectRule,
                                             DiagnosticMissingRule,
                                             DiagnosticIncorrectRule,
                                             DiagnosticReportMissingRule,
                                             OpenParenIncorrectRule,
                                             OpenParenMissingRule,
                                             StartSpanIncorrectRule,
                                             StartSpanMissingRule,
                                             EndSpanIncorrectRule,
                                             EndSpanMissingRule,
                                             SpanIncorrectRule,
                                             SpanMissingRule,
                                             LocationIncorrectRule,
                                             LocationMissingRule,
                                             TooManyStatementsRule);
            }
        }

        public override void Initialize(AnalysisContext context)
        {
            context.RegisterCompilationStartAction(SetupAnalysis);
        }

        //creates an instance of a class to perform the analysis statefully, and registers for various actions
        private void SetupAnalysis(CompilationStartAnalysisContext context)
        {
            //state collector
            CompilationAnalyzer compilationAnalyzer = new CompilationAnalyzer();

            //collects all class, method, field, and property symbols as state
            context.RegisterSymbolAction(compilationAnalyzer.AddClass, SymbolKind.NamedType);
            context.RegisterSymbolAction(compilationAnalyzer.AddMethod, SymbolKind.Method);
            context.RegisterSymbolAction(compilationAnalyzer.AddField, SymbolKind.Field);
            context.RegisterSymbolAction(compilationAnalyzer.AddProperty, SymbolKind.Property);

            //analyzes the state that has been collected
            context.RegisterCompilationEndAction(compilationAnalyzer.ReportCompilationEndDiagnostics);
        }

        //performs stateful analysis
        class CompilationAnalyzer
        {
            private List<IMethodSymbol> _analyzerMethodSymbols = new List<IMethodSymbol>();
            private List<IPropertySymbol> _analyzerPropertySymbols = new List<IPropertySymbol>();
            private List<IFieldSymbol> _analyzerFieldSymbols = new List<IFieldSymbol>();
            private List<INamedTypeSymbol> _otherAnalyzerClassSymbols = new List<INamedTypeSymbol>();
            private IMethodSymbol _initializeSymbol = null;
            private IPropertySymbol _propertySymbol = null;
            private INamedTypeSymbol _analyzerClassSymbol = null;
            private Dictionary<string, string> _branchesDict = new Dictionary<string, string>();
            private IPropertySymbol _codeFixFixableDiagnostics = null;
            private List<IMethodSymbol> _codeFixMethodSymbols = new List<IMethodSymbol>();
            private IMethodSymbol _registerCodeFixesAsync = null;
            private INamedTypeSymbol _codeFixClassSymbol = null;

            //"main" method, performs the analysis once state has been collected
            internal void ReportCompilationEndDiagnostics(CompilationAnalysisContext context)
            {
                //supported main branches for tutorial
                _branchesDict.Add("RegisterSyntaxNodeAction", "SyntaxNode");

                //supported sub-branches for tutorial
                List<string> allowedKinds = new List<string>();
                allowedKinds.Add("IfStatement");

                if (_analyzerClassSymbol == null)
                {
                    return;
                }

                //gather initialize info
                List<object> registerInfo = CheckInitialize(context);
                if (registerInfo == null)
                {
                    return;
                }
                var registerSymbol = (IMethodSymbol)registerInfo[0];
                if (registerSymbol == null)
                {
                    return;
                }
                var registerArgs = (List<ISymbol>)registerInfo[1];
                if (registerArgs == null)
                {
                    return;
                }
                if (registerArgs.Count == 0)
                {
                    return;
                }
                IMethodSymbol analysisMethodSymbol = null;
                if (registerArgs.Count > 0)
                {
                    analysisMethodSymbol = (IMethodSymbol)registerArgs[0];
                }
                IFieldSymbol kind = null;
                if (registerArgs.Count > 1)
                {
                    kind = (IFieldSymbol)registerArgs[1];
                }

                var invocationExpression = (InvocationExpressionSyntax)registerInfo[2];
                if (invocationExpression == null)
                {
                    return;
                }

                //interpret initialize info
                if (_branchesDict.ContainsKey(registerSymbol.Name))
                {
                    string kindName = null;
                    if (kind != null)
                    {
                        kindName = kind.Name;
                    }

                    if (kindName == null || allowedKinds.Contains(kindName))
                    {
                        //look for and interpret id fields
                        List<string> idNames = CheckIds(_branchesDict[registerSymbol.Name], kindName, context);
                        if (idNames.Count > 0)
                        {
                            //look for and interpret rule fields
                            List<string> ruleNames = CheckRules(idNames, _branchesDict[registerSymbol.Name], kindName, context);

                            if (ruleNames.Count > 0)
                            {
                                //look for and interpret SupportedDiagnostics property
                                bool supportedDiagnosticsCorrect = CheckSupportedDiagnostics(ruleNames, context);

                                if (supportedDiagnosticsCorrect)
                                {
                                    //check the SyntaxNode, Symbol, Compilation, CodeBlock, etc analysis method(s)
                                    bool analysisCorrect = CheckAnalysis(_branchesDict[registerSymbol.Name], kindName, ruleNames, context, analysisMethodSymbol);
                                    if (analysisCorrect)
                                    {
                                        bool codeFixCorrect = CodeFixProviderAnalysis(context);
                                    }
                                    else
                                    {
                                        return;
                                    }
                                }
                                else
                                {
                                    return;
                                }
                            }
                            else
                            {
                                var analyzerClass = _analyzerClassSymbol.DeclaringSyntaxReferences[0].GetSyntax() as ClassDeclarationSyntax;
                                ReportDiagnostic(context, MissingRuleRule, analyzerClass.Identifier.GetLocation(), MissingRuleRule.MessageFormat);
                            }
                        }
                        else
                        {
                            ReportDiagnostic(context, MissingIdRule, _analyzerClassSymbol.Locations[0], _analyzerClassSymbol.Name.ToString());
                        }
                    }
                    else
                    {
                        ReportDiagnostic(context, InvalidStatementRule, invocationExpression.GetLocation(), invocationExpression);
                    }
                }
                else
                {
                    return;
                }
            }

            //checks the syntax tree analysis part of the user analyzer, returns a bool representing whether the check was successful or not
            internal bool CheckAnalysis(string branch, string kind, List<string> ruleNames, CompilationAnalysisContext context, IMethodSymbol analysisMethodSymbol)
            {
                if (branch == "SyntaxNode")
                {
                    if (kind == "IfStatement")
                    {
                        return CheckIfStatementAnalysis(branch, kind, ruleNames, context, analysisMethodSymbol);
                    }
                }

                return false;
            }

            #region CheckAnalysis for IfStatement
            //checks the AnalyzeIfStatement of the user's analyzer, returns a bool representing whether the check was successful or not
            internal bool CheckIfStatementAnalysis(string branch, string kind, List<string> ruleNames, CompilationAnalysisContext context, IMethodSymbol analysisMethodSymbol)
            {
                var getStatements = AnalysisGetStatements(analysisMethodSymbol);
                if (getStatements.Count == 0)
                {
                    return false;
                }

                var methodDeclaration = getStatements[0] as MethodDeclarationSyntax;
                var statements = (SyntaxList<StatementSyntax>)getStatements[1];
                var contextParameter = methodDeclaration.ParameterList.Parameters[0] as ParameterSyntax;
                if (contextParameter == null)
                {
                    return false;
                }

                int statementCount = statements.Count;

                if (statementCount > 0)
                {
                    SyntaxToken statementIdentifierToken = IfStatementAnalysis1(context, statements, contextParameter);
                    if (statementIdentifierToken.Text == "")
                    {
                        ReportDiagnostic(context, IfStatementIncorrectRule, statements[0].GetLocation(), contextParameter.Identifier.Text);
                        return false;
                    }

                    if (statementCount > 1)
                    {
                        SyntaxToken keywordIdentifierToken = IfStatementAnalysis2(context, statements, statementIdentifierToken);
                        if (keywordIdentifierToken.Text == "")
                        {
                            ReportDiagnostic(context, IfKeywordIncorrectRule, statements[1].GetLocation(), statementIdentifierToken.Text);
                            return false;
                        }

                        //outer if statement in user analyzer
                        if (statementCount > 2)
                        {
                            var triviaBlock = IfStatementAnalysis3(context, statements, keywordIdentifierToken) as BlockSyntax;
                            if (triviaBlock == null)
                            {
                                ReportDiagnostic(context, TrailingTriviaCheckIncorrectRule, statements[2].GetLocation(), keywordIdentifierToken.Text);
                                return false;
                            }

                            SyntaxList<StatementSyntax> triviaBlockStatements = triviaBlock.Statements;
                            if (triviaBlockStatements == null)
                            {
                                ReportDiagnostic(context, TrailingTriviaVarMissingRule, triviaBlock.GetLocation(), keywordIdentifierToken.Text);
                                return false;
                            }

                            if (triviaBlockStatements.Count > 0)
                            {
                                SyntaxToken triviaIdentifierToken = IfStatementAnalysis4(context, triviaBlockStatements, keywordIdentifierToken);
                                if (triviaIdentifierToken.Text == "")
                                {
                                    ReportDiagnostic(context, TrailingTriviaVarIncorrectRule, triviaBlockStatements[0].GetLocation(), keywordIdentifierToken.Text);
                                    return false;
                                }

                                //inner if statement in user analyzer
                                if (triviaBlockStatements.Count > 1)
                                {
                                    BlockSyntax triviaKindCheckBlock = IfStatementAnalysis5(context, triviaBlockStatements, triviaIdentifierToken);
                                    if (triviaKindCheckBlock == null)
                                    {
                                        ReportDiagnostic(context, TrailingTriviaKindCheckIncorrectRule, triviaBlockStatements[1].GetLocation(), triviaIdentifierToken.Text);
                                        return false;
                                    }

                                    SyntaxList<StatementSyntax> triviaKindCheckBlockStatements = triviaKindCheckBlock.Statements;
                                    if (triviaKindCheckBlockStatements == null)
                                    {
                                        ReportDiagnostic(context, TrailingTriviaKindCheckIncorrectRule, triviaBlockStatements[1].GetLocation(), triviaIdentifierToken.Text);
                                        return false;
                                    }

                                    //inner inner if statement in user analyzer
                                    if (triviaKindCheckBlockStatements.Count > 0)
                                    {
                                        BlockSyntax triviaCheckBlock = IfStatementAnalysis6(context, triviaKindCheckBlock.Statements, triviaIdentifierToken);
                                        if (triviaCheckBlock == null)
                                        {
                                            ReportDiagnostic(context, WhitespaceCheckIncorrectRule, triviaKindCheckBlockStatements[0].GetLocation(), triviaIdentifierToken);
                                            return false;
                                        }

                                        SyntaxList<StatementSyntax> triviaCheckBlockStatements = triviaCheckBlock.Statements;
                                        if (triviaCheckBlockStatements == null)
                                        {
                                            ReportDiagnostic(context, WhitespaceCheckIncorrectRule, triviaKindCheckBlockStatements[0].GetLocation(), triviaIdentifierToken);
                                            return false;
                                        }

                                        if (triviaCheckBlockStatements.Count > 0)
                                        {
                                            if (!IfStatementAnalysis7(context, triviaCheckBlockStatements))
                                            {
                                                ReportDiagnostic(context, ReturnStatementIncorrectRule, triviaCheckBlockStatements[0].GetLocation(), methodDeclaration.Identifier.Text);
                                                return false;
                                            }

                                            if (triviaCheckBlockStatements.Count > 1)
                                            {
                                                ReportDiagnostic(context, TooManyStatementsRule, triviaCheckBlock.GetLocation(), "if block", "1");
                                                return false;
                                            }
                                            //successfully through if statement checks
                                        }
                                        else
                                        {
                                            ReportDiagnostic(context, ReturnStatementMissingRule, triviaCheckBlock.GetLocation(), methodDeclaration.Identifier.Text);
                                            return false;
                                        }

                                        if (triviaKindCheckBlockStatements.Count > 1)
                                        {
                                            ReportDiagnostic(context, TooManyStatementsRule, triviaKindCheckBlock.GetLocation(), "if block", "1");
                                            return false;
                                        }
                                    }
                                    else
                                    {
                                        ReportDiagnostic(context, WhitespaceCheckMissingRule, triviaKindCheckBlock.GetLocation(), triviaIdentifierToken);
                                        return false;
                                    }

                                    if (triviaBlockStatements.Count > 2)
                                    {
                                        ReportDiagnostic(context, TooManyStatementsRule, triviaBlock.GetLocation(), "if block", "2");
                                        return false;
                                    }
                                }
                                else
                                {
                                    ReportDiagnostic(context, TrailingTriviaKindCheckMissingRule, triviaBlockStatements[0].GetLocation(), triviaIdentifierToken.Text);
                                    return false;
                                }
                            }
                            else
                            {
                                ReportDiagnostic(context, TrailingTriviaVarMissingRule, triviaBlock.GetLocation(), keywordIdentifierToken.Text);
                                return false;
                            }

                            //check diagnostic reporting statements
                            if (statementCount > 3)
                            {
                                bool diagnosticReportingCorrect = CheckDiagnosticCreation(context, statementIdentifierToken, keywordIdentifierToken, ruleNames, statements, contextParameter);
                                if (!diagnosticReportingCorrect)
                                {
                                    return false;
                                }

                                if (statementCount > 10)
                                {
                                    ReportDiagnostic(context, TooManyStatementsRule, methodDeclaration.GetLocation(), "method", "10");
                                    return false;
                                }
                            }
                            else
                            {
                                ReportDiagnostic(context, OpenParenMissingRule, (statements[2] as IfStatementSyntax).Condition.GetLocation(), statementIdentifierToken.Text);
                                return false;
                            }
                        }
                        else
                        {
                            ReportDiagnostic(context, TrailingTriviaCheckMissingRule, statements[1].GetLocation(), keywordIdentifierToken.Text);
                            return false;
                        }
                    }
                    else
                    {
                        ReportDiagnostic(context, IfKeywordMissingRule, statements[0].GetLocation(), statementIdentifierToken.Text);
                        return false;
                    }
                }
                else
                {
                    ReportDiagnostic(context, IfStatementMissingRule, methodDeclaration.Identifier.GetLocation(), contextParameter.Identifier.Text);
                    return false;
                }

                return true;
            }

            //checks step one of the user's AnalyzerIfStatement method, returns a SyntaxToken of "" if analysis failed
            internal SyntaxToken IfStatementAnalysis1(CompilationAnalysisContext context, SyntaxList<StatementSyntax> statements, ParameterSyntax contextParameter)
            {
                var emptyResult = SyntaxFactory.Identifier("");
                var ifStatement = statements[0] as LocalDeclarationStatementSyntax;
                if (ifStatement == null)
                {
                    return emptyResult;
                }

                var statementName = GetIdentifierTokenFromLocalDecl(ifStatement);
                if (statementName.Text == "")
                {
                    return emptyResult;
                }

                var statementEqualsValueClause = GetEqualsValueClauseFromLocalDecl(ifStatement);
                if (statementEqualsValueClause == null)
                {
                    return emptyResult;
                }

                var statementCastExpression = statementEqualsValueClause.Value as CastExpressionSyntax;
                if (statementCastExpression == null)
                {
                    return emptyResult;
                }

                var statementIdentifier = statementCastExpression.Type as TypeSyntax;
                //TODO: figure out how to make this not use ToString()
                if (statementIdentifier == null || statementIdentifier.ToString() != "IfStatementSyntax")
                {
                    return emptyResult;
                }

                var statementExpression = statementCastExpression.Expression as MemberAccessExpressionSyntax;
                if (statementExpression == null)
                {
                    return emptyResult;
                }

                var statementExpressionIdentifier = statementExpression.Expression as IdentifierNameSyntax;
                if (statementExpressionIdentifier == null || statementExpressionIdentifier.Identifier.Text != contextParameter.Identifier.Text)
                {
                    return emptyResult;
                }

                var statementExpressionNode = statementExpression.Name as IdentifierNameSyntax;
                if (statementExpressionNode == null || statementExpressionNode.Identifier.Text != "Node")
                {
                    return emptyResult;
                }

                return statementName;
            }

            //checks step two of the user's AnalyzerIfStatement method, returns a SyntaxToken of "" if analysis failed
            internal SyntaxToken IfStatementAnalysis2(CompilationAnalysisContext context, SyntaxList<StatementSyntax> statements, SyntaxToken statementIdentifierToken)
            {
                var emptyResult = SyntaxFactory.Identifier("");
                var statement = statements[1] as LocalDeclarationStatementSyntax;
                if (statement == null)
                {
                    return emptyResult;
                }

                SyntaxToken keywordIdentifierToken = GetIdentifierTokenFromLocalDecl(statement);
                if (keywordIdentifierToken.Text == "")
                {
                    return emptyResult;
                }

                var equalsValueClause = GetEqualsValueClauseFromLocalDecl(statement);
                if (equalsValueClause == null)
                {
                    return emptyResult;
                }

                var memberExpr = equalsValueClause.Value as MemberAccessExpressionSyntax;
                if (memberExpr == null)
                {
                    return emptyResult;
                }

                var identifier = memberExpr.Expression as IdentifierNameSyntax;
                if (identifier == null || identifier.Identifier.Text != statementIdentifierToken.Text)
                {
                    return emptyResult;
                }

                var name = memberExpr.Name as IdentifierNameSyntax;
                if (name == null || name.Identifier.Text != "IfKeyword")
                {
                    return emptyResult;
                }

                return keywordIdentifierToken;
            }

            //checks step three of the user's AnalyzerIfStatement method, returns null if analysis failed
            internal BlockSyntax IfStatementAnalysis3(CompilationAnalysisContext context, SyntaxList<StatementSyntax> statements, SyntaxToken keywordIdentifierToken)
            {
                BlockSyntax emptyResult = null;

                var statement = statements[2] as IfStatementSyntax;
                if (statement == null)
                {
                    return emptyResult;
                }

                var booleanExpression = statement.Condition as MemberAccessExpressionSyntax;
                if (booleanExpression == null)
                {
                    return emptyResult;
                }

                var identifier = booleanExpression.Expression as IdentifierNameSyntax;
                if (identifier == null || identifier.Identifier.Text != keywordIdentifierToken.Text)
                {
                    return emptyResult;
                }

                var name = booleanExpression.Name as IdentifierNameSyntax;
                if (name == null || name.Identifier.Text != "HasTrailingTrivia")
                {
                    return emptyResult;
                }

                var block = statement.Statement as BlockSyntax;
                if (block == null)
                {
                    return emptyResult;
                }

                return block;
            }

            //checks step four of the user's AnalyzerIfStatement method, returns a SyntaxToken of "" if analysis failed
            internal SyntaxToken IfStatementAnalysis4(CompilationAnalysisContext context, SyntaxList<StatementSyntax> statements, SyntaxToken keywordIdentifierToken)
            {
                var emptyResult = SyntaxFactory.Identifier("");
                var statement = statements[0] as LocalDeclarationStatementSyntax;
                if (statement == null)
                {
                    return emptyResult;
                }

                SyntaxToken triviaIdentifierToken = GetIdentifierTokenFromLocalDecl(statement);
                if (triviaIdentifierToken.Text == "")
                {
                    return emptyResult;
                }

                var statementEqualsValueClause = GetEqualsValueClauseFromLocalDecl(statement);
                if (statementEqualsValueClause == null)
                {
                    return emptyResult;
                }

                var invocationExpression = statementEqualsValueClause.Value as InvocationExpressionSyntax;
                if (invocationExpression == null)
                {
                    return emptyResult;
                }

                var memberExpr = invocationExpression.Expression as MemberAccessExpressionSyntax;
                if (memberExpr == null)
                {
                    return emptyResult;
                }

                var memberExprInner = memberExpr.Expression as MemberAccessExpressionSyntax;
                if (memberExprInner == null)
                {
                    return emptyResult;
                }

                var innerIdentifier = memberExprInner.Expression as IdentifierNameSyntax;
                if (innerIdentifier == null || innerIdentifier.Identifier.Text != keywordIdentifierToken.Text)
                {
                    return emptyResult;
                }

                var innerName = memberExprInner.Name as IdentifierNameSyntax;
                if (innerName == null || innerName.Identifier.Text != "TrailingTrivia")
                {
                    return emptyResult;
                }

                var memberExprName = memberExpr.Name as IdentifierNameSyntax;
                if (memberExprName == null || memberExprName.Identifier.Text != "Last")
                {
                    return emptyResult;
                }

                return triviaIdentifierToken;
            }

            //checks step five of the user's AnalyzerIfStatement method, returns null if analysis failed
            internal BlockSyntax IfStatementAnalysis5(CompilationAnalysisContext context, SyntaxList<StatementSyntax> statements, SyntaxToken triviaIdentifierToken)
            {
                BlockSyntax emptyResult = null;

                var statement = statements[1] as IfStatementSyntax;
                if (statement == null)
                {
                    return emptyResult;
                }

                var booleanExpression = statement.Condition as BinaryExpressionSyntax;
                if (booleanExpression == null)
                {
                    return emptyResult;
                }

                var left = booleanExpression.Left as InvocationExpressionSyntax;
                if (left == null)
                {
                    return emptyResult;
                }

                var leftMemberExpr = left.Expression as MemberAccessExpressionSyntax;
                if (leftMemberExpr == null)
                {
                    return emptyResult;
                }

                var leftIdentifier = leftMemberExpr.Expression as IdentifierNameSyntax;
                if (leftIdentifier == null || leftIdentifier.Identifier.Text != triviaIdentifierToken.Text)
                {
                    return emptyResult;
                }

                var leftName = leftMemberExpr.Name as IdentifierNameSyntax;
                if (leftName == null || leftName.Identifier.Text != "Kind")
                {
                    return emptyResult;
                }

                var leftArgumentList = left.ArgumentList as ArgumentListSyntax;
                if (leftArgumentList == null)
                {
                    return emptyResult;
                }

                SeparatedSyntaxList<ArgumentSyntax> leftArgs = leftArgumentList.Arguments;
                if (leftArgs == null || leftArgs.Count != 0)
                {
                    return emptyResult;
                }

                var right = booleanExpression.Right as MemberAccessExpressionSyntax;
                if (right == null)
                {
                    return emptyResult;
                }

                var rightIdentifier = right.Expression as IdentifierNameSyntax;
                if (rightIdentifier == null || rightIdentifier.Identifier.Text != "SyntaxKind")
                {
                    return emptyResult;
                }

                var rightName = right.Name as IdentifierNameSyntax;
                if (rightName == null || rightName.Identifier.Text != "WhitespaceTrivia") {
                    return emptyResult;
                }

                var block = statement.Statement as BlockSyntax;
                if (block == null)
                {
                    return emptyResult;
                }

                return block;
            }

            //checks step six of the user's AnalyzerIfStatement method, returns null if analysis failed
            internal BlockSyntax IfStatementAnalysis6(CompilationAnalysisContext context, SyntaxList<StatementSyntax> statements, SyntaxToken triviaIdentifierToken)
            {
                BlockSyntax emptyResult = null;

                var statement = statements[0] as IfStatementSyntax;
                if (statement == null)
                {
                    return emptyResult;
                }

                var booleanExpression = statement.Condition as BinaryExpressionSyntax;
                if (booleanExpression == null)
                {
                    return emptyResult;
                }

                var left = booleanExpression.Left as InvocationExpressionSyntax;
                if (left == null)
                {
                    return emptyResult;
                }

                var leftMemberExpr = left.Expression as MemberAccessExpressionSyntax;
                if (leftMemberExpr == null)
                {
                    return emptyResult;
                }

                var leftIdentifier = leftMemberExpr.Expression as IdentifierNameSyntax;
                if (leftIdentifier == null || leftIdentifier.Identifier.Text != triviaIdentifierToken.Text)
                {
                    return emptyResult;
                }

                var leftName = leftMemberExpr.Name as IdentifierNameSyntax;
                if (leftName == null || leftName.Identifier.Text != "ToString")
                {
                    return emptyResult;
                }

                var leftArgumentList = left.ArgumentList as ArgumentListSyntax;
                if (leftArgumentList == null)
                {
                    return emptyResult;
                }

                SeparatedSyntaxList<ArgumentSyntax> leftArgs = leftArgumentList.Arguments;
                if (leftArgs == null || leftArgs.Count != 0)
                {
                    return emptyResult;
                }

                var right = booleanExpression.Right as LiteralExpressionSyntax;
                if (right == null)
                {
                    return emptyResult;
                }

                SyntaxToken rightToken = right.Token;
                if (rightToken == null || rightToken.Text != "\" \"")
                {
                    return emptyResult;
                }

                var block = statement.Statement as BlockSyntax;
                if (block == null)
                {
                    return emptyResult;
                }

                return block;
            }

            //checks step seven of the user's AnalyzerIfStatement method, returns a bool representing whether or not analysis failed
            internal bool IfStatementAnalysis7(CompilationAnalysisContext context, SyntaxList<StatementSyntax> statements)
            {
                var statement = statements[0] as ReturnStatementSyntax;
                if (statement == null)
                {
                    return false;
                }

                return true;
            }

            //checks the buildup steps of creating a diagnostic, returns a bool representing whether or not analysis failed
            internal bool CheckDiagnosticCreation(CompilationAnalysisContext context, SyntaxToken statementIdentifierToken, SyntaxToken keywordIdentifierToken, List<string> ruleNames, SyntaxList<StatementSyntax> statements, ParameterSyntax contextParameter)
            {
                int statementCount = statements.Count;

                SyntaxToken openParenToken = OpenParenAnalysis(context, statementIdentifierToken, statements);
                if (openParenToken.Text == "")
                {
                    ReportDiagnostic(context, OpenParenIncorrectRule, statements[3].GetLocation(), statementIdentifierToken.Text);
                    return false;
                }

                if (statementCount > 4)
                {
                    SyntaxToken startToken = StartAnalysis(context, keywordIdentifierToken, statements);
                    if (startToken.Text == "")
                    {
                        ReportDiagnostic(context, StartSpanIncorrectRule, statements[4].GetLocation(), keywordIdentifierToken);
                        return false;
                    }

                    if (statementCount > 5)
                    {
                        SyntaxToken endToken = EndAnalysis(context, openParenToken, statements);
                        if (endToken.Text == "")
                        {
                            ReportDiagnostic(context, EndSpanIncorrectRule, statements[5].GetLocation(), openParenToken.Text);
                            return false;
                        }

                        if (statementCount > 6)
                        {
                            SyntaxToken spanToken = SpanAnalysis(context, startToken, endToken, statements);
                            if (spanToken.Text == "")
                            {
                                ReportDiagnostic(context, SpanIncorrectRule, statements[6].GetLocation(), startToken.Text, endToken.Text);
                                return false;
                            }

                            if (statementCount > 7)
                            {
                                SyntaxToken locationToken = LocationAnalysis(context, statementIdentifierToken, spanToken, statements);
                                if (locationToken.Text == "")
                                {
                                    ReportDiagnostic(context, LocationIncorrectRule, statements[7].GetLocation(), statementIdentifierToken.Text, spanToken.Text);
                                    return false;
                                }

                                if (statementCount > 8)
                                {
                                    SyntaxToken diagnosticToken = DiagnosticCreationCheck(context, ruleNames, locationToken, statements, contextParameter);
                                    if (diagnosticToken == null || diagnosticToken.Text == "")
                                    {
                                        ReportDiagnostic(context, DiagnosticIncorrectRule, statements[8].GetLocation(), ruleNames[0], locationToken.Text);
                                        return false;
                                    }

                                    if (statementCount > 9)
                                    {
                                        bool reportCorrect = DiagnosticReportCheck(context, diagnosticToken, contextParameter, statements);
                                        if (!reportCorrect)
                                        {
                                            ReportDiagnostic(context, DiagnosticReportIncorrectRule, statements[9].GetLocation(), contextParameter.Identifier.Text, diagnosticToken.Text);
                                            return false;
                                        }
                                    }
                                    else
                                    {
                                        ReportDiagnostic(context, DiagnosticReportMissingRule, statements[8].GetLocation());
                                        return false;
                                    }
                                }
                                else
                                {
                                    ReportDiagnostic(context, DiagnosticMissingRule, statements[7].GetLocation());
                                    return false;
                                }
                            }
                            else
                            {
                                ReportDiagnostic(context, LocationMissingRule, statements[6].GetLocation(), statementIdentifierToken.Text, spanToken.Text);
                                return false;
                            }
                        }
                        else
                        {
                            ReportDiagnostic(context, SpanMissingRule, statements[5].GetLocation(), startToken.Text, endToken.Text);
                            return false;
                        }
                    }
                    else
                    {
                        ReportDiagnostic(context, EndSpanMissingRule, statements[4].GetLocation(), openParenToken.Text);
                        return false;
                    }

                }
                else
                {
                    ReportDiagnostic(context, StartSpanMissingRule, statements[3].GetLocation(), keywordIdentifierToken);
                    return false;
                }

                return true;
            }

            //checks the open parenthesis variable, returns a SyntaxToken of "" if analysis failed
            internal SyntaxToken OpenParenAnalysis(CompilationAnalysisContext context, SyntaxToken statementIdentifierToken, SyntaxList<StatementSyntax> statements)
            {
                var emptyResult = SyntaxFactory.Identifier("");

                var statement = statements[3] as LocalDeclarationStatementSyntax;
                if (statement == null)
                {
                    return emptyResult;
                }

                SyntaxToken openParenIdentifier = GetIdentifierTokenFromLocalDecl(statement);
                if (openParenIdentifier == null || openParenIdentifier.Text == "")
                {
                    return emptyResult;
                }

                EqualsValueClauseSyntax equalsValueClause = GetEqualsValueClauseFromLocalDecl(statement);
                if (equalsValueClause == null)
                {
                    return emptyResult;
                }

                var memberExpression = equalsValueClause.Value as MemberAccessExpressionSyntax;
                if (memberExpression == null)
                {
                    return emptyResult;
                }

                var identifier = memberExpression.Expression as IdentifierNameSyntax;
                if (identifier == null || identifier.Identifier.Text != statementIdentifierToken.Text)
                {
                    return emptyResult;
                }

                var name = memberExpression.Name as IdentifierNameSyntax;
                if (name == null || name.Identifier.Text != "OpenParenToken")
                {
                    return emptyResult;
                }

                return openParenIdentifier;
            }

            //checks the start of the diagnostic span, returns a SyntaxToken of "" if analysis failed
            internal SyntaxToken StartAnalysis(CompilationAnalysisContext context, SyntaxToken keywordIdentifierToken, SyntaxList<StatementSyntax> statements)
            {
                var emptyResult = SyntaxFactory.Identifier("");

                var statement = statements[4] as LocalDeclarationStatementSyntax;
                if (statement == null)
                {
                    return emptyResult;
                }

                SyntaxToken startToken = GetIdentifierTokenFromLocalDecl(statement);
                if (startToken == null || startToken.Text == "")
                {
                    return emptyResult;
                }

                EqualsValueClauseSyntax equalsValueClause = GetEqualsValueClauseFromLocalDecl(statement);
                if (equalsValueClause == null)
                {
                    return emptyResult;
                }

                var memberExpression = equalsValueClause.Value as MemberAccessExpressionSyntax;
                if (memberExpression == null)
                {
                    return emptyResult;
                }

                var innerMemberExpression = memberExpression.Expression as MemberAccessExpressionSyntax;
                if (innerMemberExpression == null)
                {
                    return emptyResult;
                }

                var innerIdentifier = innerMemberExpression.Expression as IdentifierNameSyntax;
                if (innerIdentifier == null || innerIdentifier.Identifier.Text != keywordIdentifierToken.Text)
                {
                    return emptyResult;
                }

                var innerName = innerMemberExpression.Name as IdentifierNameSyntax;
                if (innerName == null || innerName.Identifier.Text != "Span")
                {
                    return emptyResult;
                }

                var name = memberExpression.Name as IdentifierNameSyntax;
                if (name == null || name.Identifier.Text != "Start")
                {
                    return emptyResult;
                }

                return startToken;
            }

            //checks the end of the diagnostic span, returns a SyntaxToken of "" if analysis failed
            internal SyntaxToken EndAnalysis(CompilationAnalysisContext context, SyntaxToken openParenToken, SyntaxList<StatementSyntax> statements)
            {
                var emptyResult = SyntaxFactory.Identifier("");

                var statement = statements[5] as LocalDeclarationStatementSyntax;
                if (statement == null)
                {
                    return emptyResult;
                }

                SyntaxToken endToken = GetIdentifierTokenFromLocalDecl(statement);
                if (endToken == null || endToken.Text == "")
                {
                    return emptyResult;
                }

                EqualsValueClauseSyntax equalsValueClause = GetEqualsValueClauseFromLocalDecl(statement);
                if (equalsValueClause == null)
                {
                    return emptyResult;
                }

                var memberExpression = equalsValueClause.Value as MemberAccessExpressionSyntax;
                if (memberExpression == null)
                {
                    return emptyResult;
                }

                var innerMemberExpression = memberExpression.Expression as MemberAccessExpressionSyntax;
                if (innerMemberExpression == null)
                {
                    return emptyResult;
                }

                var innerIdentifier = innerMemberExpression.Expression as IdentifierNameSyntax;
                if (innerIdentifier == null || innerIdentifier.Identifier.Text != openParenToken.Text)
                {
                    return emptyResult;
                }

                var innerName = innerMemberExpression.Name as IdentifierNameSyntax;
                if (innerName == null || innerName.Identifier.Text != "Span")
                {
                    return emptyResult;
                }

                var name = memberExpression.Name as IdentifierNameSyntax;
                if (name == null || name.Identifier.Text != "Start")
                {
                    return emptyResult;
                }

                return endToken;
            }

            //checks the creation of the diagnostic span, returns a SyntaxToken of "" if analysis failed
            internal SyntaxToken SpanAnalysis(CompilationAnalysisContext context, SyntaxToken startToken, SyntaxToken endToken, SyntaxList<StatementSyntax> statements)
            {
                var emptyResult = SyntaxFactory.Identifier("");

                var statement = statements[6] as LocalDeclarationStatementSyntax;
                if (statement == null)
                {
                    return emptyResult;
                }

                SyntaxToken spanToken = GetIdentifierTokenFromLocalDecl(statement);
                if (spanToken == null || spanToken.Text == "")
                {
                    return emptyResult;
                }

                EqualsValueClauseSyntax equalsValueClause = GetEqualsValueClauseFromLocalDecl(statement);
                if (equalsValueClause == null)
                {
                    return emptyResult;
                }

                var invocationExpression = equalsValueClause.Value as InvocationExpressionSyntax;
                if (invocationExpression == null)
                {
                    return emptyResult;
                }

                var memberExpression = invocationExpression.Expression as MemberAccessExpressionSyntax;
                if (memberExpression == null)
                {
                    return emptyResult;
                }

                var identifier = memberExpression.Expression as IdentifierNameSyntax;
                if (identifier == null || identifier.Identifier.Text != "TextSpan")
                {
                    return emptyResult;
                }

                var name = memberExpression.Name as IdentifierNameSyntax;
                if (name == null || name.Identifier.Text != "FromBounds")
                {
                    return emptyResult;
                }

                var argumentList = invocationExpression.ArgumentList as ArgumentListSyntax;
                if (argumentList == null)
                {
                    return emptyResult;
                }

                SeparatedSyntaxList<ArgumentSyntax> args = argumentList.Arguments;
                if (args == null || args.Count != 2)
                {
                    return emptyResult;
                }

                var startArg = args[0] as ArgumentSyntax;
                if (startArg == null)
                {
                    return emptyResult;
                }

                var startArgIdentifier = startArg.Expression as IdentifierNameSyntax;
                if (startArgIdentifier == null || startArgIdentifier.Identifier.Text != startToken.Text)
                {
                    return emptyResult;
                }

                var endArg = args[1] as ArgumentSyntax;
                if (endArg == null)
                {
                    return emptyResult;
                }

                var endArgIdentifier = endArg.Expression as IdentifierNameSyntax;
                if (endArgIdentifier == null || endArgIdentifier.Identifier.Text != endToken.Text)
                {
                    return emptyResult;
                }

                return spanToken;
            }

            //checks the creation of the diagnostics location, returns a SyntaxToken of "" if analysis failed
            internal SyntaxToken LocationAnalysis(CompilationAnalysisContext context, SyntaxToken statementIdentifierToken, SyntaxToken spanToken, SyntaxList<StatementSyntax> statements)
            {
                var emptyResult = SyntaxFactory.Identifier("");

                var statement = statements[7] as LocalDeclarationStatementSyntax;
                if (statement == null)
                {
                    return emptyResult;
                }

                SyntaxToken locationToken = GetIdentifierTokenFromLocalDecl(statement);
                if (locationToken == null || locationToken.Text == "")
                {
                    return emptyResult;
                }

                EqualsValueClauseSyntax equalsValueClause = GetEqualsValueClauseFromLocalDecl(statement);
                if (equalsValueClause == null)
                {
                    return emptyResult;
                }

                var invocationExpression = equalsValueClause.Value as InvocationExpressionSyntax;
                if (invocationExpression == null)
                {
                    return emptyResult;
                }

                var memberExpression = invocationExpression.Expression as MemberAccessExpressionSyntax;
                if (memberExpression == null)
                {
                    return emptyResult;
                }

                var identifier = memberExpression.Expression as IdentifierNameSyntax;
                if (identifier == null || identifier.Identifier.Text != "Location")
                {
                    return emptyResult;
                }

                var name = memberExpression.Name as IdentifierNameSyntax;
                if (name == null || name.Identifier.Text != "Create")
                {
                    return emptyResult;
                }

                var argumentList = invocationExpression.ArgumentList as ArgumentListSyntax;
                if (argumentList == null)
                {
                    return emptyResult;
                }

                SeparatedSyntaxList<ArgumentSyntax> args = argumentList.Arguments;
                if (args == null || args.Count != 2)
                {
                    return emptyResult;
                }

                var treeArg = args[0] as ArgumentSyntax;
                if (treeArg == null)
                {
                    return emptyResult;
                }

                var treeArgExpression = treeArg.Expression as MemberAccessExpressionSyntax;
                if (treeArgExpression == null)
                {
                    return emptyResult;
                }

                var treeIdentifier = treeArgExpression.Expression as IdentifierNameSyntax;
                if (treeIdentifier == null || treeIdentifier.Identifier.Text != statementIdentifierToken.Text)
                {
                    return emptyResult;
                }

                var treeName = treeArgExpression.Name as IdentifierNameSyntax;
                if (treeName == null || treeName.Identifier.Text != "SyntaxTree")
                {
                    return emptyResult;
                }

                var spanArg = args[1] as ArgumentSyntax;
                if (spanArg == null)
                {
                    return emptyResult;
                }

                var spanArgIdentifier = spanArg.Expression as IdentifierNameSyntax;
                if (spanArgIdentifier == null || spanArgIdentifier.Identifier.Text != spanToken.Text)
                {
                    return emptyResult;
                }

                return locationToken;
            }

            //checks the creation of the diagnostic itself, returns a SyntaxToken of "" if analysis failed
            internal SyntaxToken DiagnosticCreationCheck(CompilationAnalysisContext context, List<string> ruleNames, SyntaxToken locationToken, SyntaxList<StatementSyntax> statements, ParameterSyntax contextParameter)
            {
                var emptyResult = SyntaxFactory.Identifier("");

                var statement = statements[8] as LocalDeclarationStatementSyntax;
                if (statement == null)
                {
                    return emptyResult;
                }

                SyntaxToken diagnosticToken = GetIdentifierTokenFromLocalDecl(statement);
                if (locationToken == null || locationToken.Text == "")
                {
                    return emptyResult;
                }

                EqualsValueClauseSyntax equalsValueClause = GetEqualsValueClauseFromLocalDecl(statement);
                if (equalsValueClause == null)
                {
                    return emptyResult;
                }

                var invocationExpression = equalsValueClause.Value as InvocationExpressionSyntax;
                if (invocationExpression == null)
                {
                    return emptyResult;
                }

                var memberExpression = invocationExpression.Expression as MemberAccessExpressionSyntax;
                if (memberExpression == null)
                {
                    return emptyResult;
                }

                var identifier = memberExpression.Expression as IdentifierNameSyntax;
                if (identifier == null || identifier.Identifier.Text != "Diagnostic")
                {
                    return emptyResult;
                }

                var name = memberExpression.Name as IdentifierNameSyntax;
                if (name == null || name.Identifier.Text != "Create")
                {
                    return emptyResult;
                }

                var argumentList = invocationExpression.ArgumentList as ArgumentListSyntax;
                if (argumentList == null)
                {
                    return emptyResult;
                }

                SeparatedSyntaxList<ArgumentSyntax> args = argumentList.Arguments;
                if (args == null || args.Count != 3)
                {
                    return emptyResult;
                }

                var ruleArg = args[0] as ArgumentSyntax;
                if (ruleArg == null)
                {
                    return emptyResult;
                }

                var ruleArgIdentifier = ruleArg.Expression as IdentifierNameSyntax;
                if (ruleArgIdentifier == null || !ruleNames.Contains(ruleArgIdentifier.Identifier.Text))
                {
                    return emptyResult;
                }

                var locationArg = args[1] as ArgumentSyntax;
                if (locationArg == null)
                {
                    return emptyResult;
                }

                var locationArgIdentifier = locationArg.Expression as IdentifierNameSyntax;
                if (locationArgIdentifier == null || locationArgIdentifier.Identifier.Text != locationToken.Text)
                {
                    return emptyResult;
                }

                var messageArg = args[2] as ArgumentSyntax;
                if (messageArg == null)
                {
                    return emptyResult;
                }

                var messageArgExpression = messageArg.Expression as MemberAccessExpressionSyntax;
                if (messageArgExpression == null)
                {
                    return emptyResult;
                }

                var messageIdentifier = messageArgExpression.Expression as IdentifierNameSyntax;
                if (messageIdentifier == null || messageIdentifier.Identifier.Text != ruleArgIdentifier.Identifier.Text)
                {
                    return emptyResult;
                }

                var messageName = messageArgExpression.Name as IdentifierNameSyntax;
                if (messageName == null || messageName.Identifier.Text != "MessageFormat")
                {
                    return emptyResult;
                }

                return diagnosticToken;
            }

            //checks the reporting of the diagnostic, returns a bool representing whether or not analysis failed
            internal bool DiagnosticReportCheck(CompilationAnalysisContext context, SyntaxToken diagnosticToken, ParameterSyntax contextParameter, SyntaxList<StatementSyntax> statements)
            {
                var statement = statements[9] as ExpressionStatementSyntax;
                if (statement == null)
                {
                    return false;
                }

                var invocationExpression = statement.Expression as InvocationExpressionSyntax;
                if (invocationExpression == null)
                {
                    return false;
                }

                var memberExpression = invocationExpression.Expression as MemberAccessExpressionSyntax;
                if (memberExpression == null)
                {
                    return false;
                }

                var identifier = memberExpression.Expression as IdentifierNameSyntax;
                if (identifier == null || identifier.Identifier.Text != contextParameter.Identifier.Text)
                {
                    return false;
                }

                var name = memberExpression.Name as IdentifierNameSyntax;
                if (name == null || name.Identifier.Text != "ReportDiagnostic")
                {
                    return false;
                }

                var argumentList = invocationExpression.ArgumentList as ArgumentListSyntax;
                if (argumentList == null)
                {
                    return false;
                }

                SeparatedSyntaxList<ArgumentSyntax> args = argumentList.Arguments;
                if (args == null || args.Count != 1)
                {
                    return false;
                }

                var diagnosticArg = args[0] as ArgumentSyntax;
                if (diagnosticArg == null)
                {
                    return false;
                }

                var diagnosticArgIdentifier = diagnosticArg.Expression as IdentifierNameSyntax;
                if (diagnosticArgIdentifier == null || diagnosticArgIdentifier.Identifier.Text != diagnosticToken.Text)
                {
                    return false;
                }

                return true;
            }
            #endregion

            //extracts the equals value clause from a local declaration statement, returns null if failed
            internal EqualsValueClauseSyntax GetEqualsValueClauseFromLocalDecl(LocalDeclarationStatementSyntax statement)
            {
                EqualsValueClauseSyntax emptyResult = null;
                if (statement == null)
                {
                    return emptyResult;
                }

                var variableDeclaration = statement.Declaration as VariableDeclarationSyntax;
                if (variableDeclaration == null)
                {
                    return emptyResult;
                }

                SeparatedSyntaxList<VariableDeclaratorSyntax> variables = variableDeclaration.Variables;
                if (variables == null || variables.Count != 1)
                {
                    return emptyResult;
                }

                var variableDeclarator = variables[0] as VariableDeclaratorSyntax;
                if (variableDeclarator == null)
                {
                    return emptyResult;
                }

                SyntaxToken identifier = variableDeclarator.Identifier;
                if (identifier == null)
                {
                    return emptyResult;
                }

                var equalsValueClause = variableDeclarator.Initializer as EqualsValueClauseSyntax;
                if (equalsValueClause == null)
                {
                    return emptyResult;
                }

                return equalsValueClause;
            }

            //extracts the name of the variable from a local declaration statement, returns a SyntaxToken of "" if analysis failed
            internal SyntaxToken GetIdentifierTokenFromLocalDecl(LocalDeclarationStatementSyntax statement)
            {
                var emptyResult = SyntaxFactory.Identifier("");
                if (statement == null)
                {
                    return emptyResult;
                }

                var variableDeclaration = statement.Declaration as VariableDeclarationSyntax;
                if (variableDeclaration == null)
                {
                    return emptyResult;
                }

                SeparatedSyntaxList<VariableDeclaratorSyntax> variables = variableDeclaration.Variables;
                if (variables == null || variables.Count != 1)
                {
                    return emptyResult;
                }

                var variableDeclarator = variables[0] as VariableDeclaratorSyntax;
                if (variableDeclarator == null)
                {
                    return emptyResult;
                }

                SyntaxToken identifier = variableDeclarator.Identifier;
                if (identifier == null)
                {
                    return emptyResult;
                }

                return identifier;
            }

            //returns a list containing the method declaration, and the statements within the method, returns an empty list if failed
            internal List<object> AnalysisGetStatements(IMethodSymbol analysisMethodSymbol)
            {
                List<object> result = new List<object>();
                if (analysisMethodSymbol == null)
                {
                    return result;
                }

                var methodDeclaration = analysisMethodSymbol.DeclaringSyntaxReferences[0].GetSyntax() as MethodDeclarationSyntax;
                if (methodDeclaration == null)
                {
                    return result;
                }

                var body = methodDeclaration.Body as BlockSyntax;
                if (body == null)
                {
                    return result;
                }

                SyntaxList<StatementSyntax> statements = body.Statements;
                if (statements == null)
                {
                    return result;
                }

                result.Add(methodDeclaration);
                result.Add(statements);
                return result;
            }

            //returns a boolean based on whether or not the SupportedDiagnostics property is correct
            internal bool CheckSupportedDiagnostics(List<string> ruleNames, CompilationAnalysisContext context)
            {
                var propertyDeclaration = SuppDiagPropertySymbol(context);
                if (propertyDeclaration == null)
                {
                    return false;
                }

                SyntaxList<StatementSyntax> statements = SuppDiagAccessor(context, propertyDeclaration);

                if (statements.Count == 0)
                {
                    ReportDiagnostic(context, IncorrectAccessorReturnRule, propertyDeclaration.GetLocation(), IncorrectAccessorReturnRule.MessageFormat);
                    return false;
                }

                var getAccessorKeywordLocation = propertyDeclaration.AccessorList.Accessors.First().GetLocation();

                IEnumerable<ReturnStatementSyntax> returnStatements = statements.OfType<ReturnStatementSyntax>();
                if (returnStatements.Count() == 0)
                {
                    ReportDiagnostic(context, IncorrectAccessorReturnRule, getAccessorKeywordLocation, IncorrectAccessorReturnRule.MessageFormat);
                    return false;
                }

                ReturnStatementSyntax returnStatement = returnStatements.First();
                if (returnStatement == null)
                {
                    ReportDiagnostic(context, IncorrectAccessorReturnRule, getAccessorKeywordLocation, IncorrectAccessorReturnRule.MessageFormat);
                    return false;
                }

                var returnExpression = returnStatement.Expression;
                if (returnExpression == null)
                {
                    ReportDiagnostic(context, IncorrectAccessorReturnRule, getAccessorKeywordLocation, IncorrectAccessorReturnRule.MessageFormat);
                    return false;
                }

                if (returnExpression is InvocationExpressionSyntax)
                {
                    var valueClause = returnExpression as InvocationExpressionSyntax;
                    var returnDeclaration = returnStatement as ReturnStatementSyntax;
                    SuppDiagReturnCheck(context, valueClause, returnDeclaration.GetLocation(), ruleNames, propertyDeclaration);
                }
                else if (returnExpression is IdentifierNameSyntax)
                {
                    SymbolInfo returnSymbolInfo = context.Compilation.GetSemanticModel(returnStatement.SyntaxTree).GetSymbolInfo(returnExpression as IdentifierNameSyntax);
                    List<object> symbolResult = SuppDiagReturnSymbol(context, returnSymbolInfo, getAccessorKeywordLocation);
                    if (symbolResult.Count == 0)
                    {
                        return false;
                    }

                    InvocationExpressionSyntax valueClause = symbolResult[0] as InvocationExpressionSyntax;
                    VariableDeclaratorSyntax returnDeclaration = symbolResult[1] as VariableDeclaratorSyntax;
                    SuppDiagReturnCheck(context, valueClause, returnDeclaration.GetLocation(), ruleNames, propertyDeclaration);
                }
                else
                {
                    ReportDiagnostic(context, IncorrectAccessorReturnRule, getAccessorKeywordLocation, IncorrectAccessorReturnRule.MessageFormat);
                    return false;
                }

                return true;

            }

            #region CheckSupportedDiagnostics helpers
            //returns the property declaration, null if the property symbol is incorrect
            internal PropertyDeclarationSyntax SuppDiagPropertySymbol(CompilationAnalysisContext context)
            {
                if (_propertySymbol == null)
                {
                    ReportDiagnostic(context, MissingSuppDiagRule, _analyzerClassSymbol.Locations[0], MissingSuppDiagRule.MessageFormat);
                    return null;
                }

                if (_propertySymbol.Name != "SupportedDiagnostics" || _propertySymbol.DeclaredAccessibility != Accessibility.Public ||
                    !_propertySymbol.IsOverride)
                {
                    ReportDiagnostic(context, IncorrectSigSuppDiagRule, _propertySymbol.Locations[0], IncorrectSigSuppDiagRule.MessageFormat);
                    return null;
                }

                return _propertySymbol.DeclaringSyntaxReferences[0].GetSyntax() as PropertyDeclarationSyntax;
            }

            //returns the statements of the get accessor, empty list if get accessor not found/incorrect
            internal SyntaxList<StatementSyntax> SuppDiagAccessor(CompilationAnalysisContext context, PropertyDeclarationSyntax propertyDeclaration)
            {
                SyntaxList<StatementSyntax> emptyResult = new SyntaxList<StatementSyntax>();

                AccessorListSyntax accessorList = propertyDeclaration.AccessorList;
                if (accessorList == null)
                {
                    return emptyResult;
                }

                SyntaxList<AccessorDeclarationSyntax> accessors = accessorList.Accessors;
                if (accessors == null || accessors.Count == 0)
                {
                    ReportDiagnostic(context, MissingAccessorRule, propertyDeclaration.GetLocation(), propertyDeclaration.Identifier.Text);
                    return emptyResult;
                }
                if (accessors.Count > 1)
                {
                    ReportDiagnostic(context, TooManyAccessorsRule, accessorList.GetLocation(), propertyDeclaration.Identifier.Text);
                    return emptyResult;
                }

                var getAccessor = accessors.First() as AccessorDeclarationSyntax;
                if (getAccessor == null || getAccessor.Keyword.Kind() != SyntaxKind.GetKeyword)
                {
                    ReportDiagnostic(context, MissingAccessorRule, propertyDeclaration.GetLocation(), propertyDeclaration.Identifier.Text);
                    return emptyResult;
                }

                var accessorBody = getAccessor.Body as BlockSyntax;
                if (accessorBody == null)
                {
                    ReportDiagnostic(context, IncorrectAccessorReturnRule, getAccessor.Keyword.GetLocation(), IncorrectAccessorReturnRule.MessageFormat);
                    return emptyResult;
                }

                return accessorBody.Statements;
            }

            //checks the return value of the get accessor within SupportedDiagnostics
            internal void SuppDiagReturnCheck(CompilationAnalysisContext context, InvocationExpressionSyntax valueClause, Location returnDeclarationLocation, List<string> ruleNames, PropertyDeclarationSyntax propertyDeclaration)
            {
                if (valueClause == null)
                {
                    ReportDiagnostic(context, IncorrectAccessorReturnRule, returnDeclarationLocation, IncorrectAccessorReturnRule.MessageFormat);
                    return;
                }

                var valueExpression = valueClause.Expression as MemberAccessExpressionSyntax;
                if (valueExpression == null)
                {
                    ReportDiagnostic(context, IncorrectAccessorReturnRule, returnDeclarationLocation, IncorrectAccessorReturnRule.MessageFormat);
                    return;
                }

                if (valueExpression.ToString() != "ImmutableArray.Create")
                {
                    ReportDiagnostic(context, SuppDiagReturnValueRule, returnDeclarationLocation, propertyDeclaration.Identifier.Text);
                    return;
                }

                var valueArguments = valueClause.ArgumentList as ArgumentListSyntax;
                if (valueArguments == null)
                {
                    return;
                }

                SeparatedSyntaxList<ArgumentSyntax> valueArgs = valueArguments.Arguments;
                if (valueArgs == null)
                {
                    return;
                }

                List<string> newRuleNames = new List<string>();
                foreach (string rule in ruleNames)
                {
                    newRuleNames.Add(rule);
                }

                foreach (ArgumentSyntax arg in valueArgs)
                {
                    if (newRuleNames.Count == 0)
                    {
                        ReportDiagnostic(context, SupportedRulesRule, valueExpression.GetLocation(), SupportedRulesRule.MessageFormat);
                        return;
                    }
                    if (newRuleNames.Contains(arg.ToString()))
                    {
                        newRuleNames.Remove(arg.ToString());
                    }
                }
            }

            //returns the valueClause of the return statement from SupportedDiagnostics and the return declaration, empty list if failed
            internal List<object> SuppDiagReturnSymbol(CompilationAnalysisContext context, SymbolInfo returnSymbolInfo, Location getAccessorKeywordLocation)
            {
                List<object> result = new List<object>();

                ILocalSymbol returnSymbol = null;
                if (returnSymbolInfo.CandidateSymbols.Count() == 0)
                {
                    returnSymbol = returnSymbolInfo.Symbol as ILocalSymbol;
                }
                else
                {
                    returnSymbol = returnSymbolInfo.CandidateSymbols[0] as ILocalSymbol;
                }

                if (returnSymbol == null)
                {
                    ReportDiagnostic(context, IncorrectAccessorReturnRule, getAccessorKeywordLocation, IncorrectAccessorReturnRule.MessageFormat);
                    return result;
                }

                if (returnSymbol.Type.Name != "System.Collections.Immutable.ImmutableArray<Microsoft.CodeAnalysis.DiagnosticDescriptor>")
                {
                    ReportDiagnostic(context, IncorrectAccessorReturnRule, returnSymbol.Locations[0], IncorrectAccessorReturnRule.MessageFormat);
                    return result;
                }

                var returnDeclaration = returnSymbol.DeclaringSyntaxReferences[0].GetSyntax() as VariableDeclaratorSyntax;
                if (returnDeclaration == null)
                {
                    ReportDiagnostic(context, IncorrectAccessorReturnRule, returnSymbol.Locations[0], IncorrectAccessorReturnRule.MessageFormat);
                    return result;
                }

                var equalsValueClause = returnDeclaration.Initializer as EqualsValueClauseSyntax;
                if (equalsValueClause == null)
                {
                    ReportDiagnostic(context, IncorrectAccessorReturnRule, returnDeclaration.GetLocation(), IncorrectAccessorReturnRule.MessageFormat);
                    return result;
                }

                var valueClause = equalsValueClause.Value as InvocationExpressionSyntax;

                result.Add(valueClause);
                result.Add(returnDeclaration);
                return result;
            }
            #endregion

            //returns a list of rule names
            internal List<string> CheckRules(List<string> idNames, string branch, string kind, CompilationAnalysisContext context)
            {
                List<string> ruleNames = new List<string>();
                List<string> emptyRuleNames = new List<string>();

                foreach (var fieldSymbol in _analyzerFieldSymbols)
                {
                    if (fieldSymbol.Type != null && fieldSymbol.Type.MetadataName == "DiagnosticDescriptor")
                    {
                        if (fieldSymbol.DeclaredAccessibility != Accessibility.Internal || !fieldSymbol.IsStatic)
                        {
                            ReportDiagnostic(context, InternalAndStaticErrorRule, fieldSymbol.Locations[0], fieldSymbol.Name);
                            return emptyRuleNames;
                        }

                        var declaratorSyntax = fieldSymbol.DeclaringSyntaxReferences[0].GetSyntax() as VariableDeclaratorSyntax;
                        if (declaratorSyntax == null)
                        {
                            return emptyRuleNames;
                        }

                        var objectCreationSyntax = declaratorSyntax.Initializer.Value as ObjectCreationExpressionSyntax;
                        if (objectCreationSyntax == null)
                        {
                            return emptyRuleNames;
                        }

                        var ruleArgumentList = objectCreationSyntax.ArgumentList;

                        for (int i = 0; i < ruleArgumentList.Arguments.Count; i++)
                        {
                            var currentArg = ruleArgumentList.Arguments[i];
                            if (currentArg == null)
                            {
                                return emptyRuleNames;
                            }

                            var currentArgExpr = currentArg.Expression;
                            if (currentArgExpr == null)
                            {
                                return emptyRuleNames;
                            }

                            if (currentArg.NameColon != null)
                            {
                                string currentArgName = currentArg.NameColon.Name.Identifier.Text;

                                if (currentArgName == "isEnabledByDefault" && !currentArgExpr.IsKind(SyntaxKind.TrueLiteralExpression))
                                {
                                    ReportDiagnostic(context, EnabledByDefaultErrorRule, currentArgExpr.GetLocation(), EnabledByDefaultErrorRule.MessageFormat);
                                    return emptyRuleNames;
                                }
                                else if (currentArgName == "defaultSeverity")
                                {
                                    var memberAccessExpr = currentArgExpr as MemberAccessExpressionSyntax;
                                    if (memberAccessExpr == null)
                                    {
                                        return emptyRuleNames;
                                    }

                                    if (memberAccessExpr.Expression != null && memberAccessExpr.Name != null)
                                    {
                                        string identifierExpr = memberAccessExpr.Expression.ToString();
                                        string identifierName = memberAccessExpr.Name.Identifier.Text;
                                        List<string> severities = new List<string> { "Warning", "Error", "Hidden", "Info" };
                                        if (identifierExpr == "DiagnosticSeverity" && !severities.Contains(identifierName))
                                        {
                                            ReportDiagnostic(context, DefaultSeverityErrorRule, currentArgExpr.GetLocation(), DefaultSeverityErrorRule.MessageFormat);
                                            return emptyRuleNames;
                                        }
                                    }
                                    else
                                    {
                                        return emptyRuleNames;
                                    }
                                }
                                else if (currentArgName == "id")
                                {
                                    if (currentArgExpr.IsKind(SyntaxKind.StringLiteralExpression))
                                    {
                                        ReportDiagnostic(context, IdDeclTypeErrorRule, currentArgExpr.GetLocation(), IdDeclTypeErrorRule.MessageFormat);
                                        return emptyRuleNames;
                                    }

                                    if (fieldSymbol.Name == null)
                                    {
                                        return emptyRuleNames;
                                    }

                                    var foundId = currentArgExpr.ToString();
                                    var foundRule = fieldSymbol.Name.ToString();
                                    bool ruleIdFound = false;

                                    foreach (string idName in idNames)
                                    {
                                        if (idName == foundId)
                                        {
                                            ruleNames.Add(foundRule);
                                            ruleIdFound = true;
                                        }
                                    }

                                    if (!ruleIdFound)
                                    {
                                        ReportDiagnostic(context, MissingIdDeclarationRule, currentArgExpr.GetLocation(), MissingIdDeclarationRule.MessageFormat);
                                        return emptyRuleNames;
                                    }
                                }
                            }
                        }
                    }
                }
                return ruleNames;
            }

            //returns a list of id names, empty if none found
            internal List<string> CheckIds(string branch, string kind, CompilationAnalysisContext context)
            {
                List<string> idNames = new List<string>();
                foreach (IFieldSymbol field in _analyzerFieldSymbols)
                {
                    if (field.IsConst && field.IsStatic && field.DeclaredAccessibility == Accessibility.Public && field.Type.SpecialType == SpecialType.System_String)
                    {
                        if (field.Name == null)
                        {
                            continue;
                        }
                        idNames.Add(field.Name);
                    }
                }
                return idNames;
            }

            //returns a symbol for the register call, and a list of the arguments
            internal List<object> CheckInitialize(CompilationAnalysisContext context)
            {
                //default values for returning
                IMethodSymbol registerCall = null;
                List<ISymbol> registerArgs = new List<ISymbol>();
                InvocationExpressionSyntax invocExpr = null;

                if (_initializeSymbol == null)
                {
                    //the initialize method was not found
                    ReportDiagnostic(context, MissingInitRule, _analyzerClassSymbol.Locations[0], _analyzerClassSymbol.Name.ToString());
                    return new List<object>(new object[] { registerCall, registerArgs });
                }
                else
                {
                    //checking method signature
                    var codeBlock = InitializeOverview(context) as BlockSyntax;
                    if (codeBlock == null)
                    {
                        return new List<object>(new object[] { registerCall, registerArgs, invocExpr });
                    }

                    SyntaxList<StatementSyntax> statements = codeBlock.Statements;
                    if (statements.Count == 0)
                    {
                        //no statements inside initiailize
                        ReportDiagnostic(context, MissingRegisterRule, _initializeSymbol.Locations[0], _initializeSymbol.Name.ToString());
                        return new List<object>(new object[] { registerCall, registerArgs, invocExpr });
                    }
                    else if (statements.Count > 1)
                    {
                        foreach (var statement in statements)
                        {
                            if (statement.Kind() != SyntaxKind.ExpressionStatement)
                            {
                                ReportDiagnostic(context, InvalidStatementRule, statement.GetLocation(), statement.ToString());
                                return new List<object>(new object[] { registerCall, registerArgs, invocExpr });
                            }
                        }
                        foreach (ExpressionStatementSyntax statement in statements)
                        {
                            var expression = statement.Expression as InvocationExpressionSyntax;
                            if (expression == null)
                            {
                                ReportDiagnostic(context, InvalidStatementRule, statement.GetLocation(), statement.ToString());
                                return new List<object>(new object[] { registerCall, registerArgs, invocExpr });
                            }

                            var expressionStart = expression.Expression as MemberAccessExpressionSyntax;
                            if (expressionStart == null || expressionStart.Name == null)
                            {
                                ReportDiagnostic(context, InvalidStatementRule, statement.GetLocation(), statement.ToString());
                                return new List<object>(new object[] { registerCall, registerArgs, invocExpr });
                            }

                            var preExpressionStart = expressionStart.Expression as IdentifierNameSyntax;
                            if (preExpressionStart == null || preExpressionStart.Identifier == null ||
                                preExpressionStart.Identifier.ValueText != "context")
                            {
                                ReportDiagnostic(context, InvalidStatementRule, statement.GetLocation(), statement.ToString());
                                return new List<object>(new object[] { registerCall, registerArgs, invocExpr });
                            }

                            var name = expressionStart.Name.ToString();
                            if (!_branchesDict.ContainsKey(name))
                            {
                                ReportDiagnostic(context, InvalidStatementRule, statement.GetLocation(), statement.ToString());
                                return new List<object>(new object[] { registerCall, registerArgs, invocExpr });
                            }
                        }
                            
                        //too many statements inside initialize
                        ReportDiagnostic(context, TooManyInitStatementsRule, _initializeSymbol.Locations[0], _initializeSymbol.Name.ToString());
                        return new List<object>(new object[] { registerCall, registerArgs, invocExpr });

                    }
                    //only one statement inside initialize
                    else
                    {
                        List<object> bodyResults = InitializeBody(context, statements);
                        if (bodyResults == null)
                        {
                            return new List<object>(new object[] { registerCall, registerArgs, invocExpr });
                        }
                        var invocationExpr = bodyResults[0] as InvocationExpressionSyntax;
                        var memberExpr = bodyResults[1] as MemberAccessExpressionSyntax;
                        invocExpr = invocationExpr;

                        if (context.Compilation.GetSemanticModel(invocationExpr.SyntaxTree).GetSymbolInfo(memberExpr).CandidateSymbols.Count() == 0)
                        {
                            registerCall = context.Compilation.GetSemanticModel(memberExpr.SyntaxTree).GetSymbolInfo(memberExpr).Symbol as IMethodSymbol;
                        }
                        else
                        {
                            registerCall = context.Compilation.GetSemanticModel(memberExpr.SyntaxTree).GetSymbolInfo(memberExpr).CandidateSymbols[0] as IMethodSymbol;
                        }

                        if (registerCall == null)
                        {
                            return new List<object>(new object[] { registerCall, registerArgs });
                        }

                        SeparatedSyntaxList<ArgumentSyntax> arguments = invocationExpr.ArgumentList.Arguments;
                        if (arguments == null || arguments.Count == 0)
                        {
                            ReportDiagnostic(context, MissingRegisterRule, memberExpr.GetLocation(), memberExpr.Name.ToString());
                            return new List<object>(new object[] { registerCall, registerArgs, invocExpr });
                        }
                        if (arguments.Count > 0)
                        {
                            IMethodSymbol actionSymbol = context.Compilation.GetSemanticModel(invocationExpr.SyntaxTree).GetSymbolInfo(arguments[0].Expression).Symbol as IMethodSymbol;
                            registerArgs.Add(actionSymbol);

                            if (arguments.Count > 1)
                            {
                                IFieldSymbol kindSymbol = context.Compilation.GetSemanticModel(invocationExpr.SyntaxTree).GetSymbolInfo(arguments[1].Expression).Symbol as IFieldSymbol;
                                if (kindSymbol == null)
                                {
                                    return new List<object>(new object[] { registerCall, registerArgs, invocExpr });
                                }
                                else
                                {
                                    registerArgs.Add(kindSymbol);
                                }
                            }
                        }
                    }
                }
<<<<<<< HEAD

=======
>>>>>>> d9a36573
                return new List<object>(new object[] { registerCall, registerArgs, invocExpr });
            }

            #region CheckInitialize helpers
            //checks the signature of initialize and returns the block of the method, null if failed
            internal BlockSyntax InitializeOverview(CompilationAnalysisContext context)
            {
                ImmutableArray<IParameterSymbol> parameters = _initializeSymbol.Parameters;
                if (parameters.Count() != 1 || parameters[0].Type != context.Compilation.GetTypeByMetadataName("Microsoft.CodeAnalysis.Diagnostics.AnalysisContext")
                    || parameters[0].Name != "context" || _initializeSymbol.DeclaredAccessibility != Accessibility.Public
                    || !_initializeSymbol.IsOverride || !_initializeSymbol.ReturnsVoid)
                {
                    ReportDiagnostic(context, IncorrectInitSigRule, _initializeSymbol.Locations[0], _initializeSymbol.Name.ToString());
                    return null;
                }

                //looking at the contents of the initialize method
                var initializeMethod = _initializeSymbol.DeclaringSyntaxReferences[0].GetSyntax() as MethodDeclarationSyntax;
                if (initializeMethod == null)
                {
                    return null;
                }

                var codeBlock = initializeMethod.Body as BlockSyntax;
                if (codeBlock == null)
                {
                    return null;
                }

                return codeBlock;
            }

            //checks the body of initializer, returns the invocation expression and member expression of the register statements, null if failed
            internal List<object> InitializeBody(CompilationAnalysisContext context, SyntaxList<StatementSyntax> statements)
            {
                var statement = statements[0] as ExpressionStatementSyntax;
                if (statement == null)
                {
                    ReportDiagnostic(context, InvalidStatementRule, statements[0].GetLocation(), statements[0]);
                    return null;
                }

                var invocationExpr = statement.Expression as InvocationExpressionSyntax;
                if (invocationExpr == null)
                {
                    ReportDiagnostic(context, InvalidStatementRule, statements[0].GetLocation(), statements[0]);
                    return null;
                }

                var memberExpr = invocationExpr.Expression as MemberAccessExpressionSyntax;
                if (memberExpr == null)
                {
                    ReportDiagnostic(context, InvalidStatementRule, statements[0].GetLocation(), statements[0]);
                    return null;
                }

                var memberExprContext = memberExpr.Expression as IdentifierNameSyntax;
                if (memberExprContext == null)
                {
                    ReportDiagnostic(context, InvalidStatementRule, statements[0].GetLocation(), statements[0]);
                    return null;
                }

                if (memberExprContext.Identifier.Text != "context")
                {
                    ReportDiagnostic(context, InvalidStatementRule, statements[0].GetLocation(), statements[0]);
                    return null;
                }

                var memberExprRegister = memberExpr.Name as IdentifierNameSyntax;
                if (memberExprRegister == null)
                {
                    ReportDiagnostic(context, InvalidStatementRule, statements[0].GetLocation(), statements[0]);
                    return null;
                }

                if (!_branchesDict.ContainsKey(memberExprRegister.ToString()))
                {
                    ReportDiagnostic(context, InvalidStatementRule, statements[0].GetLocation(), statements[0]);
                    return null;
                }

                return new List<object>(new object[] { invocationExpr, memberExpr });
            }
            #endregion

            #region symbol collectors
            //stores a method in state
            internal void AddMethod(SymbolAnalysisContext context)
            {
                var sym = (IMethodSymbol)context.Symbol;

                if (sym == null)
                {
                    return;
                }
                if (sym.ContainingType == null)
                {
                    return;
                }
                if (sym.ContainingType.BaseType == null)
                {
                    return;
                }
                if (sym.ContainingType.BaseType != context.Compilation.GetTypeByMetadataName("Microsoft.CodeAnalysis.Diagnostics.DiagnosticAnalyzer"))
                {
                    if (sym.ContainingType.BaseType != context.Compilation.GetTypeByMetadataName("Microsoft.CodeAnalysis.CodeFixes.CodeFixProvider"))
                    {
                        return;
                    }

                    if (sym.Name == "RegisterCodeFixesAsync")
                    {
                        _registerCodeFixesAsync = sym;
                        return;
                    }
                    else
                    {
                        _codeFixMethodSymbols.Add(sym);
                        return;
                    }
                }
                if (_analyzerMethodSymbols.Contains(sym))
                {
                    return;
                }

                if (sym.Name == "Initialize")
                {
                    _initializeSymbol = sym;
                    return;
                }

                _analyzerMethodSymbols.Add(sym);
            }

            //stores a property in state
            internal void AddProperty(SymbolAnalysisContext context)
            {
                var sym = (IPropertySymbol)context.Symbol;

                if (sym == null)
                {
                    return;
                }
                if (sym.ContainingType == null)
                {
                    return;
                }
                if (sym.ContainingType.BaseType == null)
                {
                    return;
                }
                if (sym.ContainingType.BaseType != context.Compilation.GetTypeByMetadataName("Microsoft.CodeAnalysis.Diagnostics.DiagnosticAnalyzer"))
                {
                    if (sym.ContainingType.BaseType != context.Compilation.GetTypeByMetadataName("Microsoft.CodeAnalysis.CodeFixes.CodeFixProvider"))
                    {
                        return;
                    }

                    if (sym.Name == "FixableDiagnosticIds")
                    {
                        _codeFixFixableDiagnostics = sym;
                        return;
                    }

                    return;
                }
                if (_analyzerPropertySymbols.Contains(sym))
                {
                    return;
                }

                if (sym.Name == "SupportedDiagnostics")
                {
                    _propertySymbol = sym;
                    return;
                }

                _analyzerPropertySymbols.Add(sym);
            }

            //stores a field in state
            internal void AddField(SymbolAnalysisContext context)
            {
                var sym = (IFieldSymbol)context.Symbol;

                if (sym == null)
                {
                    return;
                }
                if (sym.ContainingType == null)
                {
                    return;
                }
                if (sym.ContainingType.BaseType == null)
                {
                    return;
                }
                if (sym.ContainingType.BaseType != context.Compilation.GetTypeByMetadataName("Microsoft.CodeAnalysis.Diagnostics.DiagnosticAnalyzer"))
                {
                    return;
                }
                if (_analyzerFieldSymbols.Contains(sym))
                {
                    return;
                }

                _analyzerFieldSymbols.Add(sym);
            }

            //stores a class in state
            internal void AddClass(SymbolAnalysisContext context)
            {
                var sym = (INamedTypeSymbol)context.Symbol;

                if (sym == null)
                {
                    return;
                }
                if (sym.BaseType == null)
                {
                    return;
                }
                if (sym.BaseType != context.Compilation.GetTypeByMetadataName("Microsoft.CodeAnalysis.Diagnostics.DiagnosticAnalyzer"))
                {
                    if (sym.ContainingType == null)
                    {
                        return;
                    }
                    if (sym.ContainingType.BaseType == null)
                    {
                        return;
                    }
                    if (sym.ContainingType.BaseType == context.Compilation.GetTypeByMetadataName("Microsoft.CodeAnalysis.Diagnostics.DiagnosticAnalyzer"))
                    {
                        if (_otherAnalyzerClassSymbols.Contains(sym))
                        {
                            return;
                        }
                        else
                        {
                            _otherAnalyzerClassSymbols.Add(sym);
                            return;
                        }
                    }
                }
                if (sym.BaseType == context.Compilation.GetTypeByMetadataName("Microsoft.CodeAnalysis.Diagnostics.DiagnosticAnalyzer"))
                {
                    _analyzerClassSymbol = sym;
                }
                else if (sym.BaseType == context.Compilation.GetTypeByMetadataName("Microsoft.CodeAnalysis.CodeFixes.CodeFixProvider"))
                {
                    _codeFixClassSymbol = sym;
                }
                else
                {
                    return;
                }
                
            }
            #endregion

            //checks the CodeFixProvider.cs file
            internal bool CodeFixProviderAnalysis(CompilationAnalysisContext context)
            {
                bool fixableDiagnosticIdsCorrect = CheckFixableDiagnosticIds(context);
                if (!fixableDiagnosticIdsCorrect)
                {
                    return false;
                }

                List<string> registerInfo = CheckRegisterCodeFixesAsync(context);
                if (registerInfo == null)
                {
                    return false;
                }

                string branch = registerInfo[0] as string;
                if (branch == null)
                {
                    return false;
                }

                string methodName = registerInfo[1] as string;
                if (methodName == null)
                {
                    return false;
                }

                bool fixMethodCorrect = CheckFixMethod(context, branch, methodName);
                if (!fixMethodCorrect)
                {
                    return false;
                }

                return true;
            }

            //returns a bool representing whether or not the fix method is correct
            internal bool CheckFixMethod(CompilationAnalysisContext context, string branch, string methodName)
            {
                throw new NotImplementedException();
            }

            //return a list with the branch that the code fix is in, and the name of the registered method. null if failed 
            internal List<string> CheckRegisterCodeFixesAsync(CompilationAnalysisContext context)
            {
                throw new NotImplementedException();
            }

            //returns a bool representing whether or not the FixableDiagnosticsIds property is correct
            internal bool CheckFixableDiagnosticIds(CompilationAnalysisContext context)
            {
                throw new NotImplementedException();
            }

            //clears all state
            internal void ClearState()
            {
                _analyzerClassSymbol = null;
                _analyzerFieldSymbols = new List<IFieldSymbol>();
                _analyzerMethodSymbols = new List<IMethodSymbol>();
                _analyzerPropertySymbols = new List<IPropertySymbol>();
                _otherAnalyzerClassSymbols = new List<INamedTypeSymbol>();
                _initializeSymbol = null;
                _propertySymbol = null;
                _branchesDict = new Dictionary<string, string>();
        }

            //reports a diagnostics
            public static void ReportDiagnostic(CompilationAnalysisContext context, DiagnosticDescriptor rule, Location location, params object[] messageArgs)
            {
                Diagnostic diagnostic = Diagnostic.Create(rule, location, messageArgs);
                context.ReportDiagnostic(diagnostic);
            }
        }
    }
}<|MERGE_RESOLUTION|>--- conflicted
+++ resolved
@@ -2203,10 +2203,6 @@
                         }
                     }
                 }
-<<<<<<< HEAD
-
-=======
->>>>>>> d9a36573
                 return new List<object>(new object[] { registerCall, registerArgs, invocExpr });
             }
 
